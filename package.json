--- conflicted
+++ resolved
@@ -1,16 +1,9 @@
 {
-<<<<<<< HEAD
   "name": "@teamshares/shoelace",
   "description": "The Teamshares flavor of a forward-thinking library of web components.",
-  "version": "1.0.1-alpha.3",
-  "upstreamVersion": "2.0.0-beta.87",
+  "version": "1.0.1-alpha.4",
+  "upstreamVersion": "2.0.0-beta.88",
   "homepage": "https://github.com/teamshares/shoelace",
-=======
-  "name": "@shoelace-style/shoelace",
-  "description": "A forward-thinking library of web components.",
-  "version": "2.0.0-beta.88",
-  "homepage": "https://github.com/shoelace-style/shoelace",
->>>>>>> 0d50749e
   "author": "Cory LaViska",
   "license": "MIT",
   "customElements": "dist/custom-elements.json",
@@ -75,12 +68,8 @@
     "@floating-ui/dom": "^1.0.7",
     "@lit-labs/react": "^1.1.0",
     "@shoelace-style/animations": "^1.1.0",
-<<<<<<< HEAD
-    "@shoelace-style/localize": "^3.0.3",
+    "@shoelace-style/localize": "^3.0.4",
     "data-grid-component": "github:teamshares/data-grid",
-=======
-    "@shoelace-style/localize": "^3.0.4",
->>>>>>> 0d50749e
     "lit": "^2.4.1",
     "qr-creator": "^1.0.0"
   },
@@ -95,10 +84,6 @@
     "@web/test-runner": "^0.15.0",
     "@web/test-runner-commands": "^0.6.5",
     "@web/test-runner-playwright": "^0.9.0",
-<<<<<<< HEAD
-=======
-    "bootstrap-icons": "^1.10.3",
->>>>>>> 0d50749e
     "browser-sync": "^2.27.10",
     "cem-plugin-vs-code-custom-data-generator": "^1.3.1",
     "chalk": "^5.1.2",
