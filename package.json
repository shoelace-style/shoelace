--- conflicted
+++ resolved
@@ -1,15 +1,8 @@
 {
-<<<<<<< HEAD
   "name": "@teamshares/shoelace",
   "description": "The Teamshares flavor of a forward-thinking library of web components.",
-  "version": "1.0.1-alpha.1",
+  "version": "1.0.1-alpha.2",
   "homepage": "https://github.com/teamshares/shoelace",
-=======
-  "name": "@shoelace-style/shoelace",
-  "description": "A forward-thinking library of web components.",
-  "version": "2.0.0-beta.87",
-  "homepage": "https://github.com/shoelace-style/shoelace",
->>>>>>> 59cd70ae
   "author": "Cory LaViska",
   "license": "MIT",
   "customElements": "dist/custom-elements.json",
@@ -75,11 +68,8 @@
     "@lit-labs/react": "^1.1.0",
     "@shoelace-style/animations": "^1.1.0",
     "@shoelace-style/localize": "^3.0.3",
-<<<<<<< HEAD
     "color": "4.2",
     "data-grid-component": "github:teamshares/data-grid",
-=======
->>>>>>> 59cd70ae
     "lit": "^2.4.1",
     "qr-creator": "^1.0.0"
   },
