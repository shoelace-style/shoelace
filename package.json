{
<<<<<<< HEAD
  "name": "@teamshares/shoelace",
  "description": "The Teamshares flavor of a forward-thinking library of web components.",
  "version": "1.0.1-alpha",
  "homepage": "https://github.com/teamshares/shoelace",
=======
  "name": "@shoelace-style/shoelace",
  "description": "A forward-thinking library of web components.",
  "version": "2.0.0-beta.85",
  "homepage": "https://github.com/shoelace-style/shoelace",
>>>>>>> 31e1f2fc
  "author": "Cory LaViska",
  "license": "MIT",
  "customElements": "dist/custom-elements.json",
  "web-types": "dist/web-types.json",
  "type": "module",
  "types": "dist/shoelace.d.ts",
  "exports": {
    ".": {
      "types": "./dist/shoelace.d.ts",
      "import": "./dist/shoelace.js"
    },
    "./dist/themes/*": "./dist/themes/*",
    "./dist/components/*": "./dist/components/*",
    "./dist/utilities/*": "./dist/utilities/*",
    "./dist/react/*": "./dist/react/*",
    "./dist/translations/*": "./dist/translations/*"
  },
  "files": [
    "dist"
  ],
  "keywords": [
    "web components",
    "custom elements",
    "components"
  ],
  "repository": {
    "type": "git",
    "url": "git+https://github.com/teamshares/shoelace.git"
  },
  "bugs": {
    "url": "https://github.com/teamshares/shoelace/issues"
  },
  "funding": {
    "type": "individual",
    "url": "https://github.com/sponsors/claviska"
  },
  "scripts": {
    "start": "node scripts/build.js --bundle --serve",
    "build": "node scripts/build.js --bundle --types --copydir \"docs/dist\"",
    "verify": "npm run prettier:check && npm run lint && npm run build && npm run test",
    "prepublishOnly": "npm run verify",
    "prepare": "npm run build",
    "prettier": "prettier --write --loglevel warn .",
    "prettier:check": "prettier --check --loglevel warn .",
    "lint": "eslint src --max-warnings 0",
    "lint:fix": "eslint src --max-warnings 0 --fix",
    "ts-check": "tsc --noEmit --project ./tsconfig.json",
    "create": "plop --plopfile scripts/plop/plopfile.js",
    "test": "web-test-runner",
    "test:component": "npm run test -- --watch --group",
    "test:watch": "web-test-runner --watch",
    "spellcheck": "cspell \"**/*.{js,ts,json,html,css,md}\" --no-progress",
    "list-outdated-dependencies": "npm-check-updates --format repo --peer",
    "update-dependencies": "npm-check-updates --peer -u && npm install && npm run lint:fix && npm run prettier && npm run verify"
  },
  "engines": {
    "node": ">=14.17.0"
  },
  "dependencies": {
    "@floating-ui/dom": "^1.0.7",
    "@lit-labs/react": "^1.1.0",
    "@shoelace-style/animations": "^1.1.0",
    "@shoelace-style/localize": "^3.0.3",
    "color": "4.2",
<<<<<<< HEAD
    "data-grid-component": "github:teamshares/data-grid",
    "lit": "^2.2.8",
=======
    "lit": "^2.4.1",
>>>>>>> 31e1f2fc
    "qr-creator": "^1.0.0"
  },
  "devDependencies": {
    "@custom-elements-manifest/analyzer": "^0.6.6",
    "@open-wc/testing": "^3.1.7",
    "@types/color": "^3.0.3",
    "@types/mocha": "^10.0.0",
    "@types/react": "^18.0.25",
    "@typescript-eslint/eslint-plugin": "^5.43.0",
    "@typescript-eslint/parser": "^5.43.0",
    "@web/dev-server-esbuild": "^0.3.3",
    "@web/test-runner": "^0.15.0",
    "@web/test-runner-commands": "^0.6.5",
    "@web/test-runner-playwright": "^0.9.0",
    "bootstrap-icons": "^1.10.2",
    "browser-sync": "^2.27.10",
    "cem-plugin-vs-code-custom-data-generator": "^1.2.1",
    "chalk": "^5.1.2",
    "command-line-args": "^5.2.1",
    "comment-parser": "^1.3.1",
    "cspell": "^6.14.2",
    "del": "^7.0.0",
    "download": "^8.0.0",
    "esbuild": "^0.15.14",
    "eslint": "^8.27.0",
    "eslint-plugin-chai-expect": "^3.0.0",
    "eslint-plugin-chai-friendly": "^0.7.2",
    "eslint-plugin-import": "^2.26.0",
    "eslint-plugin-lit": "^1.6.1",
    "eslint-plugin-lit-a11y": "^2.2.3",
    "eslint-plugin-markdown": "^3.0.0",
    "eslint-plugin-wc": "^1.3.2",
    "front-matter": "^4.0.2",
    "get-port": "^6.1.2",
    "globby": "^13.1.2",
    "husky": "^8.0.2",
    "jsonata": "^1.8.6",
    "lint-staged": "^13.0.3",
    "lunr": "^2.3.9",
    "npm-check-updates": "^16.4.1",
    "open": "^8.4.0",
    "pascal-case": "^3.1.2",
    "plop": "^3.1.1",
    "prettier": "^2.7.1",
    "react": "^18.2.0",
    "recursive-copy": "^2.0.14",
    "sinon": "^14.0.2",
    "strip-css-comments": "^5.0.0",
    "tslib": "^2.4.1",
    "typescript": "4.8.4",
    "user-agent-data-types": "^0.3.0"
  },
  "lint-staged": {
    "*.{ts,js}": [
      "eslint --max-warnings 0 --cache --fix",
      "prettier --write"
    ]
  }
}<|MERGE_RESOLUTION|>--- conflicted
+++ resolved
@@ -1,15 +1,8 @@
 {
-<<<<<<< HEAD
   "name": "@teamshares/shoelace",
   "description": "The Teamshares flavor of a forward-thinking library of web components.",
   "version": "1.0.1-alpha",
   "homepage": "https://github.com/teamshares/shoelace",
-=======
-  "name": "@shoelace-style/shoelace",
-  "description": "A forward-thinking library of web components.",
-  "version": "2.0.0-beta.85",
-  "homepage": "https://github.com/shoelace-style/shoelace",
->>>>>>> 31e1f2fc
   "author": "Cory LaViska",
   "license": "MIT",
   "customElements": "dist/custom-elements.json",
@@ -74,12 +67,8 @@
     "@shoelace-style/animations": "^1.1.0",
     "@shoelace-style/localize": "^3.0.3",
     "color": "4.2",
-<<<<<<< HEAD
     "data-grid-component": "github:teamshares/data-grid",
-    "lit": "^2.2.8",
-=======
     "lit": "^2.4.1",
->>>>>>> 31e1f2fc
     "qr-creator": "^1.0.0"
   },
   "devDependencies": {
