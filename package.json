{
<<<<<<< HEAD
  "name": "@teamshares/shoelace",
  "description": "The Teamshares flavor of a forward-thinking library of web components.",
  "version": "1.1.1",
  "upstreamVersion": "2.1.0",
  "homepage": "https://github.com/teamshares/shoelace",
=======
  "name": "@shoelace-style/shoelace",
  "description": "A forward-thinking library of web components.",
  "version": "2.4.0",
  "homepage": "https://github.com/shoelace-style/shoelace",
>>>>>>> 62b45253
  "author": "Cory LaViska",
  "license": "MIT",
  "customElements": "dist/custom-elements.json",
  "web-types": "dist/web-types.json",
  "type": "module",
  "types": "dist/shoelace.d.ts",
  "exports": {
    ".": {
      "types": "./dist/shoelace.d.ts",
      "import": "./dist/shoelace.js"
    },
    "./dist/custom-elements.json": "./dist/custom-elements.json",
    "./dist/themes/*": "./dist/themes/*",
    "./dist/components/*": "./dist/components/*",
    "./dist/utilities/*": "./dist/utilities/*",
    "./dist/react": "./dist/react/index.js",
    "./dist/react/*": "./dist/react/*",
    "./dist/translations/*": "./dist/translations/*",
    "./dist/styles": "./dist/styles/index.css",
    "./dist/styles/*": "./dist/styles/*"
  },
  "files": [
    "dist"
  ],
  "keywords": [
    "web components",
    "custom elements",
    "components"
  ],
  "repository": {
    "type": "git",
    "url": "git+https://github.com/teamshares/shoelace.git"
  },
  "bugs": {
    "url": "https://github.com/teamshares/shoelace/issues"
  },
  "funding": {
    "type": "individual",
    "url": "https://github.com/sponsors/claviska"
  },
  "scripts": {
    "start": "node scripts/build.js --bundle --serve",
    "build": "node scripts/build.js --bundle --types --copydir \"docs/dist\"",
    "verify": "npm run prettier:check && npm run lint && npm run build && npm run test",
    "prepublishOnly": "npm run prettier:check && npm run lint && npm run build",
    "prepare": "npm run build",
    "prettier": "prettier --write --loglevel warn .",
    "prettier:check": "prettier --check --loglevel warn .",
    "lint": "eslint src --max-warnings 0",
    "lint:fix": "eslint src --max-warnings 0 --fix",
    "ts-check": "tsc --noEmit --project ./tsconfig.json",
    "create": "plop --plopfile scripts/plop/plopfile.js",
    "test": "web-test-runner --group default",
    "test:component": "web-test-runner -- --watch --group",
    "test:watch": "web-test-runner --watch --group default",
    "spellcheck": "cspell \"**/*.{js,ts,json,html,css,md}\" --no-progress",
    "list-outdated-dependencies": "npm-check-updates --format repo --peer",
    "update-dependencies": "npm-check-updates --peer -u && npm install"
  },
  "engines": {
    "node": ">=14.17.0"
  },
  "dependencies": {
    "@ctrl/tinycolor": "^3.5.0",
    "@floating-ui/dom": "^1.2.1",
    "@lit-labs/react": "^1.1.1",
    "@shoelace-style/animations": "^1.1.0",
<<<<<<< HEAD
    "@shoelace-style/localize": "^3.0.4",
    "data-grid-component": "github:teamshares/data-grid",
=======
    "@shoelace-style/localize": "^3.1.0",
    "composed-offset-position": "^0.0.4",
>>>>>>> 62b45253
    "lit": "^2.6.1",
    "qr-creator": "^1.0.0"
  },
  "devDependencies": {
    "@custom-elements-manifest/analyzer": "^0.6.8",
    "@open-wc/testing": "^3.1.7",
    "@types/mocha": "^10.0.1",
    "@types/react": "^18.0.26",
    "@typescript-eslint/eslint-plugin": "^5.48.1",
    "@typescript-eslint/parser": "^5.48.1",
    "@web/dev-server-esbuild": "^0.3.3",
    "@web/test-runner": "^0.15.0",
    "@web/test-runner-commands": "^0.6.5",
    "@web/test-runner-playwright": "^0.9.0",
    "browser-sync": "^2.27.11",
    "cem-plugin-vs-code-custom-data-generator": "^1.4.1",
    "chalk": "^5.2.0",
    "command-line-args": "^5.2.1",
    "comment-parser": "^1.3.1",
    "cspell": "^6.18.1",
    "del": "^7.0.0",
    "download": "^8.0.0",
    "esbuild": "^0.16.17",
    "eslint": "^8.31.0",
    "eslint-plugin-chai-expect": "^3.0.0",
    "eslint-plugin-chai-friendly": "^0.7.2",
    "eslint-plugin-import": "^2.27.4",
    "eslint-plugin-lit": "^1.8.2",
    "eslint-plugin-lit-a11y": "^2.3.0",
    "eslint-plugin-markdown": "^3.0.0",
    "eslint-plugin-sort-imports-es6-autofix": "^0.6.0",
    "eslint-plugin-wc": "^1.4.0",
    "front-matter": "^4.0.2",
    "get-port": "^6.1.2",
    "globby": "^13.1.3",
    "heroicons": "github:teamshares/heroicons",
    "husky": "^8.0.3",
    "jsonata": "^2.0.1",
    "lint-staged": "^13.1.0",
    "lunr": "^2.3.9",
    "npm-check-updates": "^16.6.2",
    "pascal-case": "^3.1.2",
    "plop": "^3.1.1",
    "prettier": "^2.8.2",
    "react": "^18.2.0",
    "recursive-copy": "^2.0.14",
    "sinon": "^15.0.1",
    "source-map": "^0.7.4",
    "strip-css-comments": "^5.0.0",
    "tslib": "^2.4.1",
    "typescript": "4.9.4",
    "user-agent-data-types": "^0.3.0"
  },
  "lint-staged": {
    "*.{ts,js}": [
      "eslint --max-warnings 0 --cache --fix",
      "prettier --write"
    ]
  }
}<|MERGE_RESOLUTION|>--- conflicted
+++ resolved
@@ -1,16 +1,9 @@
 {
-<<<<<<< HEAD
   "name": "@teamshares/shoelace",
   "description": "The Teamshares flavor of a forward-thinking library of web components.",
-  "version": "1.1.1",
-  "upstreamVersion": "2.1.0",
+  "version": "1.2.0",
+  "upstreamVersion": "2.4.0",
   "homepage": "https://github.com/teamshares/shoelace",
-=======
-  "name": "@shoelace-style/shoelace",
-  "description": "A forward-thinking library of web components.",
-  "version": "2.4.0",
-  "homepage": "https://github.com/shoelace-style/shoelace",
->>>>>>> 62b45253
   "author": "Cory LaViska",
   "license": "MIT",
   "customElements": "dist/custom-elements.json",
@@ -78,13 +71,9 @@
     "@floating-ui/dom": "^1.2.1",
     "@lit-labs/react": "^1.1.1",
     "@shoelace-style/animations": "^1.1.0",
-<<<<<<< HEAD
     "@shoelace-style/localize": "^3.0.4",
+    "composed-offset-position": "^0.0.4",
     "data-grid-component": "github:teamshares/data-grid",
-=======
-    "@shoelace-style/localize": "^3.1.0",
-    "composed-offset-position": "^0.0.4",
->>>>>>> 62b45253
     "lit": "^2.6.1",
     "qr-creator": "^1.0.0"
   },
