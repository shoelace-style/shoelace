--- conflicted
+++ resolved
@@ -44,18 +44,13 @@
       import { createComponent } from '@lit-labs/react';
       import Component from '../../${importPath}';
 
-<<<<<<< HEAD
+      ${eventNameImport}
+      ${eventImports}
+
       const tagName = '${component.tagName}'
 
       const component = createComponent({
         tagName,
-=======
-      ${eventNameImport}
-      ${eventImports}
-
-      export default createComponent({
-        tagName: '${component.tagName}',
->>>>>>> 414197ac
         elementClass: Component,
         react: React,
         events: {
