- Getting Started

  - [Overview](/)
  - [Contributing](/teamshares/contributing)
  - [Recipe Book](/teamshares/recipes)
  - [Changelog](/teamshares/changelog)

- Teamshares Brand
<<<<<<< HEAD
  - [Logo & Brand Assets](/teamshares/logo-assets)
  - [Content Guidelines](/teamshares/content)

=======

  - [Logo & Brand Assets](/teamshares/logo-assets)
  - [Content Guidelines](/teamshares/content)

>>>>>>> 01d48d05
- Styles

  - [Colors](/tokens/ts-colors)
  - [Typography](/tokens/ts-typography)

- Components

  - [Alert](/components/alert)
  - [Avatar](/components/avatar)
  - [Badge](/components/badge)
  - [Breadcrumb](/components/breadcrumb)
  - [Breadcrumb Item](/components/breadcrumb-item)
  - [Button](/components/button)
  - [Button Group](/components/button-group)
  - [Card](/components/card)
  - [Carousel](/components/carousel)
  - [Carousel Item](/components/carousel-item)
  - [Checkbox](/components/checkbox)
  <!-- - [Color Picker](/components/color-picker) -->
  - [Details](/components/details)
  - [Dialog](/components/dialog)
  - [Divider](/components/divider)
  - [Drawer](/components/drawer)
  - [Dropdown](/components/dropdown)
  - [Icon](/components/icon)
  - [Icon Button](/components/icon-button)
  - [Image Comparer](/components/image-comparer)
  - [Input](/components/input)
  - [Menu](/components/menu)
  - [Menu Item](/components/menu-item)
  - [Menu Label](/components/menu-label)
  - [Option](/components/option)
  - [Progress Bar](/components/progress-bar)
  - [Progress Ring](/components/progress-ring)
  <!-- - [QR Code](/components/qr-code) -->
  - [Radio](/components/radio)
  - [Radio Button](/components/radio-button)
  - [Radio Group](/components/radio-group)
  - [Range](/components/range)
  - [Rating](/components/rating)
  - [Select](/components/select)
  - [Skeleton](/components/skeleton)
  - [Spinner](/components/spinner)
  - [Split Panel](/components/split-panel)
  - [Switch](/components/switch)
  - [Tab Group](/components/tab-group)
  - [Tab](/components/tab)
  - [Tab Panel](/components/tab-panel)
  - [Tag](/components/tag)
  - [Textarea](/components/textarea)
  - [Tooltip](/components/tooltip)
  - [Tree](/components/tree)
  - [Tree Item](/components/tree-item)
  <!--plop:component-->

- Vendor

  - [Data Grid](/vendor/data-grid.md)

<!-- - Design Tokens

  - [Typography](/tokens/typography)
  - [Color](/tokens/color)
  - [Spacing](/tokens/spacing)
  - [Elevation](/tokens/elevation)
  - [Border Radius](/tokens/border-radius)
  - [Transition](/tokens/transition)
  - [Z-index](/tokens/z-index)
  - [More](/tokens/more) -->

- Utilities

  - [Animated Image](/components/animated-image)
  - [Animation](/components/animation)
  - [Format Bytes](/components/format-bytes)
  - [Format Date](/components/format-date)
  - [Format Number](/components/format-number)
  - [Include](/components/include)
  - [Mutation Observer](/components/mutation-observer)
  - [Popup](/components/popup)
  - [Relative Time](/components/relative-time)
  - [Resize Observer](/components/resize-observer)
  - [Visually Hidden](/components/visually-hidden)

<!-- - Shoelace

  - [Overview](/getting-started/overview)
  - [Installation](/getting-started/installation)
  - [Usage](/getting-started/usage)
  <!-- - [Themes](/getting-started/themes) -->
  <!-- - [Customizing](/getting-started/customizing)
  - [Form Controls](/getting-started/form-controls)
  - [Localization](/getting-started/localization) -->

<!-- - Frameworks -->

  <!-- - [React](/frameworks/react)
  - [Vue](/frameworks/vue)
  - [Angular](/frameworks/angular) -->

<!-- - Resources -->

  <!-- - [Community](/resources/community)
  - [Accessibility](/resources/accessibility)
  - [Contributing](/resources/contributing)
  - [Changelog](/resources/changelog) -->

<!-- - Tutorials -->

  <!-- - [Integrating with Laravel](/tutorials/integrating-with-laravel)
  - [Integrating with NextJS](/tutorials/integrating-with-nextjs)
  - [Integrating with Rails](/tutorials/integrating-with-rails) --><|MERGE_RESOLUTION|>--- conflicted
+++ resolved
@@ -1,21 +1,17 @@
 - Getting Started
 
   - [Overview](/)
+  - [Installation](/getting-started/installation)
+  - [Usage](/getting-started/usage)
   - [Contributing](/teamshares/contributing)
   - [Recipe Book](/teamshares/recipes)
   - [Changelog](/teamshares/changelog)
 
 - Teamshares Brand
-<<<<<<< HEAD
-  - [Logo & Brand Assets](/teamshares/logo-assets)
-  - [Content Guidelines](/teamshares/content)
-
-=======
 
   - [Logo & Brand Assets](/teamshares/logo-assets)
   - [Content Guidelines](/teamshares/content)
 
->>>>>>> 01d48d05
 - Styles
 
   - [Colors](/tokens/ts-colors)
