--- conflicted
+++ resolved
@@ -76,6 +76,7 @@
   - [Border Radius](/tokens/border-radius)
   - [Transition](/tokens/transition)
   - [Z-index](/tokens/z-index)
+  - [More](/tokens/more)
 
 - Utilities
 
@@ -93,7 +94,6 @@
 
 - Frameworks
 
-<<<<<<< HEAD
   - [React](/frameworks/react)
   - [Vue](/frameworks/vue)
   - [Angular](/frameworks/angular)
@@ -104,16 +104,6 @@
   - [Accessibility](/resources/accessibility)
   - [Contributing](/resources/contributing)
   - [Changelog](/resources/changelog)
-=======
-  - [Typography](/tokens/typography)
-  - [Color](/tokens/color)
-  - [Spacing](/tokens/spacing)
-  - [Elevation](/tokens/elevation)
-  - [Border Radius](/tokens/border-radius)
-  - [Transition](/tokens/transition)
-  - [Z-index](/tokens/z-index)
-  - [More](/tokens/more)
->>>>>>> 6e2856db
 
 - Tutorials
 
