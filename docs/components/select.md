# Select

[component-header:sl-select]

```html preview
<sl-select>
  <sl-option value="option-1">Option 1</sl-option>
  <sl-option value="option-2">Option 2</sl-option>
  <sl-option value="option-3">Option 3</sl-option>
  <sl-option value="option-4">Option 4</sl-option>
  <sl-option value="option-5">Option 5</sl-option>
  <sl-option value="option-6">Option 6</sl-option>
</sl-select>
```

```jsx react
import { SlOption, SlSelect } from '@shoelace-style/shoelace/dist/react';

const App = () => (
  <SlSelect>
    <SlOption value="option-1">Option 1</SlOption>
    <SlOption value="option-2">Option 2</SlOption>
    <SlOption value="option-3">Option 3</SlOption>
    <SlOption value="option-4">Option 4</SlOption>
    <SlOption value="option-5">Option 5</SlOption>
    <SlOption value="option-6">Option 6</SlOption>
  </SlSelect>
);
```

?> This component works with standard `<form>` elements. Please refer to the section on [form controls](/getting-started/form-controls) to learn more about form submission and client-side validation.

## Examples

### Labels

Use the `label` attribute to give the select an accessible label. For labels that contain HTML, use the `label` slot instead.

```html preview
<sl-select label="Select one">
  <sl-option value="option-1">Option 1</sl-option>
  <sl-option value="option-2">Option 2</sl-option>
  <sl-option value="option-3">Option 3</sl-option>
</sl-select>
```

```jsx react
import { SlOption, SlSelect } from '@shoelace-style/shoelace/dist/react';

const App = () => (
  <SlSelect label="Select one">
    <SlOption value="option-1">Option 1</SlOption>
    <SlOption value="option-2">Option 2</SlOption>
    <SlOption value="option-3">Option 3</SlOption>
  </SlSelect>
);
```

### Help Text

Add descriptive help text to a select with the `help-text` attribute. For help texts that contain HTML, use the `help-text` slot instead.

```html preview
<sl-select label="Experience" help-text="Please tell us your skill level.">
  <sl-option value="1">Novice</sl-option>
  <sl-option value="2">Intermediate</sl-option>
  <sl-option value="3">Advanced</sl-option>
</sl-select>
```

```jsx react
import { SlOption, SlSelect } from '@shoelace-style/shoelace/dist/react';

const App = () => (
  <SlSelect label="Experience" help-text="Please tell us your skill level.">
    <SlOption value="1">Novice</SlOption>
    <SlOption value="2">Intermediate</SlOption>
    <SlOption value="3">Advanced</SlOption>
  </SlSelect>
);
```

### Placeholders

Use the `placeholder` attribute to add a placeholder.

```html preview
<sl-select placeholder="Select one">
  <sl-option value="option-1">Option 1</sl-option>
  <sl-option value="option-2">Option 2</sl-option>
  <sl-option value="option-3">Option 3</sl-option>
</sl-select>
```

```jsx react
import { SlOption, SlSelect } from '@shoelace-style/shoelace/dist/react';

const App = () => (
  <SlSelect placeholder="Select one">
    <SlOption value="option-1">Option 1</SlOption>
    <SlOption value="option-2">Option 2</SlOption>
    <SlOption value="option-3">Option 3</SlOption>
  </SlSelect>
);
```

### Clearable

Use the `clearable` attribute to make the control clearable. The clear button only appears when an option is selected.

```html preview
<sl-select clearable value="option-1">
  <sl-option value="option-1">Option 1</sl-option>
  <sl-option value="option-2">Option 2</sl-option>
  <sl-option value="option-3">Option 3</sl-option>
</sl-select>
```

```jsx react
import { SlOption, SlSelect } from '@shoelace-style/shoelace/dist/react';

const App = () => (
  <SlSelect placeholder="Clearable" clearable>
    <SlOption value="option-1">Option 1</SlOption>
    <SlOption value="option-2">Option 2</SlOption>
    <SlOption value="option-3">Option 3</SlOption>
  </SlSelect>
);
```

### Filled Selects

Add the `filled` attribute to draw a filled select.

```html preview
<sl-select filled>
  <sl-option value="option-1">Option 1</sl-option>
  <sl-option value="option-2">Option 2</sl-option>
  <sl-option value="option-3">Option 3</sl-option>
</sl-select>
```

```jsx react
import { SlOption, SlSelect } from '@shoelace-style/shoelace/dist/react';

const App = () => (
  <SlSelect filled>
    <SlOption value="option-1">Option 1</SlOption>
    <SlOption value="option-2">Option 2</SlOption>
    <SlOption value="option-3">Option 3</SlOption>
  </SlSelect>
);
```

### Pill

Use the `pill` attribute to give selects rounded edges.

```html preview
<sl-select pill>
  <sl-option value="option-1">Option 1</sl-option>
  <sl-option value="option-2">Option 2</sl-option>
  <sl-option value="option-3">Option 3</sl-option>
</sl-select>
```

```jsx react
import { SlOption, SlSelect } from '@shoelace-style/shoelace/dist/react';

const App = () => (
  <SlSelect pill>
    <SlOption value="option-1">Option 1</SlOption>
    <SlOption value="option-2">Option 2</SlOption>
    <SlOption value="option-3">Option 3</SlOption>
  </SlSelect>
);
```

### Disabled

Use the `disabled` attribute to disable a select.

```html preview
<sl-select placeholder="Disabled" disabled>
  <sl-option value="option-1">Option 1</sl-option>
  <sl-option value="option-2">Option 2</sl-option>
  <sl-option value="option-3">Option 3</sl-option>
</sl-select>
```

```jsx react
import { SlOption, SlSelect } from '@shoelace-style/shoelace/dist/react';

const App = () => (
  <SlSelect placeholder="Disabled" disabled>
    <SlOption value="option-1">Option 1</SlOption>
    <SlOption value="option-2">Option 2</SlOption>
    <SlOption value="option-3">Option 3</SlOption>
  </SlSelect>
);
```

### Multiple

To allow multiple options to be selected, use the `multiple` attribute. It's a good practice to use `clearable` when this option is enabled. To set multiple values at once, set `value` to a space-delimited list of values.

```html preview
<sl-select label="Select a Few" value="option-1 option-2 option-3" multiple clearable>
  <sl-option value="option-1">Option 1</sl-option>
  <sl-option value="option-2">Option 2</sl-option>
  <sl-option value="option-3">Option 3</sl-option>
  <sl-option value="option-4">Option 4</sl-option>
  <sl-option value="option-5">Option 5</sl-option>
  <sl-option value="option-6">Option 6</sl-option>
</sl-select>
```

```jsx react
import { SlOption, SlSelect } from '@shoelace-style/shoelace/dist/react';

const App = () => (
  <SlSelect label="Select a Few" value="option-1 option-2 option-3" multiple clearable>
    <SlOption value="option-1">Option 1</SlOption>
    <SlOption value="option-2">Option 2</SlOption>
    <SlOption value="option-3">Option 3</SlOption>
    <SlOption value="option-4">Option 4</SlOption>
    <SlOption value="option-5">Option 5</SlOption>
    <SlOption value="option-6">Option 6</SlOption>
  </SlSelect>
);
```

?> Note that multi-select options may wrap, causing the control to expand vertically. You can use the `max-options-visible` attribute to control the maximum number of selected options to show at once.

### Setting Initial Values

Use the `value` attribute to set the initial selection. When using `multiple`, use space-delimited values to select more than one option.

```html preview
<sl-select value="option-1 option-2" multiple clearable>
  <sl-option value="option-1">Option 1</sl-option>
  <sl-option value="option-2">Option 2</sl-option>
  <sl-option value="option-3">Option 3</sl-option>
  <sl-option value="option-4">Option 4</sl-option>
</sl-select>
```

```jsx react
import { SlDivider, SlOption, SlSelect } from '@shoelace-style/shoelace/dist/react';

const App = () => (
  <SlSelect value="option-1 option-2" multiple clearable>
    <SlOption value="option-1">Option 1</SlOption>
    <SlOption value="option-2">Option 2</SlOption>
    <SlOption value="option-3">Option 3</SlOption>
  </SlSelect>
);
```

### Grouping Options

Use `<sl-divider>` to group listbox items visually. You can also use `<small>` to provide labels, but they won't be announced by most assistive devices.

```html preview
<sl-select>
  <small>Section 1</small>
  <sl-option value="option-1">Option 1</sl-option>
  <sl-option value="option-2">Option 2</sl-option>
  <sl-option value="option-3">Option 3</sl-option>
  <sl-divider></sl-divider>
  <small>Section 2</small>
  <sl-option value="option-4">Option 4</sl-option>
  <sl-option value="option-5">Option 5</sl-option>
  <sl-option value="option-6">Option 6</sl-option>
</sl-select>
```

```jsx react
import { SlOption, SlSelect } from '@shoelace-style/shoelace/dist/react';

const App = () => (
  <SlSelect>
    <SlOption value="option-1">Option 1</SlOption>
    <SlOption value="option-2">Option 2</SlOption>
    <SlOption value="option-3">Option 3</SlOption>
    <SlOption value="option-4">Option 4</SlOption>
    <SlOption value="option-5">Option 5</SlOption>
    <SlOption value="option-6">Option 6</SlOption>
  </SlSelect>
);
```

### Sizes

Use the `size` attribute to change a select's size. Note that size does not apply to listbox options.

```html preview
<sl-select placeholder="Small" size="small">
  <sl-option value="option-1">Option 1</sl-option>
  <sl-option value="option-2">Option 2</sl-option>
  <sl-option value="option-3">Option 3</sl-option>
</sl-select>

<br />

<sl-select placeholder="Medium" size="medium">
  <sl-option value="option-1">Option 1</sl-option>
  <sl-option value="option-2">Option 2</sl-option>
  <sl-option value="option-3">Option 3</sl-option>
</sl-select>

<br />

<sl-select placeholder="Large" size="large">
  <sl-option value="option-1">Option 1</sl-option>
  <sl-option value="option-2">Option 2</sl-option>
  <sl-option value="option-3">Option 3</sl-option>
</sl-select>
```

```jsx react
import { SlOption, SlSelect } from '@shoelace-style/shoelace/dist/react';

const App = () => (
  <>
    <SlSelect placeholder="Small" size="small">
      <SlOption value="option-1">Option 1</SlOption>
      <SlOption value="option-2">Option 2</SlOption>
      <SlOption value="option-3">Option 3</SlOption>
    </SlSelect>

    <br />

    <SlSelect placeholder="Medium" size="medium">
      <SlOption value="option-1">Option 1</SlOption>
      <SlOption value="option-2">Option 2</SlOption>
      <SlOption value="option-3">Option 3</SlOption>
    </SlSelect>

    <br />

    <SlSelect placeholder="Large" size="large">
      <SlOption value="option-1">Option 1</SlOption>
      <SlOption value="option-2">Option 2</SlOption>
      <SlOption value="option-3">Option 3</SlOption>
    </SlSelect>
  </>
);
```

### Placement

The preferred placement of the select's listbox can be set with the `placement` attribute. Note that the actual position may vary to ensure the panel remains in the viewport. Valid placements are `top` and `bottom`.

```html preview
<sl-select placement="top">
  <sl-option value="option-1">Option 1</sl-option>
  <sl-option value="option-2">Option 2</sl-option>
  <sl-option value="option-3">Option 3</sl-option>
</sl-select>
```

```jsx react
import {
  SlOption,
  SlSelect
} from '@shoelace-style/shoelace/dist/react';

const App = () => (
  <SlSelect placement="top">
    <SlOption value="option-1">Option 1</SlOption>
    <SlOption value="option-2">Option 2</SlOption>
    <SlOption value="option-3">Option 3</SlOption>
  </SlDropdown>
);
```

### Prefix Icons

Use the `prefix` slot to prepend an icon to the control.

```html preview
<<<<<<< HEAD
<sl-select placeholder="Small" size="small">
  <sl-icon name="home" slot="prefix"></sl-icon>
  <sl-menu-item value="option-1">Option 1</sl-menu-item>
  <sl-menu-item value="option-2">Option 2</sl-menu-item>
  <sl-menu-item value="option-3">Option 3</sl-menu-item>
  <sl-icon name="chat-bubble-bottom-center-text" slot="suffix"></sl-icon>
</sl-select>
<br />
<sl-select placeholder="Medium" size="medium">
  <sl-icon name="home" slot="prefix"></sl-icon>
  <sl-menu-item value="option-1">Option 1</sl-menu-item>
  <sl-menu-item value="option-2">Option 2</sl-menu-item>
  <sl-menu-item value="option-3">Option 3</sl-menu-item>
  <sl-icon name="chat-bubble-bottom-center-text" slot="suffix"></sl-icon>
</sl-select>
<br />
<sl-select placeholder="Large" size="large">
  <sl-icon name="home" slot="prefix"></sl-icon>
  <sl-menu-item value="option-1">Option 1</sl-menu-item>
  <sl-menu-item value="option-2">Option 2</sl-menu-item>
  <sl-menu-item value="option-3">Option 3</sl-menu-item>
  <sl-icon name="chat-bubble-bottom-center-text" slot="suffix"></sl-icon>
=======
<sl-select placeholder="Small" size="small" clearable>
  <sl-icon name="house" slot="prefix"></sl-icon>
  <sl-option value="option-1">Option 1</sl-option>
  <sl-option value="option-2">Option 2</sl-option>
  <sl-option value="option-3">Option 3</sl-option>
</sl-select>
<br />
<sl-select placeholder="Medium" size="medium" clearable>
  <sl-icon name="house" slot="prefix"></sl-icon>
  <sl-option value="option-1">Option 1</sl-option>
  <sl-option value="option-2">Option 2</sl-option>
  <sl-option value="option-3">Option 3</sl-option>
</sl-select>
<br />
<sl-select placeholder="Large" size="large" clearable>
  <sl-icon name="house" slot="prefix"></sl-icon>
  <sl-option value="option-1">Option 1</sl-option>
  <sl-option value="option-2">Option 2</sl-option>
  <sl-option value="option-3">Option 3</sl-option>
>>>>>>> 0d50749e
</sl-select>
```

```jsx react
import { SlIcon, SlOption, SlSelect } from '@shoelace-style/shoelace/dist/react';

const App = () => (
  <>
    <SlSelect placeholder="Small" size="small">
<<<<<<< HEAD
      <SlIcon name="home" slot="prefix"></SlIcon>
      <SlMenuItem value="option-1">Option 1</SlMenuItem>
      <SlMenuItem value="option-2">Option 2</SlMenuItem>
      <SlMenuItem value="option-3">Option 3</SlMenuItem>
      <SlIcon name="chat-bubble-bottom-center-text" slot="suffix"></SlIcon>
    </SlSelect>
    <br />
    <SlSelect placeholder="Medium" size="medium">
      <SlIcon name="home" slot="prefix"></SlIcon>
      <SlMenuItem value="option-1">Option 1</SlMenuItem>
      <SlMenuItem value="option-2">Option 2</SlMenuItem>
      <SlMenuItem value="option-3">Option 3</SlMenuItem>
      <SlIcon name="chat-bubble-bottom-center-text" slot="suffix"></SlIcon>
    </SlSelect>
    <br />
    <SlSelect placeholder="Large" size="large">
      <SlIcon name="home" slot="prefix"></SlIcon>
      <SlMenuItem value="option-1">Option 1</SlMenuItem>
      <SlMenuItem value="option-2">Option 2</SlMenuItem>
      <SlMenuItem value="option-3">Option 3</SlMenuItem>
      <SlIcon name="chat-bubble-bottom-center-text" slot="suffix"></SlIcon>
=======
      <SlIcon name="house" slot="prefix"></SlIcon>
      <SlOption value="option-1">Option 1</SlOption>
      <SlOption value="option-2">Option 2</SlOption>
      <SlOption value="option-3">Option 3</SlOption>
    </SlSelect>
    <br />
    <SlSelect placeholder="Medium" size="medium">
      <SlIcon name="house" slot="prefix"></SlIcon>
      <SlOption value="option-1">Option 1</SlOption>
      <SlOption value="option-2">Option 2</SlOption>
      <SlOption value="option-3">Option 3</SlOption>
    </SlSelect>
    <br />
    <SlSelect placeholder="Large" size="large">
      <SlIcon name="house" slot="prefix"></SlIcon>
      <SlOption value="option-1">Option 1</SlOption>
      <SlOption value="option-2">Option 2</SlOption>
      <SlOption value="option-3">Option 3</SlOption>
>>>>>>> 0d50749e
    </SlSelect>
  </>
);
```

[component-metadata:sl-select]<|MERGE_RESOLUTION|>--- conflicted
+++ resolved
@@ -380,50 +380,25 @@
 Use the `prefix` slot to prepend an icon to the control.
 
 ```html preview
-<<<<<<< HEAD
-<sl-select placeholder="Small" size="small">
+<sl-select placeholder="Small" size="small" clearable>
   <sl-icon name="home" slot="prefix"></sl-icon>
-  <sl-menu-item value="option-1">Option 1</sl-menu-item>
-  <sl-menu-item value="option-2">Option 2</sl-menu-item>
-  <sl-menu-item value="option-3">Option 3</sl-menu-item>
-  <sl-icon name="chat-bubble-bottom-center-text" slot="suffix"></sl-icon>
-</sl-select>
-<br />
-<sl-select placeholder="Medium" size="medium">
-  <sl-icon name="home" slot="prefix"></sl-icon>
-  <sl-menu-item value="option-1">Option 1</sl-menu-item>
-  <sl-menu-item value="option-2">Option 2</sl-menu-item>
-  <sl-menu-item value="option-3">Option 3</sl-menu-item>
-  <sl-icon name="chat-bubble-bottom-center-text" slot="suffix"></sl-icon>
-</sl-select>
-<br />
-<sl-select placeholder="Large" size="large">
-  <sl-icon name="home" slot="prefix"></sl-icon>
-  <sl-menu-item value="option-1">Option 1</sl-menu-item>
-  <sl-menu-item value="option-2">Option 2</sl-menu-item>
-  <sl-menu-item value="option-3">Option 3</sl-menu-item>
-  <sl-icon name="chat-bubble-bottom-center-text" slot="suffix"></sl-icon>
-=======
-<sl-select placeholder="Small" size="small" clearable>
-  <sl-icon name="house" slot="prefix"></sl-icon>
   <sl-option value="option-1">Option 1</sl-option>
   <sl-option value="option-2">Option 2</sl-option>
   <sl-option value="option-3">Option 3</sl-option>
 </sl-select>
 <br />
 <sl-select placeholder="Medium" size="medium" clearable>
-  <sl-icon name="house" slot="prefix"></sl-icon>
+  <sl-icon name="home" slot="prefix"></sl-icon>
   <sl-option value="option-1">Option 1</sl-option>
   <sl-option value="option-2">Option 2</sl-option>
   <sl-option value="option-3">Option 3</sl-option>
 </sl-select>
 <br />
 <sl-select placeholder="Large" size="large" clearable>
-  <sl-icon name="house" slot="prefix"></sl-icon>
-  <sl-option value="option-1">Option 1</sl-option>
-  <sl-option value="option-2">Option 2</sl-option>
-  <sl-option value="option-3">Option 3</sl-option>
->>>>>>> 0d50749e
+  <sl-icon name="home" slot="prefix"></sl-icon>
+  <sl-option value="option-1">Option 1</sl-option>
+  <sl-option value="option-2">Option 2</sl-option>
+  <sl-option value="option-3">Option 3</sl-option>
 </sl-select>
 ```
 
@@ -433,48 +408,24 @@
 const App = () => (
   <>
     <SlSelect placeholder="Small" size="small">
-<<<<<<< HEAD
       <SlIcon name="home" slot="prefix"></SlIcon>
-      <SlMenuItem value="option-1">Option 1</SlMenuItem>
-      <SlMenuItem value="option-2">Option 2</SlMenuItem>
-      <SlMenuItem value="option-3">Option 3</SlMenuItem>
-      <SlIcon name="chat-bubble-bottom-center-text" slot="suffix"></SlIcon>
+      <SlOption value="option-1">Option 1</SlOption>
+      <SlOption value="option-2">Option 2</SlOption>
+      <SlOption value="option-3">Option 3</SlOption>
     </SlSelect>
     <br />
     <SlSelect placeholder="Medium" size="medium">
       <SlIcon name="home" slot="prefix"></SlIcon>
-      <SlMenuItem value="option-1">Option 1</SlMenuItem>
-      <SlMenuItem value="option-2">Option 2</SlMenuItem>
-      <SlMenuItem value="option-3">Option 3</SlMenuItem>
-      <SlIcon name="chat-bubble-bottom-center-text" slot="suffix"></SlIcon>
+      <SlOption value="option-1">Option 1</SlOption>
+      <SlOption value="option-2">Option 2</SlOption>
+      <SlOption value="option-3">Option 3</SlOption>
     </SlSelect>
     <br />
     <SlSelect placeholder="Large" size="large">
       <SlIcon name="home" slot="prefix"></SlIcon>
-      <SlMenuItem value="option-1">Option 1</SlMenuItem>
-      <SlMenuItem value="option-2">Option 2</SlMenuItem>
-      <SlMenuItem value="option-3">Option 3</SlMenuItem>
-      <SlIcon name="chat-bubble-bottom-center-text" slot="suffix"></SlIcon>
-=======
-      <SlIcon name="house" slot="prefix"></SlIcon>
-      <SlOption value="option-1">Option 1</SlOption>
-      <SlOption value="option-2">Option 2</SlOption>
-      <SlOption value="option-3">Option 3</SlOption>
-    </SlSelect>
-    <br />
-    <SlSelect placeholder="Medium" size="medium">
-      <SlIcon name="house" slot="prefix"></SlIcon>
-      <SlOption value="option-1">Option 1</SlOption>
-      <SlOption value="option-2">Option 2</SlOption>
-      <SlOption value="option-3">Option 3</SlOption>
-    </SlSelect>
-    <br />
-    <SlSelect placeholder="Large" size="large">
-      <SlIcon name="house" slot="prefix"></SlIcon>
-      <SlOption value="option-1">Option 1</SlOption>
-      <SlOption value="option-2">Option 2</SlOption>
-      <SlOption value="option-3">Option 3</SlOption>
->>>>>>> 0d50749e
+      <SlOption value="option-1">Option 1</SlOption>
+      <SlOption value="option-2">Option 2</SlOption>
+      <SlOption value="option-3">Option 3</SlOption>
     </SlSelect>
   </>
 );
