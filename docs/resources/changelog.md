# Changelog

Shoelace follows [Semantic Versioning](https://semver.org/). Breaking changes in components with the <sl-badge type="primary" pill>Stable</sl-badge> badge will not be accepted until the next major version. As such, all contributions must consider the project's roadmap and take this into consideration. Features that are deemed no longer necessary will be deprecated but not removed.

Components with the <sl-badge type="warning" pill>Experimental</sl-badge> badge should not be used in production. They are made available as release candidates for development and testing purposes. As such, changes to experimental components will not be subject to semantic versioning.

_During the beta period, these restrictions may be relaxed in the event of a mission-critical bug._ 🐛

## Next

This release changes the way component metadata is generated. Previously, TypeDoc was used to generate a very large file with type data for all components. The data was then parsed and converted to an easier-to-consume file called `metadata.json`. Alas, TypeDoc is expensive to run and the metadata format wasn't standard.

Thanks to an amazing effort by [Pascal Schilp](https://twitter.com/passle_), the world has a simpler, faster way to gather metadata using the [Custom Elements Manifest Analyzer](https://github.com/open-wc/custom-elements-manifest). Not only is this tool faster, but the data follows the evolving `custom-elements.json` format. This is exciting because a standard format for custom elements opens the door for many potential uses, including documentation generation, framework adapters, IDE integrations, third-party uses, and more. [Check out Pascal's great article](https://dev.to/open-wc/introducing-custom-elements-manifest-gkk) for more info about `custom-elements.json` and the new analyzer.

The docs have been updated to use `custom-elements.json`. If you're relying on the old `metadata.json` file for any purpose, this will be a breaking change for you.

- 🚨 BREAKING: removed the `sl-overlay-click` event from `sl-dialog` and `sl-drawer` (use `sl-request-close` instead) [#471](https://github.com/shoelace-style/shoelace/discussions/471)
- 🚨 BREAKING: removed `metadata.json` (use `custom-elements.json` instead)
- Added `custom-elements.json` for component metadata
- Added `sl-request-close` event to `sl-dialog` and `sl-drawer`
- Added `dialog.denyClose` and `drawer.denyClose` animations
- Fixed a bug in `sl-color-picker` where setting `value` immediately wouldn't trigger an update
<<<<<<< HEAD
- Updated the docs to use the new `custom-elements.json` for component metadata
=======
- Fixed a bug that resulted in form controls having incorrect validity when `disabled` was initially set [#473](https://github.com/shoelace-style/shoelace/issues/473)
>>>>>>> a28942f2

## 2.0.0-beta.44

- 🚨 BREAKING: all `invalid` props on form controls now reflect validity before interaction [#455](https://github.com/shoelace-style/shoelace/issues/455)
- Allow `null` to be passed to disable animations in `setDefaultAnimation()` and `setAnimation()`
- Converted build scripts to ESM
- Fixed a bug in `sl-checkbox` where `invalid` did not update properly
- Fixed a bug in `sl-dropdown` where a `keydown` listener wasn't cleaned up properly
- Fixed a bug in `sl-select` where `sl-blur` was emitted prematurely [#456](https://github.com/shoelace-style/shoelace/issues/456)
- Fixed a bug in `sl-select` where no selection with `multiple` resulted in an incorrect value [#457](https://github.com/shoelace-style/shoelace/issues/457)
- Fixed a bug in `sl-select` where `sl-change` was emitted immediately after connecting to the DOM [#458](https://github.com/shoelace-style/shoelace/issues/458)
- Fixed a bug in `sl-select` where non-printable keys would cause the menu to open
- Fixed a bug in `sl-select` where `invalid` was not always updated properly
- Reworked the `@watch` decorator to use `update` instead of `updated` resulting in better performance and flexibility

## 2.0.0-beta.43

- Added `?` to optional arguments in methods tables in the docs
- Added the `scrollPosition()` method to `sl-textarea` to get/set scroll position
- Added intial tests for `sl-dialog`, `sl-drawer`, `sl-dropdown`, and `sl-tooltip`
- Fixed a bug in `sl-tab-group` where scrollable tab icons were not displaying correctly
- Fixed a bug in `sl-dialog` and `sl-drawer` where preventing clicks on the overlay no longer worked as described [#452](https://github.com/shoelace-style/shoelace/issues/452)
- Fixed a bug in `sl-dialog` and `sl-drawer` where setting initial focus no longer worked as described [#453](https://github.com/shoelace-style/shoelace/issues/453)
- Fixed a bug in `sl-card` where the `slotchange` listener wasn't attached correctly [#454](https://github.com/shoelace-style/shoelace/issues/454)
- Fixed lifecycle bugs in a number of components [#451](https://github.com/shoelace-style/shoelace/issues/451)
- Removed `fill: both` from internal animate utility so styles won't "stick" by default [#450](https://github.com/shoelace-style/shoelace/issues/450)

## 2.0.0-beta.42

This release addresses an issue with the `open` prop no longer working in a number of components, as a result of the changes in beta.41. It also removes a small but controversial feature that complicated show/hide logic and led to a poor experience for developers and end users.

There are two ways to show/hide affected components: by calling `show() | hide()` and by toggling the `open` prop. Previously, it was possible to call `event.preventDefault()` in an `sl-show | sl-hide ` handler to stop the component from showing/hiding. The problem becomes obvious when you set `el.open = false`, the event gets canceled, and in the next cycle `el.open` has reverted to `true`. Not only is this unexpected, but it also doesn't play nicely with frameworks. Additionally, this made it impossible to await `show() | hide()` since there was a chance they'd never resolve.

Technical reasons aside, canceling these events seldom led to a good user experience, so the decision was made to no longer allow `sl-show | sl-hide` to be cancelable.

- 🚨 BREAKING: `sl-show` and `sl-hide` events are no longer cancelable
- Added Iconoir example to the icon docs
- Added Web Test Runner
- Added intial tests for `sl-alert` and `sl-details`
- Changed the `cancelable` default to `false` for the internal `@event` decorator
- Fixed a bug where toggling `open` stopped working in `sl-alert`, `sl-dialog`, `sl-drawer`, `sl-dropdown`, and `sl-tooltip`
- Fixed a bug in `sl-range` where setting a value outside the default `min` or `max` would clamp the value [#448](https://github.com/shoelace-style/shoelace/issues/448)
- Fixed a bug in `sl-dropdown` where placement wouldn't adjust properly when shown [#447](https://github.com/shoelace-style/shoelace/issues/447)
- Fixed a bug in the internal `shimKeyframesHeightAuto` utility that caused `sl-details` to measure heights incorrectly [#445](https://github.com/shoelace-style/shoelace/issues/445)
- Fixed a number of imports that should have been type imports
- Updated Lit to 2.0.0-rc.2
- Updated esbuild to 0.12.4

## 2.0.0-beta.41

This release changes how components animate. In previous versions, CSS transitions were used for most show/hide animations. Transitions are problematic due to the way `transitionend` works. This event fires once _per transition_, and it's impossible to know which transition to look for when users can customize any possible CSS property. Because of this, components previously required the `opacity` property to transition. If a user were to prevent `opacity` from transitioning, the component wouldn't hide properly and the `sl-after-show|hide` events would never emit.

CSS animations, on the other hand, have a more reliable `animationend` event. Alas, `@keyframes` don't cascade and can't be injected into a shadow DOM via CSS, so there would be no good way to customize them.

The most elegant solution I found was to use the [Web Animations API](https://developer.mozilla.org/en-US/docs/Web/API/Web_Animations_API), which offers more control over animations at the expense of customizations being done in JavaScript. Fortunately, through the [Animation Registry](/getting-started/customizing#animations), you can customize animations globally and/or per component with a minimal amount of code.

- 🚨 BREAKING: changed `left` and `right` placements to `start` and `end` in `sl-drawer`
- 🚨 BREAKING: changed `left` and `right` placements to `start` and `end` in `sl-tab-group`
- 🚨 BREAKING: removed `--hide-duration`, `--hide-timing-function`, `--show-duration`, and `--show-timing-function` custom properties from `sl-tooltip` (use the Animation Registry instead)
- Added the Animation Registry
- Fixed a bug where removing `sl-dropdown` from the DOM and adding it back destroyed the popover reference [#443](https://github.com/shoelace-style/shoelace/issues/443)
- Updated animations for `sl-alert`, `sl-dialog`, `sl-drawer`, `sl-dropdown`, and `sl-tooltip` to use the Animation Registry instead of CSS transitions
- Improved a11y by respecting `prefers-reduced-motion` for all show/hide animations
- Improved `--show-delay` and `--hide-delay` behavior in `sl-tooltip` so they only apply on hover
- Removed the internal popover utility

## 2.0.0-beta.40

- 🚨 BREAKING: renamed `sl-responsive-embed` to `sl-responsive-media` and added support for images and videos [#436](https://github.com/shoelace-style/shoelace/issues/436)
- Fixed a bug where setting properties before an element was defined would render incorrectly [#425](https://github.com/shoelace-style/shoelace/issues/425)
- Fixed a bug that caused all modules to be imported when cherry picking certain components [#439](https://github.com/shoelace-style/shoelace/issues/439)
- Fixed a bug where the scrollbar would reposition `sl-dialog` on hide causing it to jump [#424](https://github.com/shoelace-style/shoelace/issues/424)
- Fixed a bug that prevented the project from being built in a Windows environment
- Improved a11y in `sl-progress-ring`
- Removed `src/utilities/index.ts` to prevent tree-shaking confusion (please import utilities directly from their respective modules)
- Removed global `[hidden]` styles so they don't affect anything outside of components
- Updated to Bootstrap Icons 1.5.0
- Updated React docs to use [`@shoelace-style/react`](https://github.com/shoelace-style/react)
- Updated NextJS docs [#434](https://github.com/shoelace-style/shoelace/pull/434)
- Updated TypeScript to 4.2.4

## 2.0.0-beta.39

- Added experimental `sl-qr-code` component
- Added `system` icon library and updated all components to use this instead of the default icon library [#420](https://github.com/shoelace-style/shoelace/issues/420)
- Updated to esbuild 0.8.57
- Updated to Lit 2.0.0-rc.1 and lit-html 2.0.0-rc.2

## 2.0.0-beta.38

- 🚨 BREAKING: `sl-radio` components must be located inside an `sl-radio-group` for proper accessibility [#218](https://github.com/shoelace-style/shoelace/issues/218)
- Added `sl-radio-group` component [#218](https://github.com/shoelace-style/shoelace/issues/218)
- Added `--header-spacing`, `--body-spacing`, and `--footer-spacing` custom properties to `sl-drawer` and `sl-dialog` [#409](https://github.com/shoelace-style/shoelace/issues/409)
- Fixed a bug where `sl-menu-item` prefix and suffix slots wouldn't always receive the correct spacing
- Fixed a bug where `sl-badge` used `--sl-color-white` instead of the correct design tokens [#407](https://github.com/shoelace-style/shoelace/issues/407)
- Fixed a bug in `sl-dialog` and `sl-drawer` where the escape key would cause parent components to close
- Fixed a race condition bug in `sl-icon` [#410](https://github.com/shoelace-style/shoelace/issues/410)
- Improved focus trap behavior in `sl-dialog` and `sl-drawer`
- Improved a11y in `sl-dialog` and `sl-drawer` by restoring focus to trigger on close
- Improved a11y in `sl-radio` with Windows high contrast mode [#215](https://github.com/shoelace-style/shoelace/issues/215)
- Improved a11y in `sl-select` by preventing the chevron icon from being announced
- Internal: removed the `options` argument from the modal utility as focus trapping is now handled internally

## 2.0.0-beta.37

- Added `click()` method to `sl-checkbox`, `sl-radio`, and `sl-switch`
- Added the `activation` prop to `sl-tab-group` to allow for automatic and manual tab activation
- Added `npm run create <tag>` script to scaffold new components faster
- Fixed a bug in `sl-tooltip` where events weren't properly cleaned up on disconnect
- Fixed a bug in `sl-tooltip` where they wouldn't display after toggling `disabled` off and on again [#391](https://github.com/shoelace-style/shoelace/issues/391)
- Fixed a bug in `sl-details` where `show()` and `hide()` would toggle the control when disabled
- Fixed a bug in `sl-color-picker` where setting `value` wouldn't update the control
- Fixed a bug in `sl-tab-group` where tabs that are initially disabled wouldn't receive the indicator on activation [#403](https://github.com/shoelace-style/shoelace/issues/403)
- Fixed incorrect event names for `sl-after-show` and `sl-after-hide` in `sl-details`
- Improved a11y for disabled buttons that are rendered as links
- Improved a11y for `sl-button-group` by adding the correct `role` attribute
- Improved a11y for `sl-input`, `sl-range`, `sl-select`, and `sl-textarea` so labels and helper text are read properly by screen readers
- Removed `sl-show`, `sl-hide`, `sl-after-show`, `sl-after-hide` events from `sl-color-picker` (the color picker's visibility cannot be controlled programmatically so these shouldn't have been exposed; the dropdown events now bubble up so you can listen for those instead)
- Reworked `sl-button-group` so it doesn't require light DOM styles

## 2.0.0-beta.36

- 🚨 BREAKING: renamed `setFocus()` to `focus()` in button, checkbox, input, menu item, radio, range, rating, select, switch, and tab
- 🚨 BREAKING: renamed `removeFocus()` to `blur()` in button, checkbox, input, menu item, radio, range, rating, select, switch, and tab
- Added `click()` method to `sl-button`
- Fixed a bug where toggling `open` on `sl-drawer` would skip the transition
- Fixed a bug where `sl-color-picker` could be opened when disabled
- Fixed a bug in `sl-color-picker` that caused erratic slider behaviors [#388](https://github.com/shoelace-style/shoelace/issues/388) [#389](https://github.com/shoelace-style/shoelace/issues/389)
- Fixed a bug where `sl-details` wouldn't always render the correct height when open initially [#357](https://github.com/shoelace-style/shoelace/issues/357)
- Renamed `components.json` to `metadata.json`
- Updated to the prerelease versions of LitElement and lit-html
- Updated to Bootstrap Icons 1.4.1

## 2.0.0-beta.35

- Fixed a bug in `sl-animation` where `sl-cancel` and `sl-finish` events would never fire
- Fixed a bug where `sl-alert` wouldn't always transition properly
- Fixed a bug where using `sl-menu` inside a shadow root would break keyboard selections [#382](https://github.com/shoelace-style/shoelace/issues/382)
- Fixed a bug where toggling `multiple` in `sl-select` would lead to a stale display label
- Fixed a bug in `sl-tab-group` where changing `placement` could result in the active tab indicator being drawn a few pixels off
- Fixed a bug in `sl-button` where link buttons threw an error on focus, blur, and click
- Improved `@watch` decorator to run after update instead of during
- Updated `sl-menu-item` checked icon to `check` instead of `check2`
- Upgraded the status of `sl-resize-observer` from experimental to stable

## 2.0.0-beta.34

This release changes the way components are registered if you're [cherry picking](/getting-started/installation?id=cherry-picking) or [using a bundler](/getting-started/installation?id=bundling). This recommendation came from the LitElement team and simplifies Shoelace's dependency graph. It also eliminates the need to call a `register()` function before using each component.

From now on, importing a component will register it automatically. The caveat is that bundlers may not tree shake the library properly if you import from `@shoelace-style/shoelace`, so the recommendation is to import components and utilities from their corresponding files instead.

- 🚨 BREAKING: removed `all.shoelace.js` (use `shoelace.js` instead)
- 🚨 BREAKING: component modules now have a side effect, so bundlers may not tree shake properly when importing from `@shoelace-style/shoelace` (see the [installation page](/getting-started/installation?id=bundling) for more details and how to update)
- Added `sl-clear` event to `sl-select`
- Fixed a bug where dynamically changing menu items in `sl-select` would cause the display label to be blank [#374](https://github.com/shoelace-style/shoelace/discussions/374)
- Fixed a bug where setting the `value` attribute or property on `sl-input` and `sl-textarea` would trigger validation too soon
- Fixed the margin in `sl-menu-label` to align with menu items
- Fixed `autofocus` attributes in `sl-input` and `sl-textarea`
- Improved types for `autocapitalize` in `sl-input` and `sl-textarea`
- Reverted the custom `@tag` decorator in favor of `@customElement` to enable auto-registration

## 2.0.0-beta.33

- Fixed a bug where link buttons could have incorrect `target`, `download`, and `rel` props
- Fixed `aria-label` and `aria-labelledby` props in `sl-dialog` and `sl-drawer`
- Fixed `tabindex` prop in `sl-menu`
- Fixed a bug in `sl-select` where tags would always render as pills
- Fixed a bug in `sl-button` where calling `setFocus()` would throw an error

## 2.0.0-beta.32

- Added tag name maps so TypeScript can identify Shoelace elements [#371](https://github.com/shoelace-style/shoelace/pull/371)
- Fixed a bug where the active tab indicator wouldn't render properly on tabs styled with `flex-end` [#355](https://github.com/shoelace-style/shoelace/issues/355)
- Fixed a bug where `sl-change` wasn't emitted by `sl-checkbox` or `sl-switch` [#370](https://github.com/shoelace-style/shoelace/issues/370)
- Fixed a bug where some props weren't being watched correctly in `sl-alert` and `sl-color-picker`
- Improved `@watch` decorator so watch handlers don't run before the first render
- Removed guards that were added due to previous watch handler behavior

## 2.0.0-beta.31

- Add touch support to `sl-rating` [#362](https://github.com/shoelace-style/shoelace/pull/362)
- Fixed a bug where the `open` attribute on `sl-details` would prevent it from opening [#357](https://github.com/shoelace-style/shoelace/issues/357)
- Fixed event detail type parsing so component class names are shown instead of `default`

## 2.0.0-beta.30

- Fix default exports for all components so cherry picking works again [#365](https://github.com/shoelace-style/shoelace/issues/365)
- Revert FOUC base style because it interferes with some framework and custom element use cases

## 2.0.0-beta.29

**This release migrates component implementations from Shoemaker to LitElement.** Due to feedback from the community, Shoelace will rely on a more heavily tested library for component implementations. This gives you a more solid foundation and reduces my maintenance burden. Thank you for all your comments, concerns, and encouragement! Aside from that, everything else from beta.28 still applies plus the following.

- 🚨 BREAKING: removed the `symbol` prop from `sl-rating` and reverted to `getSymbol` for optimal flexibility
- Added `vscode.html-custom-data.json` to the build to support IntelliSense (see [the usage section](/getting-started/usage#code-completion) for details)
- Added a base style to prevent FOUC before components are defined
- Fixed bug where TypeScript types weren't being generated [#364](https://github.com/shoelace-style/shoelace/pull/364)
- Improved vertical padding in `sl-tooltip`
- Moved chunk files into a separate folder
- Reverted menu item active styles
- Updated esbuild to 0.8.54

## 2.0.0-beta.28

**This release includes a major under the hood overhaul of the library and how it's distributed.** Until now, Shoelace was developed with Stencil. This release moves to a lightweight tool called Shoemaker, a homegrown utility that provides declarative templating and data binding while reducing the boilerplate required for said features.

This change in tooling addresses a number of longstanding bugs and limitations. It also gives us more control over the library and build process while streamlining development and maintenance. Instead of two different distributions, Shoelace now offers a single, standards-compliant collection of ES modules. This may affect how you install and use the library, so please refer to the [installation page](/getting-started/installation) for details.

!> Due to the large number of internal changes, I would consider this update to be less stable than previous ones. If you're using Shoelace in a production app, consider holding off until the next beta to allow for more exhaustive testing from the community. Please report any bugs you find on the [issue tracker](https://github.com/shoelace-style/shoelace/issues).

The component API remains the same except for the changes noted below. Thanks for your patience as I work diligently to make Shoelace more stable and future-proof. 🙌

- 🚨 BREAKING: removed the custom elements bundle (you can import ES modules directly)
- 🚨 BREAKING: removed `getAnimationNames()` and `getEasingNames()` methods from `sl-animation` (you can import them from `utilities/animation.js` instead)
- 🚨 BREAKING: removed the `sl-icon-library` component since it required imperative initialization (you can import the `registerIconLibrary()` function from `utilities/icon-library.js` instead)
- 🚨 BREAKING: removed the experimental `sl-theme` component due to limitations (you should set the `sl-theme-[name]` class on the `<body>` instead)
- 🚨 BREAKING: moved the base stylesheet from `dist/shoelace.css` to `dist/themes/base.css`
- 🚨 BREAKING: moved `icons` into `assets/icons` to make future assets easier to colocate
- 🚨 BREAKING: changed `getSymbol` prop in `sl-rating` to `symbol` (it now accepts a string or a function that returns an icon name)
- 🚨 BREAKING: renamed `setAssetPath()` to `setBasePath()` and added the ability to set the library's base path with a `data-shoelace` attribute (`setBasePath()` is exported from `utilities/base-path.js`)
- Fixed `min` and `max` types in `sl-input` to allow numbers and strings [#330](https://github.com/shoelace-style/shoelace/issues/330)
- Fixed a bug where `sl-checkbox`, `sl-radio`, and `sl-switch` controls would shrink with long labels [#325](https://github.com/shoelace-style/shoelace/issues/325)
- Fixed a bug in `sl-select` where the dropdown menu wouldn't reposition when the box resized [#340](https://github.com/shoelace-style/shoelace/issues/340)
- Fixed a bug where ignoring clicks and clicking the overlay would prevent the escape key from closing the dialog/drawer [#344](https://github.com/shoelace-style/shoelace/pull/344)
- Removed the lazy loading dist (importing `shoelace.js` will load and register all components now)
- Switched from Stencil to Shoemaker
- Switched to a custom build powered by [esbuild](https://esbuild.github.io/)
- Updated to Bootstrap Icons 1.4.0

## 2.0.0-beta.27

- Added `handle-icon` slot to `sl-image-comparer` [#311](https://github.com/shoelace-style/shoelace/issues/311)
- Added `label` and `helpText` props and slots to `sl-range` [#318](https://github.com/shoelace-style/shoelace/issues/318)
- Added "Integrating with NextJS" tutorial to the docs, courtesy of [crutchcorn](https://github.com/crutchcorn)
- Added `content` slot to `sl-tooltip` [#322](https://github.com/shoelace-style/shoelace/pull/322)
- Fixed a bug in `sl-select` where removing a tag would toggle the dropdown
- Fixed a bug in `sl-input` and `sl-textarea` where the input might not exist when the value watcher is called [#313](https://github.com/shoelace-style/shoelace/issues/313)
- Fixed a bug in `sl-details` where hidden elements would receive focus when tabbing [#323](https://github.com/shoelace-style/shoelace/issues/323)
- Fixed a bug in `sl-icon` where `sl-error` would only be emitted for network failures [#326](https://github.com/shoelace-style/shoelace/pull/326)
- Reduced the default line-height for `sl-tooltip`
- Updated `sl-menu-item` focus styles
- Updated `sl-select` so tags will wrap when `multiple` is true
- Updated to Stencil 2.4.0

## 2.0.0-beta.26

- 🚨 BREAKING: Fixed animations bloat
  - Removed ~400 baked-in Animista animations because they were causing ~200KB of bloat (they can still be used with custom keyframes)
  - Reworked animations into a separate module ([`@shoelace-style/animations`](https://github.com/shoelace-style/animations)) so it's more maintainable and animations are sync with the latest version of animate.css
  - Animation and easing names are now camelcase (e.g. `easeInOut` instead of `ease-in-out`)
- Added initial E2E tests [#169](https://github.com/shoelace-style/shoelace/pull/169)
- Added the `FocusOptions` argument to all components that have a `setFocus()` method
- Added `sl-initial-focus` event to `sl-dialog` and `sl-drawer` so focus can be customized to a specific element
- Added `close-button` part to `sl-tab` so the close button can be customized
- Added `scroll-button` part to `sl-tab-group` so the scroll buttons can be customized
- Fixed a bug where `sl-hide` would be emitted twice when closing an alert with `hide()`
- Fixed a bug in `sl-color-picker` where the toggle button was smaller than the preview button in Safari
- Fixed a bug in `sl-tab-group` where activating a nested tab group didn't work properly [#299](https://github.com/shoelace-style/shoelace/issues/299)
- Fixed a bug in `sl-tab-group` where removing tabs would throw an error
- Fixed a bug in `sl-alert`, `sl-dialog`, `sl-drawer`, `sl-select`, and `sl-tag` where the close button's base wasn't exported so it couldn't be styled
- Removed `text` type from `sl-badge` as it was erroneously copied and never had styles
- Updated `sl-tab-group` so the `active` prop is reflected to the attribute
- Updated the docs to show dependencies instead of dependents which is much more useful when working with the custom elements bundle
- Updated to Bootstrap Icons 1.3.0

## 2.0.0-beta.25

- 🚨 BREAKING: Reworked color tokens
  - Theme colors are now inspired by Tailwind's professionally-designed color palette
  - Color token variations now range from 50, 100, 200, 300, 400, 500, 600, 700, 800, 900, 950
  - Color token variations were inverted, e.g. 50 is lightest and 950 is darkest
  - All component styles were adapted to use the new color tokens, but visual changes are subtle
  - The dark theme was adapted use the new color tokens
  - HSL is no longer used because it is not perceptually uniform (this may be revisited when all browsers support [LCH colors](https://lea.verou.me/2020/04/lch-colors-in-css-what-why-and-how/))
- 🚨 BREAKING: Refactored `sl-select` to improve accessibility [#216](https://github.com/shoelace-style/shoelace/issues/216)
  - Removed the internal `sl-input` because it was causing problems with a11y and virtual keyboards
  - Removed `input`, `prefix` and `suffix` parts
- 🚨 BREAKING: Removed `copy-button` part from `sl-color-picker` since copying is now done by clicking the preview
- Added `getFormattedValue()` method to `sl-color-picker` so you can retrieve the current value in any format
- Added visual separators between solid buttons in `sl-button-group`
- Added `help-text` prop to `sl-input`, `sl-textarea`, and `sl-select`
- Fixed a bug where moving the mouse while `sl-dropdown` is closing would remove focus from the trigger
- Fixed a bug where `sl-menu-item` didn't set a default color in the dark theme
- Fixed a bug where `sl-color-picker` preview wouldn't update in Safari
- Fixed a bug where removing an icon's `name` or `src` wouldn't remove the previously rendered SVG [#285](https://github.com/shoelace-style/shoelace/issues/285)
- Fixed a bug where disabled link buttons didn't appear disabled
- Improved button spacings and added split button example
- Improved elevation tokens in dark theme
- Improved accessibility in `sl-tooltip` by allowing escape to dismiss it [#219](https://github.com/shoelace-style/shoelace/issues/219)
- Improved slot detection in `sl-card`, `sl-dialog`, and `sl-drawer`
- Made `@types/resize-observer-browser` a dependency so users don't have to install it manually
- Refactored internal label + help text logic into a functional component used by `sl-input`, `sl-textarea`, and `sl-select`
- Removed `sl-blur` and `sl-focus` events from `sl-menu` since menus can't have focus as of 2.0.0-beta.22
- Updated `sl-spinner` so the indicator is more obvious
- Updated to Bootstrap Icons 1.2.2

## 2.0.0-beta.24

- Added `sl-format-date` component
- Added `indeterminate` state to `sl-progress-bar` [#274](https://github.com/shoelace-style/shoelace/issues/274)
- Added `--track-color`, `--indicator-color`, and `--label-color` to `sl-progress-bar` [#276](https://github.com/shoelace-style/shoelace/issues/276)
- Added `allow-scripts` prop to `sl-include` [#280](https://github.com/shoelace-style/shoelace/issues/280)
- Fixed a bug where `sl-menu-item` color variable was incorrect [#272](https://github.com/shoelace-style/shoelace/issues/272)
- Fixed a bug where `sl-dialog` and `sl-drawer` would emit the `sl-hide` event twice [#275](https://github.com/shoelace-style/shoelace/issues/275)
- Fixed a bug where calling `event.preventDefault()` on certain form elements wouldn't prevent `sl-form` from submitting [#277](https://github.com/shoelace-style/shoelace/issues/277)
- Fixed drag handle orientation in `sl-image-comparer`
- Restyled `sl-spinner` so the track is visible and the indicator is smaller.
- Removed `resize-observer-polyfill` in favor of `@types/resize-observer-browser` since all target browsers support `ResizeObserver`
- Upgraded the status of `sl-form`, `sl-image-comparer`, and `sl-include` from experimental to stable

## 2.0.0-beta.23

- Added `sl-format-number` component
- Added `sl-relative-time` component
- Added `closable` prop to `sl-tab`
- Added experimental `sl-resize-observer` utility
- Added experimental `sl-theme` utility and updated theming documentation
- Fixed a bug where `sl-menu-item` wouldn't render properly in the dark theme
- Fixed a bug where `sl-select` would show an autocomplete menu
- Improved placeholder contrast in dark theme
- Updated to Boostrap Icons 1.1.0
- Updated to Stencil 2.3.0

## 2.0.0-beta.22

- 🚨 BREAKING: Refactored `sl-menu` and `sl-menu-item` to improve accessibility by using proper focus states [#217](https://github.com/shoelace-style/shoelace/issues/217)
  - Moved `tabindex` from `sl-menu` to `sl-menu-item`
  - Removed the `active` prop from `sl-menu-item` because synthetic focus states are bad for accessibility
  - Removed the `sl-activate` and `sl-deactivate` events from `sl-menu-item` (listen for `focus` and `blur` instead)
  - Updated `sl-select` so keyboard navigation still works
- Added `no-scroll-controls` prop to `sl-tab-group` [#253](https://github.com/shoelace-style/shoelace/issues/253)
- Fixed a bug where setting `open` initially wouldn't show `sl-dialog` or `sl-drawer` [#255](https://github.com/shoelace-style/shoelace/issues/255)
- Fixed a bug where `disabled` could be set when buttons are rendered as links
- Fixed a bug where hoisted dropdowns would render in the wrong position when placed inside `sl-dialog` [#252](https://github.com/shoelace-style/shoelace/issues/252)
- Fixed a bug where boolean aria attributes didn't explicitly set `true|false` string values in the DOM
- Fixed a bug where `aria-describedby` was never set on tooltip targets in `sl-tooltip`
- Fixed a bug where setting `position` on `sl-image-comparer` wouldn't update the divider's position
- Fixed a bug where the check icon was announced to screen readers in `sl-menu-item`
- Improved `sl-icon-button` accessibility by encouraging proper use of `label` and hiding the internal icon from screen readers [#220](https://github.com/shoelace-style/shoelace/issues/220)
- Improved `sl-dropdown` accessibility by attaching `aria-haspopup` and `aria-expanded` to the slotted trigger
- Refactored position logic to remove an unnecessary state variable in `sl-image-comparer`
- Refactored design tokens to use `rem` instead of `px` for input height and spacing [#221](https://github.com/shoelace-style/shoelace/issues/221)
- Removed `console.log` from modal utility
- Updated to Stencil 2.2.0

## 2.0.0-beta.21

- Added `label` slot to `sl-input`, `sl-select`, and `sl-textarea` [#248](https://github.com/shoelace-style/shoelace/issues/248)
- Added `label` slot to `sl-dialog` and `sl-drawer`
- Added experimental `sl-include` component
- Added status code to the `sl-error` event in `sl-icon`
- Fixed a bug where initial transitions didn't show in `sl-dialog` and `sl-drawer` [#247](https://github.com/shoelace-style/shoelace/issues/247)
- Fixed a bug where indeterminate checkboxes would maintain the indeterminate state when toggled
- Fixed a bug where concurrent active modals (i.e. dialog, drawer) would try to steal focus from each other
- Improved `sl-color-picker` grid and slider handles [#246](https://github.com/shoelace-style/shoelace/issues/246)
- Refactored `sl-icon` request logic and removed unused cache map
- Reworked show/hide logic in `sl-alert`, `sl-dialog`, and `sl-drawer` to not use reflow hacks and the `hidden` attribute
- Reworked slot logic in `sl-card`, `sl-dialog`, and `sl-drawer`
- Updated to Popper 2.5.3 to address a fixed position bug in Firefox 

## 2.0.0-beta.20

- 🚨 BREAKING: Transformed all Shoelace events to lowercase ([details](#why-did-event-names-change))
- Added support for dropdowns and non-icon elements to `sl-input`
- Added `spellcheck` prop to `sl-input`
- Added `sl-icon-library` to allow custom icon library registration
- Added `library` prop to `sl-icon` and `sl-icon-button`
- Added "Integrating with Rails" tutorial to the docs, courtesy of [ParamagicDev](https://github.com/ParamagicDev)
- Fixed a bug where `sl-progress-ring` rendered incorrectly when zoomed in Safari [#227](https://github.com/shoelace-style/shoelace/issues/227)
- Fixed a bug where tabbing into slotted elements closes `sl-dropdown` when used in a shadow root [#223](https://github.com/shoelace-style/shoelace/issues/223)
- Fixed a bug where scroll anchoring caused undesirable scrolling when `sl-details` are grouped

### Why did event names change?

Shoelace events were updated to use a lowercase, kebab-style naming convention. Instead of event names such as `slChange` and `slAfterShow`, you'll need to use `sl-change` and `sl-after-show` now.

This change was necessary to address a critical issue in frameworks that use DOM templates with declarative event bindings such as `<sl-button @slChange="handler">`. Due to HTML's case-insensitivity, browsers translate attribute names to lowercase, turning `@slChange` into `@slchange`, making it impossible to listen to `slChange`.

While declarative event binding is a non-standard feature, not supporting it would make Shoelace much harder to use in popular frameworks. To accommodate those users and provide a better developer experience, we decided to change the naming convention while Shoelace is still in beta.

The following pages demonstrate why this change was necessary.

- [This Polymer FAQ from Custom Elements Everywhere](https://custom-elements-everywhere.com/#faq-polymer)
- [Vue's Event Names documentation](https://vuejs.org/v2/guide/components-custom-events.html#Event-Names)

## 2.0.0-beta.19

- Added `input`, `label`, `prefix`, `clear-button`, `suffix`, `help-text` exported parts to `sl-select` to make the input customizable
- Added toast notifications through the `toast()` method on `sl-alert`
- Fixed a bug where mouse events would bubble up when `sl-button` was disabled, causing tooltips to erroneously appear
- Fixed a bug where pressing space would open and immediately close `sl-dropdown` panels in Firefox
- Fixed a bug where `sl-tooltip` would throw an error on init
- Fixed a bug in custom keyframes animation example
- Refactored clear logic in `sl-input`

## 2.0.0-beta.18

- Added `name` and `invalid` prop to `sl-color-picker`
- Added support for form submission and validation to `sl-color-picker`
- Added touch support to demo resizers in the docs
- Added `sl-responsive-embed` component
- Fixed a bug where swapping an animated element wouldn't restart the animation in `sl-animation`
- Fixed a bug where the cursor was incorrect when `sl-select` was disabled
- Fixed a bug where `slblur` and `slfocus` were emitted twice in `sl-select`
- Fixed a bug where clicking on `sl-menu` wouldn't focus it
- Fixed a bug in the popover utility where `onAfterShow` would fire too soon
- Fixed a bug where `bottom` and `right` placements didn't render properly in `sl-tab-group`
- Improved keyboard logic in `sl-dropdown`, `sl-menu`, and `sl-select`
- Updated `sl-animation` to stable
- Updated to Stencil 2.0 (you may need to purge `node_modules` and run `npm install` after pulling)
- Updated entry points in `package.json` to reflect new filenames generated by Stencil 2

## 2.0.0-beta.17

- Added `minlength` and `spellcheck` attributes to `sl-textarea`
- Fixed a bug where clicking a tag in `sl-select` wouldn't toggle the menu
- Fixed a bug where options where `sl-select` options weren't always visible or scrollable
- Fixed a bug where setting `null` on `sl-input`, `sl-textarea`, or `sl-select` would throw an error
- Fixed a bug where `role` was on the wrong element and aria attribute weren't explicit in `sl-checkbox`, `sl-switch`, and `sl-radio`
- Fixed a bug where dynamically adding/removing a slot wouldn't work as expected in `sl-card`, `sl-dialog`, and `sl-drawer`
- Fixed a bug where the value wasn't updated and events weren't emitted when using `setRangeText` in `sl-input` and `sl-textarea`
- Optimized `hasSlot` utility by using a simpler selector
- Updated Bootstrap Icons to 1.0.0 with many icons redrawn and improved
- Updated contribution guidelines

**Form validation has been reworked and is much more powerful now!**

- The `invalid` prop now reflects the control's validity as determined by the browser's constraint validation API
- Added `required` to `sl-checkbox`, `sl-select`, and `sl-switch`
- Added `reportValidity()` and `setCustomValidity()` methods to all form controls
- Added validation checking for custom and native form controls to `sl-form`
- Added `novalidate` prop to `sl-form` to disable validation
- Removed the `valid` prop from all form controls
- Removed valid and invalid design tokens and related styles (you can use your own custom styles to achieve this)

## 2.0.0-beta.16

- Add `hoist` prop to `sl-color-picker`, `sl-dropdown`, and `sl-select` to work around panel clipping
- Add `sl-format-bytes` utility component
- Add `clearable` and `required` props to `sl-select`
- Add `slclear` event to `sl-input`
- Added keyboard support to the preview resizer in the docs
- Fixed a bug where the `aria-selected` state was incorrect in `sl-menu-item`
- Fixed a bug where custom properties applied to `sl-tooltip` didn't affect show/hide transitions
- Fixed a bug where `--sl-input-color-*` custom properties had no effect on `sl-input` and `sl-textarea`
- Refactored `sl-dropdown` and `sl-tooltip` to use positioner elements so panels/tooltips can be customized easier

## 2.0.0-beta.15

- Added `image-comparer` component
- Added `--width`, `--height`, and `--thumb-size` custom props to `sl-switch`
- Fixed an `aria-labelledby` attribute typo in a number of components
- Fixed a bug where the `change` event wasn't updating the value in `sl-input`
- Fixed a bug where `sl-color-picker` had the wrong border color in the dark theme
- Fixed a bug where `sl-menu-item` had the wrong color in dark mode when disabled
- Fixed a bug where WebKit's autocomplete styles made inputs looks broken
- Fixed a bug where aria labels were wrong in `sl-select`
- Fixed a bug where clicking the label wouldn't focus the control in `sl-select`

## 2.0.0-beta.14

- Added dark theme
- Added `--sl-panel-background-color` and `--sl-panel-border-color` tokens
- Added `--tabs-border-color` custom property to `sl-tab-group`
- Added `--track-color` custom property to `sl-range`
- Added `tag` part to `sl-select`
- Updated `package.json` so custom elements imports can be consumed from the root
- Fixed a bug where scrolling dialogs didn't resize properly in Safari
- Fixed a bug where `slshow` and `slhide` would be emitted twice in some components
- Fixed a bug where `custom-elements/index.d.ts` was broken due to an unclosed comment (fixed in Stencil 1.17.3)
- Fixed bug where inputs were not using border radius tokens
- Fixed a bug where the text color was being erroneously set in `sl-progress-ring`
- Fixed a bug where `sl-progress-bar` used the wrong part name internally for `indicator`
- Removed background color from `sl-menu`
- Updated to Stencil 1.17.3

## 2.0.0-beta.13

- Added `slactivate` and `sldeactivate` events to `sl-menu-item`
- Added experimental `sl-animation` component
- Added shields to documentation
- Fixed a bug where link buttons would have `type="button"`
- Fixed a bug where button groups with tooltips experienced an odd spacing issue in Safari
- Fixed a bug where scrolling in dropdowns/selects didn't work properly on Windows (special thanks to [Trendy](http://github.com/trendy) for helping troubleshoot!)
- Fixed a bug where selecting a menu item in a dropdown would cause Safari to scroll
- Fixed a bug where type to select wouldn't accept symbols
- Moved scrolling logic from `sl-menu` to `sl-dropdown`

## 2.0.0-beta.12

- Added support for `href`, `target`, and `download` to buttons
- Fixed a bug where buttons would have horizontal spacing in Safari
- Fixed a bug that caused an import resolution error when using Shoelace in a Stencil app

## 2.0.0-beta.11

- Added button group component
- Fixed icon button alignment
- Fixed a bug where focus visible observer wasn't removed from `sl-details`
- Replaced the deprecated `componentDidUnload` lifecycle method with `disconnectedCallback` to prevent issues with frameworks

## 2.0.0-beta.10

- Added community page to the docs
- Fixed a bug where many components would erroneously receive an `id` when using the custom elements bundle
- Fixed a bug where tab groups weren't scrollable with the mouse

## 2.0.0-beta.9

- Added the icon button component
- Added the skeleton component
- Added the `typeToSelect` method to menu so type-to-select behavior can be controlled externally
- Added the `pulse` prop to badge
- Fixed a bug where hovering over select showed the wrong cursor
- Fixed a bug where tabbing into a select control would highlight the label
- Fixed a bug where tabbing out of a select control wouldn't close it
- Fixed a bug where closing dropdowns wouldn't give focus back to the trigger
- Fixed a bug where type-to-select wasn't working after the first letter
- Fixed a bug where clicking on menu items and dividers would steal focus from the menu
- Fix a bug where the color picker wouldn't parse uppercase values
- Removed `noFooter` prop from dialog and drawer (slot detection is automatic, so the prop is not required)
- Removed `close-icon` slot from alert
- Replaced make-shift icon buttons with `sl-icon-button` in alert, dialog, drawer, and tag
- Updated Stencil to 1.17.1
- Switched to jsDelivr for better CDN performance

## 2.0.0-beta.8

- Added the card component
- Added `--focus-ring` custom property to tab
- Fixed a bug where range tooltips didn't appear on iOS
- Fixed constructor bindings so they don't break the custom elements bundle
- Fixed tag color contrast to be AA compliant
- Fixed a bug that made it difficult to vertically align rating
- Fixed a bug where dropdowns would always close on mousedown when inside a shadow root
- Made tag text colors AA compliant
- Promoted badge to stable
- Refactored `:host` variables and moved non-display props to base elements
- Refactored event handler bindings to occur in `connectedCallback` instead of the constructor
- Refactored scroll locking logic to use `Set` instead of an array
- Updated the custom elements bundle documentation and added bundler examples
- Upgraded Stencil to 1.17.0-0 (next) to fix custom elements bundle

## 2.0.0-beta.7

- Added links to version 1 resources to the docs
- Added rating component
- Fixed a bug where some build files were missing
- Fixed clearable tags demo
- Fixed touch icon size in docs

## 2.0.0-beta.6

- Enabled the `dist-custom-elements-bundle` output target
- Fixed a bug where nested form controls were ignored in `<sl-form>`

## 2.0.0-beta.5

- Fixed bug where `npm install` would fail due to postinstall script
- Removed unused dependency

## 2.0.0-beta.4

- Added `pill` variation to badges
- Fixed a bug where all badges had `pointer-events: none`
- Fixed `@since` props to show 2.0 instead of 1.0
- Fixed giant cursors in inputs in Safari
- Fixed color picker input width in Safari
- Fixed initial transitions for drawer, dialog, and popover consumers
- Fixed a bug where dialog, dropdown, and drawer would sometimes not transition in on the first open
- Fixed various documentation typos

## 2.0.0-beta.3

- Fix version in docs
- Remove custom elements bundle

## 2.0.0-beta.2

- Fix quick start and installation URLs
- Switch Docsify theme
- Update line heights tokens

## 2.0.0-beta.1

- Initial release<|MERGE_RESOLUTION|>--- conflicted
+++ resolved
@@ -20,11 +20,8 @@
 - Added `sl-request-close` event to `sl-dialog` and `sl-drawer`
 - Added `dialog.denyClose` and `drawer.denyClose` animations
 - Fixed a bug in `sl-color-picker` where setting `value` immediately wouldn't trigger an update
-<<<<<<< HEAD
+- Fixed a bug that resulted in form controls having incorrect validity when `disabled` was initially set [#473](https://github.com/shoelace-style/shoelace/issues/473)
 - Updated the docs to use the new `custom-elements.json` for component metadata
-=======
-- Fixed a bug that resulted in form controls having incorrect validity when `disabled` was initially set [#473](https://github.com/shoelace-style/shoelace/issues/473)
->>>>>>> a28942f2
 
 ## 2.0.0-beta.44
 
