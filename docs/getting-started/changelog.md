# Changelog

Shoelace follows [Semantic Versioning](https://semver.org/). Breaking changes in components with the <sl-badge type="primary" pill>Stable</sl-badge> badge will not be accepted until the next major version. As such, all contributions must consider the project's roadmap and take this into consideration. Features that are deemed no longer necessary will be deprecated but not removed.

Components with the <sl-badge type="warning" pill>Experimental</sl-badge> badge should not be used in production. They are made available as release candidates for development and testing purposes. As such, changes to experimental components will not be subject to semantic versioning.

_During the beta period, these restrictions may be relaxed in the event of a mission-critical bug._ 🐛

<<<<<<< HEAD
=======
## Next

- Improved `@watch` decorator so watch handlers don't run before the first render
- Removed guards that were added due to previous watch handler behavior

>>>>>>> 3b3aef7c
## 2.0.0-beta.31

- Add touch support to `sl-rating` [#362](https://github.com/shoelace-style/shoelace/pull/362)
- Fixed a bug where the `open` attribute on `sl-details` would prevent it from opening [#357](https://github.com/shoelace-style/shoelace/issues/357)
- Fixed event detail type parsing so component class names are shown instead of `default`

## 2.0.0-beta.30

- Fix default exports for all components so cherry picking works again [#365](https://github.com/shoelace-style/shoelace/issues/365)
- Revert FOUC base style because it interferes with some framework and custom element use cases

## 2.0.0-beta.29

**This release migrates component implementations from Shoemaker to LitElement.** Due to feedback from the community, Shoelace will rely on a more heavily tested library for component implementations. This gives you a more solid foundation and reduces my maintenance burden. Thank you for all your comments, concerns, and encouragement! Aside from that, everything else from beta.28 still applies plus the following.

- 🚨 BREAKING: removed the `symbol` prop from `sl-rating` and reverted to `getSymbol` for optimal flexibility
- Added `vscode.html-custom-data.json` to the build to support IntelliSense (see [the usage section](/getting-started/usage#code-completion) for details)
- Added a base style to prevent FOUC before components are defined
- Fixed bug where TypeScript types weren't being generated [#364](https://github.com/shoelace-style/shoelace/pull/364)
- Improved vertical padding in `sl-tooltip`
- Moved chunk files into a separate folder
- Reverted menu item active styles
- Updated esbuild to 0.8.54

## 2.0.0-beta.28

**This release includes a major under the hood overhaul of the library and how it's distributed.** Until now, Shoelace was developed with Stencil. This release moves to a lightweight tool called Shoemaker, a homegrown utility that provides declarative templating and data binding while reducing the boilerplate required for said features.

This change in tooling addresses a number of longstanding bugs and limitations. It also gives us more control over the library and build process while streamlining development and maintenance. Instead of two different distributions, Shoelace now offers a single, standards-compliant collection of ES modules. This may affect how you install and use the library, so please refer to the [installation page](/getting-started/installation) for details.

!> Due to the large number of internal changes, I would consider this update to be less stable than previous ones. If you're using Shoelace in a production app, consider holding off until the next beta to allow for more exhaustive testing from the community. Please report any bugs you find on the [issue tracker](https://github.com/shoelace-style/shoelace/issues).

The component API remains the same except for the changes noted below. Thanks for your patience as I work diligently to make Shoelace more stable and future-proof. 🙌

- 🚨 BREAKING: removed the custom elements bundle (you can import ES modules directly)
- 🚨 BREAKING: removed `getAnimationNames()` and `getEasingNames()` methods from `sl-animation` (you can import them from `utilities/animation.js` instead)
- 🚨 BREAKING: removed the `sl-icon-library` component since it required imperative initialization (you can import the `registerIconLibrary()` function from `utilities/icon-library.js` instead)
- 🚨 BREAKING: removed the experimental `sl-theme` component due to limitations (you should set the `sl-theme-[name]` class on the `<body>` instead)
- 🚨 BREAKING: moved the base stylesheet from `dist/shoelace.css` to `dist/themes/base.css`
- 🚨 BREAKING: moved `icons` into `assets/icons` to make future assets easier to colocate
- 🚨 BREAKING: changed `getSymbol` prop in `sl-rating` to `symbol` (it now accepts a string or a function that returns an icon name)
- 🚨 BREAKING: renamed `setAssetPath()` to `setBasePath()` and added the ability to set the library's base path with a `data-shoelace` attribute (`setBasePath()` is exported from `utilities/base-path.js`)
- Fixed `min` and `max` types in `sl-input` to allow numbers and strings [#330](https://github.com/shoelace-style/shoelace/issues/330)
- Fixed a bug where `sl-checkbox`, `sl-radio`, and `sl-switch` controls would shrink with long labels [#325](https://github.com/shoelace-style/shoelace/issues/325)
- Fixed a bug in `sl-select` where the dropdown menu wouldn't reposition when the box resized [#340](https://github.com/shoelace-style/shoelace/issues/340)
- Fixed a bug where ignoring clicks and clicking the overlay would prevent the escape key from closing the dialog/drawer [#344](https://github.com/shoelace-style/shoelace/pull/344)
- Removed the lazy loading dist (importing `shoelace.js` will load and register all components now)
- Switched from Stencil to Shoemaker
- Switched to a custom build powered by [esbuild](https://esbuild.github.io/)
- Updated to Bootstrap Icons 1.4.0

## 2.0.0-beta.27

- Added `handle-icon` slot to `sl-image-comparer` [#311](https://github.com/shoelace-style/shoelace/issues/311)
- Added `label` and `helpText` props and slots to `sl-range` [#318](https://github.com/shoelace-style/shoelace/issues/318)
- Added "Integrating with NextJS" tutorial to the docs, courtesy of [crutchcorn](https://github.com/crutchcorn)
- Added `content` slot to `sl-tooltip` [#322](https://github.com/shoelace-style/shoelace/pull/322)
- Fixed a bug in `sl-select` where removing a tag would toggle the dropdown
- Fixed a bug in `sl-input` and `sl-textarea` where the input might not exist when the value watcher is called [#313](https://github.com/shoelace-style/shoelace/issues/313)
- Fixed a bug in `sl-details` where hidden elements would receive focus when tabbing [#323](https://github.com/shoelace-style/shoelace/issues/323)
- Fixed a bug in `sl-icon` where `sl-error` would only be emitted for network failures [#326](https://github.com/shoelace-style/shoelace/pull/326)
- Reduced the default line-height for `sl-tooltip`
- Updated `sl-menu-item` focus styles
- Updated `sl-select` so tags will wrap when `multiple` is true
- Updated to Stencil 2.4.0

## 2.0.0-beta.26

- 🚨 BREAKING: Fixed animations bloat
  - Removed ~400 baked-in Animista animations because they were causing ~200KB of bloat (they can still be used with custom keyframes)
  - Reworked animations into a separate module ([`@shoelace-style/animations`](https://github.com/shoelace-style/animations)) so it's more maintainable and animations are sync with the latest version of animate.css
  - Animation and easing names are now camelcase (e.g. `easeInOut` instead of `ease-in-out`)
- Added initial E2E tests [#169](https://github.com/shoelace-style/shoelace/pull/169)
- Added the `FocusOptions` argument to all components that have a `setFocus()` method
- Added `sl-initial-focus` event to `sl-dialog` and `sl-drawer` so focus can be customized to a specific element
- Added `close-button` part to `sl-tab` so the close button can be customized
- Added `scroll-button` part to `sl-tab-group` so the scroll buttons can be customized
- Fixed a bug where `sl-hide` would be emitted twice when closing an alert with `hide()`
- Fixed a bug in `sl-color-picker` where the toggle button was smaller than the preview button in Safari
- Fixed a bug in `sl-tab-group` where activating a nested tab group didn't work properly [#299](https://github.com/shoelace-style/shoelace/issues/299)
- Fixed a bug in `sl-tab-group` where removing tabs would throw an error
- Fixed a bug in `sl-alert`, `sl-dialog`, `sl-drawer`, `sl-select`, and `sl-tag` where the close button's base wasn't exported so it couldn't be styled
- Removed `text` type from `sl-badge` as it was erroneously copied and never had styles
- Updated `sl-tab-group` so the `active` prop is reflected to the attribute
- Updated the docs to show dependencies instead of dependents which is much more useful when working with the custom elements bundle
- Updated to Bootstrap Icons 1.3.0

## 2.0.0-beta.25

- 🚨 BREAKING: Reworked color tokens
  - Theme colors are now inspired by Tailwind's professionally-designed color palette
  - Color token variations now range from 50, 100, 200, 300, 400, 500, 600, 700, 800, 900, 950
  - Color token variations were inverted, e.g. 50 is lightest and 950 is darkest
  - All component styles were adapted to use the new color tokens, but visual changes are subtle
  - The dark theme was adapted use the new color tokens
  - HSL is no longer used because it is not perceptually uniform (this may be revisited when all browsers support [LCH colors](https://lea.verou.me/2020/04/lch-colors-in-css-what-why-and-how/))
- 🚨 BREAKING: Refactored `sl-select` to improve accessibility [#216](https://github.com/shoelace-style/shoelace/issues/216)
  - Removed the internal `sl-input` because it was causing problems with a11y and virtual keyboards
  - Removed `input`, `prefix` and `suffix` parts
- 🚨 BREAKING: Removed `copy-button` part from `sl-color-picker` since copying is now done by clicking the preview
- Added `getFormattedValue()` method to `sl-color-picker` so you can retrieve the current value in any format
- Added visual separators between solid buttons in `sl-button-group`
- Added `help-text` prop to `sl-input`, `sl-textarea`, and `sl-select`
- Fixed a bug where moving the mouse while `sl-dropdown` is closing would remove focus from the trigger
- Fixed a bug where `sl-menu-item` didn't set a default color in the dark theme
- Fixed a bug where `sl-color-picker` preview wouldn't update in Safari
- Fixed a bug where removing an icon's `name` or `src` wouldn't remove the previously rendered SVG [#285](https://github.com/shoelace-style/shoelace/issues/285)
- Fixed a bug where disabled link buttons didn't appear disabled
- Improved button spacings and added split button example
- Improved elevation tokens in dark theme
- Improved accessibility in `sl-tooltip` by allowing escape to dismiss it [#219](https://github.com/shoelace-style/shoelace/issues/219)
- Improved slot detection in `sl-card`, `sl-dialog`, and `sl-drawer`
- Made `@types/resize-observer-browser` a dependency so users don't have to install it manually
- Refactored internal label + help text logic into a functional component used by `sl-input`, `sl-textarea`, and `sl-select`
- Removed `sl-blur` and `sl-focus` events from `sl-menu` since menus can't have focus as of 2.0.0-beta.22
- Updated `sl-spinner` so the indicator is more obvious
- Updated to Bootstrap Icons 1.2.2

## 2.0.0-beta.24

- Added `sl-format-date` component
- Added `indeterminate` state to `sl-progress-bar` [#274](https://github.com/shoelace-style/shoelace/issues/274)
- Added `--track-color`, `--indicator-color`, and `--label-color` to `sl-progress-bar` [#276](https://github.com/shoelace-style/shoelace/issues/276)
- Added `allow-scripts` prop to `sl-include` [#280](https://github.com/shoelace-style/shoelace/issues/280)
- Fixed a bug where `sl-menu-item` color variable was incorrect [#272](https://github.com/shoelace-style/shoelace/issues/272)
- Fixed a bug where `sl-dialog` and `sl-drawer` would emit the `sl-hide` event twice [#275](https://github.com/shoelace-style/shoelace/issues/275)
- Fixed a bug where calling `event.preventDefault()` on certain form elements wouldn't prevent `sl-form` from submitting [#277](https://github.com/shoelace-style/shoelace/issues/277)
- Fixed drag handle orientation in `sl-image-comparer`
- Restyled `sl-spinner` so the track is visible and the indicator is smaller.
- Removed `resize-observer-polyfill` in favor of `@types/resize-observer-browser` since all target browsers support `ResizeObserver`
- Upgraded the status of `sl-form`, `sl-image-comparer`, and `sl-include` from experimental to stable

## 2.0.0-beta.23

- Added `sl-format-number` component
- Added `sl-relative-time` component
- Added `closable` prop to `sl-tab`
- Added experimental `sl-resize-observer` utility
- Added experimental `sl-theme` utility and updated theming documentation
- Fixed a bug where `sl-menu-item` wouldn't render properly in the dark theme
- Fixed a bug where `sl-select` would show an autocomplete menu
- Improved placeholder contrast in dark theme
- Updated to Boostrap Icons 1.1.0
- Updated to Stencil 2.3.0

## 2.0.0-beta.22

- 🚨 BREAKING: Refactored `sl-menu` and `sl-menu-item` to improve accessibility by using proper focus states [#217](https://github.com/shoelace-style/shoelace/issues/217)
  - Moved `tabindex` from `sl-menu` to `sl-menu-item`
  - Removed the `active` prop from `sl-menu-item` because synthetic focus states are bad for accessibility
  - Removed the `sl-activate` and `sl-deactivate` events from `sl-menu-item` (listen for `focus` and `blur` instead)
  - Updated `sl-select` so keyboard navigation still works
- Added `no-scroll-controls` prop to `sl-tab-group` [#253](https://github.com/shoelace-style/shoelace/issues/253)
- Fixed a bug where setting `open` initially wouldn't show `sl-dialog` or `sl-drawer` [#255](https://github.com/shoelace-style/shoelace/issues/255)
- Fixed a bug where `disabled` could be set when buttons are rendered as links
- Fixed a bug where hoisted dropdowns would render in the wrong position when placed inside `sl-dialog` [#252](https://github.com/shoelace-style/shoelace/issues/252)
- Fixed a bug where boolean aria attributes didn't explicitly set `true|false` string values in the DOM
- Fixed a bug where `aria-describedby` was never set on tooltip targets in `sl-tooltip`
- Fixed a bug where setting `position` on `sl-image-comparer` wouldn't update the divider's position
- Fixed a bug where the check icon was announced to screen readers in `sl-menu-item`
- Improved `sl-icon-button` accessibility by encouraging proper use of `label` and hiding the internal icon from screen readers [#220](https://github.com/shoelace-style/shoelace/issues/220)
- Improved `sl-dropdown` accessibility by attaching `aria-haspopup` and `aria-expanded` to the slotted trigger
- Refactored position logic to remove an unnecessary state variable in `sl-image-comparer`
- Refactored design tokens to use `rem` instead of `px` for input height and spacing [#221](https://github.com/shoelace-style/shoelace/issues/221)
- Removed `console.log` from modal utility
- Updated to Stencil 2.2.0

## 2.0.0-beta.21

- Added `label` slot to `sl-input`, `sl-select`, and `sl-textarea` [#248](https://github.com/shoelace-style/shoelace/issues/248)
- Added `label` slot to `sl-dialog` and `sl-drawer`
- Added experimental `sl-include` component
- Added status code to the `sl-error` event in `sl-icon`
- Fixed a bug where initial transitions didn't show in `sl-dialog` and `sl-drawer` [#247](https://github.com/shoelace-style/shoelace/issues/247)
- Fixed a bug where indeterminate checkboxes would maintain the indeterminate state when toggled
- Fixed a bug where concurrent active modals (i.e. dialog, drawer) would try to steal focus from each other
- Improved `sl-color-picker` grid and slider handles [#246](https://github.com/shoelace-style/shoelace/issues/246)
- Refactored `sl-icon` request logic and removed unused cache map
- Reworked show/hide logic in `sl-alert`, `sl-dialog`, and `sl-drawer` to not use reflow hacks and the `hidden` attribute
- Reworked slot logic in `sl-card`, `sl-dialog`, and `sl-drawer`
- Updated to Popper 2.5.3 to address a fixed position bug in Firefox 

## 2.0.0-beta.20

- 🚨 BREAKING: Transformed all Shoelace events to lowercase ([details](#why-did-event-names-change))
- Added support for dropdowns and non-icon elements to `sl-input`
- Added `spellcheck` prop to `sl-input`
- Added `sl-icon-library` to allow custom icon library registration
- Added `library` prop to `sl-icon` and `sl-icon-button`
- Added "Integrating with Rails" tutorial to the docs, courtesy of [ParamagicDev](https://github.com/ParamagicDev)
- Fixed a bug where `sl-progress-ring` rendered incorrectly when zoomed in Safari [#227](https://github.com/shoelace-style/shoelace/issues/227)
- Fixed a bug where tabbing into slotted elements closes `sl-dropdown` when used in a shadow root [#223](https://github.com/shoelace-style/shoelace/issues/223)
- Fixed a bug where scroll anchoring caused undesirable scrolling when `sl-details` are grouped

### Why did event names change?

Shoelace events were updated to use a lowercase, kebab-style naming convention. Instead of event names such as `slChange` and `slAfterShow`, you'll need to use `sl-change` and `sl-after-show` now.

This change was necessary to address a critical issue in frameworks that use DOM templates with declarative event bindings such as `<sl-button @slChange="handler">`. Due to HTML's case-insensitivity, browsers translate attribute names to lowercase, turning `@slChange` into `@slchange`, making it impossible to listen to `slChange`.

While declarative event binding is a non-standard feature, not supporting it would make Shoelace much harder to use in popular frameworks. To accommodate those users and provide a better developer experience, we decided to change the naming convention while Shoelace is still in beta.

The following pages demonstrate why this change was necessary.

- [This Polymer FAQ from Custom Elements Everywhere](https://custom-elements-everywhere.com/#faq-polymer)
- [Vue's Event Names documentation](https://vuejs.org/v2/guide/components-custom-events.html#Event-Names)

## 2.0.0-beta.19

- Added `input`, `label`, `prefix`, `clear-button`, `suffix`, `help-text` exported parts to `sl-select` to make the input customizable
- Added toast notifications through the `toast()` method on `sl-alert`
- Fixed a bug where mouse events would bubble up when `sl-button` was disabled, causing tooltips to erroneously appear
- Fixed a bug where pressing space would open and immediately close `sl-dropdown` panels in Firefox
- Fixed a bug where `sl-tooltip` would throw an error on init
- Fixed a bug in custom keyframes animation example
- Refactored clear logic in `sl-input`

## 2.0.0-beta.18

- Added `name` and `invalid` prop to `sl-color-picker`
- Added support for form submission and validation to `sl-color-picker`
- Added touch support to demo resizers in the docs
- Added `sl-responsive-embed` component
- Fixed a bug where swapping an animated element wouldn't restart the animation in `sl-animation`
- Fixed a bug where the cursor was incorrect when `sl-select` was disabled
- Fixed a bug where `slblur` and `slfocus` were emitted twice in `sl-select`
- Fixed a bug where clicking on `sl-menu` wouldn't focus it
- Fixed a bug in the popover utility where `onAfterShow` would fire too soon
- Fixed a bug where `bottom` and `right` placements didn't render properly in `sl-tab-group`
- Improved keyboard logic in `sl-dropdown`, `sl-menu`, and `sl-select`
- Updated `sl-animation` to stable
- Updated to Stencil 2.0 (you may need to purge `node_modules` and run `npm install` after pulling)
- Updated entry points in `package.json` to reflect new filenames generated by Stencil 2

## 2.0.0-beta.17

- Added `minlength` and `spellcheck` attributes to `sl-textarea`
- Fixed a bug where clicking a tag in `sl-select` wouldn't toggle the menu
- Fixed a bug where options where `sl-select` options weren't always visible or scrollable
- Fixed a bug where setting `null` on `sl-input`, `sl-textarea`, or `sl-select` would throw an error
- Fixed a bug where `role` was on the wrong element and aria attribute weren't explicit in `sl-checkbox`, `sl-switch`, and `sl-radio`
- Fixed a bug where dynamically adding/removing a slot wouldn't work as expected in `sl-card`, `sl-dialog`, and `sl-drawer`
- Fixed a bug where the value wasn't updated and events weren't emitted when using `setRangeText` in `sl-input` and `sl-textarea`
- Optimized `hasSlot` utility by using a simpler selector
- Updated Bootstrap Icons to 1.0.0 with many icons redrawn and improved
- Updated contribution guidelines

**Form validation has been reworked and is much more powerful now!**

- The `invalid` prop now reflects the control's validity as determined by the browser's constraint validation API
- Added `required` to `sl-checkbox`, `sl-select`, and `sl-switch`
- Added `reportValidity()` and `setCustomValidity()` methods to all form controls
- Added validation checking for custom and native form controls to `sl-form`
- Added `novalidate` prop to `sl-form` to disable validation
- Removed the `valid` prop from all form controls
- Removed valid and invalid design tokens and related styles (you can use your own custom styles to achieve this)

## 2.0.0-beta.16

- Add `hoist` prop to `sl-color-picker`, `sl-dropdown`, and `sl-select` to work around panel clipping
- Add `sl-format-bytes` utility component
- Add `clearable` and `required` props to `sl-select`
- Add `slclear` event to `sl-input`
- Added keyboard support to the preview resizer in the docs
- Fixed a bug where the `aria-selected` state was incorrect in `sl-menu-item`
- Fixed a bug where custom properties applied to `sl-tooltip` didn't affect show/hide transitions
- Fixed a bug where `--sl-input-color-*` custom properties had no affect on `sl-input` and `sl-textarea`
- Refactored `sl-dropdown` and `sl-tooltip` to use positioner elements so panels/tooltips can be customized easier

## 2.0.0-beta.15

- Added `image-comparer` component
- Added `--width`, `--height`, and `--thumb-size` custom props to `sl-switch`
- Fixed an `aria-labelledby` attribute typo in a number of components
- Fixed a bug where the `change` event wasn't updating the value in `sl-input`
- Fixed a bug where `sl-color-picker` had the wrong border color in the dark theme
- Fixed a bug where `sl-menu-item` had the wrong color in dark mode when disabled
- Fixed a bug where WebKit's autocomplete styles made inputs looks broken
- Fixed a bug where aria labels were wrong in `sl-select`
- Fixed a bug where clicking the label wouldn't focus the control in `sl-select`

## 2.0.0-beta.14

- Added dark theme
- Added `--sl-panel-background-color` and `--sl-panel-border-color` tokens
- Added `--tabs-border-color` custom property to `sl-tab-group`
- Added `--track-color` custom property to `sl-range`
- Added `tag` part to `sl-select`
- Updated `package.json` so custom elements imports can be consumed from the root
- Fixed a bug where scrolling dialogs didn't resize properly in Safari
- Fixed a bug where `slshow` and `slhide` would be emitted twice in some components
- Fixed a bug where `custom-elements/index.d.ts` was broken due to an unclosed comment (fixed in Stencil 1.17.3)
- Fixed bug where inputs were not using border radius tokens
- Fixed a bug where the text color was being erroneously set in `sl-progress-ring`
- Fixed a bug where `sl-progress-bar` used the wrong part name internally for `indicator`
- Removed background color from `sl-menu`
- Updated to Stencil 1.17.3

## 2.0.0-beta.13

- Added `slactivate` and `sldeactivate` events to `sl-menu-item`
- Added experimental `sl-animation` component
- Added shields to documentation
- Fixed a bug where link buttons would have `type="button"`
- Fixed a bug where button groups with tooltips experienced an odd spacing issue in Safari
- Fixed a bug where scrolling in dropdowns/selects didn't work properly on Windows (special thanks to [Trendy](http://github.com/trendy) for helping troubleshoot!)
- Fixed a bug where selecting a menu item in a dropdown would cause Safari to scroll
- Fixed a bug where type to select wouldn't accept symbols
- Moved scrolling logic from `sl-menu` to `sl-dropdown`

## 2.0.0-beta.12

- Added support for `href`, `target`, and `download` to buttons
- Fixed a bug where buttons would have horizontal spacing in Safari
- Fixed a bug that caused an import resolution error when using Shoelace in a Stencil app

## 2.0.0-beta.11

- Added button group component
- Fixed icon button alignment
- Fixed a bug where focus visible observer wasn't removed from `sl-details`
- Replaced the deprecated `componentDidUnload` lifecycle method with `disconnectedCallback` to prevent issues with frameworks

## 2.0.0-beta.10

- Added community page to the docs
- Fixed a bug where many components would erroneously receive an `id` when using the custom elements bundle
- Fixed a bug where tab groups weren't scrollable with the mouse

## 2.0.0-beta.9

- Added the icon button component
- Added the skeleton component
- Added the `typeToSelect` method to menu so type-to-select behavior can be controlled externally
- Added the `pulse` prop to badge
- Fixed a bug where hovering over select showed the wrong cursor
- Fixed a bug where tabbing into a select control would highlight the label
- Fixed a bug where tabbing out of a select control wouldn't close it
- Fixed a bug where closing dropdowns wouldn't give focus back to the trigger
- Fixed a bug where type-to-select wasn't working after the first letter
- Fixed a bug where clicking on menu items and dividers would steal focus from the menu
- Fix a bug where the color picker wouldn't parse uppercase values
- Removed `noFooter` prop from dialog and drawer (slot detection is automatic, so the prop is not required)
- Removed `close-icon` slot from alert
- Replaced make-shift icon buttons with `sl-icon-button` in alert, dialog, drawer, and tag
- Updated Stencil to 1.17.1
- Switched to jsDelivr for better CDN performance

## 2.0.0-beta.8

- Added the card component
- Added `--focus-ring` custom property to tab
- Fixed a bug where range tooltips didn't appear on iOS
- Fixed constructor bindings so they don't break the custom elements bundle
- Fixed tag color contrast to be AA compliant
- Fixed a bug that made it difficult to vertically align rating
- Fixed a bug where dropdowns would always close on mousedown when inside a shadow root
- Made tag text colors AA compliant
- Promoted badge to stable
- Refactored `:host` variables and moved non-display props to base elements
- Refactored event handler bindings to occur in `connectedCallback` instead of the constructor
- Refactored scroll locking logic to use `Set` instead of an array
- Updated the custom elements bundle documentation and added bundler examples
- Upgraded Stencil to 1.17.0-0 (next) to fix custom elements bundle

## 2.0.0-beta.7

- Added links to version 1 resources to the docs
- Added rating component
- Fixed a bug where some build files were missing
- Fixed clearable tags demo
- Fixed touch icon size in docs

## 2.0.0-beta.6

- Enabled the `dist-custom-elements-bundle` output target
- Fixed a bug where nested form controls were ignored in `<sl-form>`

## 2.0.0-beta.5

- Fixed bug where `npm install` would fail due to postinstall script
- Removed unused dependency

## 2.0.0-beta.4

- Added `pill` variation to badges
- Fixed a bug where all badges had `pointer-events: none`
- Fixed `@since` props to show 2.0 instead of 1.0
- Fixed giant cursors in inputs in Safari
- Fixed color picker input width in Safari
- Fixed initial transitions for drawer, dialog, and popover consumers
- Fixed a bug where dialog, dropdown, and drawer would sometimes not transition in on the first open
- Fixed various documentation typos

## 2.0.0-beta.3

- Fix version in docs
- Remove custom elements bundle

## 2.0.0-beta.2

- Fix quick start and installation URLs
- Switch Docsify theme
- Update line heights tokens

## 2.0.0-beta.1

- Initial release<|MERGE_RESOLUTION|>--- conflicted
+++ resolved
@@ -6,14 +6,11 @@
 
 _During the beta period, these restrictions may be relaxed in the event of a mission-critical bug._ 🐛
 
-<<<<<<< HEAD
-=======
 ## Next
 
 - Improved `@watch` decorator so watch handlers don't run before the first render
 - Removed guards that were added due to previous watch handler behavior
 
->>>>>>> 3b3aef7c
 ## 2.0.0-beta.31
 
 - Add touch support to `sl-rating` [#362](https://github.com/shoelace-style/shoelace/pull/362)
