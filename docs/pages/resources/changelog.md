---
meta:
  title: Changelog
  description: Changes to each version of the project are documented here.
---

# Changelog

Shoelace follows [Semantic Versioning](https://semver.org/). Breaking changes in components with the <sl-badge variant="primary" pill>Stable</sl-badge> badge will not be accepted until the next major version. As such, all contributions must consider the project's roadmap and take this into consideration. Features that are deemed no longer necessary will be deprecated but not removed.

Components with the <sl-badge variant="warning" pill>Experimental</sl-badge> badge should not be used in production. They are made available as release candidates for development and testing purposes. As such, changes to experimental components will not be subject to semantic versioning.

New versions of Shoelace are released as-needed and generally occur when a critical mass of changes have accumulated. At any time, you can see what's coming in the next release by visiting [next.shoelace.style](https://next.shoelace.style).

## Next

<<<<<<< HEAD
- Added support for submenus in `<sl-menu-item>` [#1410]
=======
- Fixed type issues with the `ref` attribute in React Wrappers. [#1526]
>>>>>>> 539eaded
- Fixed a regression that caused `<sl-radio-button>` to render incorrectly with gaps [#1523]
- Improved expand/collapse behavior of `<sl-tree>` to work more like users expect [#1521]
- Improved `<sl-menu-item>` so labels truncate properly instead of getting chopped and overflowing

## 2.7.0

- Added the experimental `<sl-copy-button>` component [#1473]
- Fixed a bug in `<sl-dropdown>` where pressing [[Up]] or [[Down]] when focused on the trigger wouldn't focus the first/last menu items [#1472]
- Fixed a bug that caused key presses in text fields to be hijacked when used inside `<sl-tree>` [#1492]
- Fixed an upstream bug that caused React CodePen examples to stop working
- Improved the behavior of the clear button in `<sl-input>` to prevent the component's width from shifting when toggled [#1496]
- Improved `<sl-tooltip>` to prevent user selection so the tooltip doesn't get highlighted when dragging selections
- Moved tag type definitions out of component files and into definition files
- Removed `sideEffects` key from `package.json`. Update React docs to use cherry-picking. [#1485]
- Updated Bootstrap Icons to 1.10.5

## 2.6.0

- Added JSDoc comments to React Wrappers for better documentation when hovering a component. [#1450]
- Added `displayName` to React Wrappers for better debugging. [#1450]
- Added non-auto-registering routes for Components to fix a number of issues around auto-registration. [#1450]
- Added a console warning if you attempt to register the same Shoelace component twice. [#1450]
- Added tests for `<sl-qr-code>` [#1416]
- Added support for pressing [[Space]] to select/toggle selected `<sl-menu-item>` elements [#1429]
- Added support for virtual elements in `<sl-popup>` [#1449]
- Added the `spinner` part to `<sl-button>` [#1460]
- Added a `shoelace.js` and `shoelace-autoloader.js` to exportmaps. [#1450]
- Added types to events emitted by React wrapped components [#1419]
- Fixed React component treeshaking by introducing `sideEffects` key in `package.json`. [#1450]
- Fixed a bug in `<sl-tree>` where it was auto-defining `<sl-tree-item>`. [#1450]
- Fixed a bug in focus trapping of modal elements like `<sl-dialog>`. We now manually handle focus ordering as well as added `offsetParent()` check for tabbable boundaries in Safari. Test cases added for `<sl-dialog>` inside a shadowRoot [#1403]
- Fixed a bug in `valueAsDate` on `<sl-input>` where it would always set `type="date"` for the underlying `<input>` element. It now falls back to the native browser implementation for the in-memory input. This may cause unexpected behavior if you're using `valueAsDate` on any input elements that aren't `type="date"`. [#1399]
- Fixed a bug in `<sl-qr-code>` where the `background` attribute was never passed to the QR code [#1416]
- Fixed a bug in `<sl-dropdown>` where aria attributes were incorrectly applied to the default `<slot>` causing Lighthouse errors [#1417]
- Fixed a bug in `<sl-carousel>` that caused navigation to work incorrectly in some case [#1420]
- Fixed a number of slots that incorrectly had aria- and/or role attributes directly on them [#1422]
- Fixed a bug in `<sl-tree>` that caused focus to be stolen when removing focused tree items [#1430]
- Fixed a bug in `<sl-dialog>` and `<sl-drawer>` that caused nested modals to respond too eagerly to the [[Esc]] key [#1457]
- Improved `<sl-details>` to use `<details>` internally for better semantics and to enable search to find in supportive browsers when collapsed [#1470]
- Updated ESLint and related plugins to the latest versions
- Changed the default entrypoint for jsDelivr to point to the autoloader. [#1450]

## 2.5.2

- Fixed broken source buttons in the docs [#1401]

## 2.5.1

- Fixed missing extensions from imports that broke with TypeScript 5 [#1391]
- Fixed a regression that caused slotted styles to not work in `<sl-select>` [#1387]
- Reimplemented the theme switcher so it supports light, dark, and system (auto) in the docs [#1395]

## 2.5.0

This release [unbundles Lit](https://github.com/shoelace-style/shoelace/issues/559) (and other dependencies) from Shoelace. There are now two distributions for the project:

1. `cdn/` – a bundled, CDN-ready distribution
2. `dist/` – an unbundled, npm-ready distribution

:::warning
If you're a CDN user, you must update your path to point to `cdn/` instead of `dist/`. You can copy and paste the latest paths from the [installation page](/getting-started/installation).
:::

- Added a `cdn/` distribution for bundled dependencies (imports for npm users remain the same) [#1369]
- Added the `checkbox` part and related exported parts to `<sl-tree-item>` so you can target it with CSS [#1318]
- Added the `submenu-icon` part to `<sl-menu-item>` (submenus have not been implemented yet, but this part is required to allow customizations)
- Added the ability to use Sprite Sheets when using `<sl-icon>` via a custom resolver.
- Added tests for `<sl-split-panel>` [#1343]
- Fixed a bug where changing the size of `<sl-radio-group>` wouldn't update the size of child elements
- Fixed a bug in `<sl-select>` and `<sl-color-picker>` where the `size` attribute wasn't being reflected [#1318]
- Fixed a bug in `<sl-radio-group>` where `<sl-radio>` would not get checked if `<sl-radio-group>` was defined first. [#1364]
- Fixed a bug in `<sl-input>` that caused date pickers to look filled in even when empty in Safari [#1341]
- Fixed a bug in `<sl-radio-group>` that sometimes caused dual scrollbars in containers that overflowed [#1380]
- Fixed a bug in `<sl-carousel>` not loading the English language pack automatically. [#1384]
- Improved `<sl-button>` so it can accept children of variable heights [#1317]
- Improved the docs to more clearly explain sizing radios and radio buttons
- Improved the performance of `<sl-rating>` by partially rendering unseen icons [#1310]
- Improved the Portuguese translation [#1336]
- Improved the German translation [#1339]
- Improved the autoloader so it watches `<html>` instead of `<body>` since the latter gets replaced by some frameworks [#1338]
- Improved the Rails documentation [#1258]
- Replaced Docsify with Eleventy to generate a static HTML version of the docs
- Updated esbuild to 0.18.2
- Updated Lit to 2.7.5
- Updated TypeScript to 5.1.3

## 2.4.0

- Added the `discover()` function to the experimental autoloader's exports [#1236]
- Added the `size` attribute to `<sl-radio-group>` so labels and controls will be sized consistently [#1301]
- Added tests for `<sl-animated-image>` [#1246]
- Added tests for `<sl-animation>` [#1274]
- Fixed a bug in `<sl-tree-item>` that prevented long labels from wrapping [#1243]
- Fixed a bug in `<sl-tree-item>` that caused labels to be misaligned when text wraps [#1244]
- Fixed an incorrect CSS property value in `<sl-checkbox>` [#1272]
- Fixed a bug in `<sl-avatar>` that caused the initials to show up behind images with transparency [#1260]
- Fixed a bug in `<sl-split-panel>` that prevented the divider from being focusable in some browsers [#1288]
- Fixed a bug that caused `<sl-tab-group>` to affect scrolling when initializing [#1292]
- Fixed a bug in `<sl-menu-item>` that allowed the hover state to show when focused [#1282]
- Fixed a bug in `<sl-carousel>` that prevented interactive elements from receiving clicks [#1262]
- Fixed a bug in `<sl-input>` that caused `valueAsDate` and `valueAsNumber` to not be set synchronously in some cases [#1302]
- Improved the behavior of `<sl-carousel>` when used inside a flex container [#1235]
- Improved the behavior of `<sl-tree-item>` to support buttons and other interactive elements [#1234]
- Improved the performance of `<sl-include>` to prevent an apparent memory leak in some browsers [#1284]
- Improved the accessibility of `<sl-select>`, `<sl-split-panel>`, and `<sl-details>` by ensuring slots don't have roles [#1287]

## 2.3.0

- Added an experimental autoloader
- Added the `subpath` argument to `getBasePath()` to make it easier to generate full paths to any file
- Added `custom-elements.json` to package exports
- Added `tag__base`, `tag__content`, `tag__remove-button`, `tag__remove-button__base` parts to `<sl-select>`
- Fixed a bug in `<sl-rating>` that allowed the `sl-change` event to be emitted when disabled [#1220]
- Fixed a regression in `<sl-input>` that caused `min` and `max` to stop working when `type="date"` [#1224]
- Improved accessibility of `<sl-carousel>` [#1218]
- Improved `<sl-option>` so it converts non-string values to strings for convenience [#1226]
- Updated the docs to dogfood the autoloader

## 2.2.0

- Added TypeScript types to all custom events [#1183]
- Added the `svg` part to `<sl-icon>`
- Added the `getForm()` method to all form controls [#1180]
- Added the experimental carousel component [#851]
- Fixed a bug in `<sl-select>` that caused the display label to render incorrectly in Chrome after form validation [#1197]
- Fixed a bug in `<sl-input>` that prevented users from applying their own value for `autocapitalize`, `autocomplete`, and `autocorrect` when using `type="password` [#1205]
- Fixed a bug in `<sl-tab-group>` that prevented scroll controls from showing when dynamically adding tabs [#1208]
- Fixed a bug in `<sl-input>` that caused the calendar icon to be clipped in Firefox [#1213]
- Fixed a bug in `<sl-tab>` that caused `sl-tab-show` to be emitted when activating the close button
- Fixed a bug in `<sl-spinner>` that caused `--track-color` to be invisible with certain colors
- Fixed a bug in `<sl-menu-item>` that caused the focus color to show when selecting menu items with a mouse or touch device
- Fixed a bug in `<sl-select>` that caused `sl-change` and `sl-input` to be emitted too early [#1201]
- Fixed a positioning edge case that caused `<sl-popup>` to positioned nested popups incorrectly [#1135]
- Fixed a bug in `<sl-tree>` that caused the tree item to collapse when clicking a child item, dragging the mouse, and releasing it on the parent node [#1082]
- Updated `@shoelace-style/localize` to 3.1.0
- Updated `@floating-ui/dom` to 1.2.1

When using `<input type="password">` the default value for `autocapitalize`, `autocomplete`, and `autocorrect` may be affected due to the bug fixed in [#1205]restore the previous behavior.

## 2.1.0

- Added the `sl-focus` and `sl-blur` events to `<sl-color-picker>`
- Added the `focus()` and `blur()` methods to `<sl-color-picker>`
- Added the `sl-invalid` event to all form controls to enable custom validation logic [#1167]
- Added `validity` and `validationMessage` properties to all form controls [#1167]
- Added the `rel` attribute to `<sl-button>` to allow users to create button links that point to specific targets [#1200]
- Fixed a bug in `<sl-animated-image>` where the play and pause buttons were transposed [#1147]
- Fixed a bug that prevented `web-types.json` from being generated [#1154]
- Fixed a bug in `<sl-color-picker>` that prevented `sl-change` and `sl-input` from emitting when using the eye dropper [#1157]
- Fixed a bug in `<sl-dropdown>` that prevented keyboard users from selecting menu items when using the keyboard [#1165]
- Fixed a bug in the template for `<sl-select>` that caused the `form-control-help-text` part to not be in the same location as other form controls [#1178]
- Fixed a bug in `<sl-checkbox>` and `<sl-switch>` that caused the browser to scroll incorrectly when focusing on a control in a container with overflow [#1169]
- Fixed a bug in `<sl-menu-item>` that caused the `click` event to be emitted when the item was disabled [#1113]
- Fixed a bug in form controls that erroneously prevented validation states from being set when `novalidate` was used on the containing form [#1164]
- Fixed a bug in `<sl-checkbox>` that caused the required asterisk to appear before the label in Chrome
- Fixed a bug that prevented large form control labels from having the correct font size [#1195]
- Improved the behavior of `<sl-dropdown>` in Safari so keyboard interaction works the same as in other browsers [#1177]
- Improved the [icons](/components/icon) page so it's not as sluggish in Safari [#1122]
- Improved the accessibility of `<sl-switch>` when used in forced-colors / Windows High Contrast mode [#1114]
- Improved user interaction heuristics for all form controls [#1175]

## 2.0.0

This is the first stable release of Shoelace 2, meaning breaking changes to the API will no longer be accepted for this version. Development of Shoelace 2.0 started in January 2020. The first beta was released on [July 15, 2020](https://github.com/shoelace-style/shoelace/releases/tag/v2.0.0-beta.1). Since then, Shoelace has grown quite a bit! Here are some stats from the project as of January 24, 2023:

- 55 components have been built
- [Over 2,500 commits](https://github.com/shoelace-style/shoelace/commits/next) have been made to the project
- [88 beta versions](https://github.com/shoelace-style/shoelace/tags) have been released
- [85 people](https://github.com/shoelace-style/shoelace/graphs/contributors) have contributed to the project
- [669 issues](https://github.com/shoelace-style/shoelace/issues?q=is%3Aissue+is%3Aclosed) have been filed on GitHub
- [274 pull requests](https://github.com/shoelace-style/shoelace/pulls) have been opened
- [More than 150 discussions](https://github.com/shoelace-style/shoelace/discussions) have been started on GitHub
- [Over 500 people](https://discord.com/invite/mg8f26C) have joined the Shoelace community on Discord
- [Over 300 million CDN hits](https://www.jsdelivr.com/package/npm/@shoelace-style/shoelace) per month
- [Over 13,000 npm downloads](https://www.npmjs.com/package/@shoelace-style/shoelace) per week
- [73rd most popular project](https://www.jsdelivr.com/statistics) on jsDelivr
- [#2

I'd like to extend a very special thank you to every single contributor who worked to make this possible. Everyone who's filed a bug, submitted a PR, requested a feature, started a discussion, helped with testing, and advocated for the project. You are just as responsible for Shoelace's success as I am. I'd also like to thank the folks at [Font&nbsp;Awesome](https://fontawesome.com/) for recognizing Shoelace's potential and [believing in me](https://blog.fontawesome.com/shoelace-joins-font-awesome/) to make it happen.

Thank you! And keep building _awesome_ stuff!

Without further ado, here are the notes for this release.

- Added support for the `inert` attribute on `<sl-menu-item>` to allow hidden menu items to not accept focus [#1107]
- Added the `tag` part to `<sl-select>`
- Added `sl-hover` event to `<sl-rating>` [#1125]
- Added the `@documentation` tag with a link to the docs for each component
- Added the `form` attribute to all form controls to allow placing them outside of a `<form>` element [#1130]
- Added the `getFormControls()` function as an alternative to `HTMLFormElement.elements`
- Added missing docs for the `header-actions` slot in `<sl-dialog>` and `<sl-drawer>`
- Added `hue-slider-handle` and `opacity-slider-handle` parts to `<sl-color-picker>` and correct other part names in the docs [#1142]
- Fixed a bug in `<sl-select>` that prevented placeholders from showing when `multiple` was used [#1109]
- Fixed a bug in `<sl-select>` that caused tags to not be rounded when using the `pill` attribute [#1117]
- Fixed a bug in `<sl-select>` where the `sl-change` and `sl-input` events didn't weren't emitted when removing tags [#1119]
- Fixed a bug in `<sl-select>` that caused the listbox to scroll to the first selected item when selecting multiple items [#1138]
- Fixed a bug in `<sl-select>` where the input color and input hover color wasn't using the correct design tokens [#1143]
- Fixed a bug in `<sl-color-picker>` that logged a console error when parsing swatches with whitespace
- Fixed a bug in `<sl-color-picker>` that caused selected colors to be wrong due to incorrect HSV calculations
- Fixed a bug in `<sl-color-picker>` that prevented the initial value from being set correct when assigned as a property [#1141]
- Fixed a bug in `<sl-radio-button>` that caused the checked button's right border to be incorrect [#1110]
- Fixed a bug in `<sl-spinner>` that caused the animation to stop working correctly in Safari [#1121]
- Fixed a bug that prevented the entire `<sl-tab-panel>` to be hidden when inactive
- Fixed a bug that caused the value of `<sl-radio-group>` to be `undefined` depending on where the radio was activated [#1134]
- Fixed a bug that caused body content to shift when scroll locking was enabled [#1132]
- Fixed a bug in `<sl-icon>` that caused icons to sometimes be clipped in Safari
- Fixed a bug that prevented label colors from inheriting by default in `<sl-checkbox>`, `<sl-radio>`, and `<sl-switch>`
- Fixed a bug in `<sl-radio-group>` that caused an extra margin between the host element and the internal fieldset [#1139]
- Refactored the `ShoelaceFormControl` interface to remove the `invalid` property, allowing a more intuitive API for controlling validation internally
- Renamed the internal `FormSubmitController` to `FormControlController` to better reflect what it's used for
- Updated Lit to 2.6.1
- Updated Floating UI to 1.1.0
- Updated all other dependencies to latest versions

## 2.0.0-beta.88

This release includes a complete rewrite of `<sl-select>` to improve accessibility and simplify its internals.

- 🚨 BREAKING: rewrote `<sl-select>`
  - Accessibility has been significantly improved, especially in screen readers
  - You must use `<sl-option>` instead of `<sl-menu-item>` for options now
  - The `suffix` slot was removed because it was confusing to users and its position made the clear button inaccessible
  - The `max-tags-visible` attribute has been renamed to `max-options-visible`
  - Many parts have been removed or renamed (please see the docs for more details)
- 🚨 BREAKING: removed the `sl-label-change` event from `<sl-menu-item>` (listen for `slotchange` instead)
- 🚨 BREAKING: removed type to select logic from `<sl-menu>` (this was added specifically for `<sl-select>` which no longer uses `<sl-menu>`)
- 🚨 BREAKING: swatches in `<sl-color-picker>` are no longer present by default (but you can set them using the `swatches` attribute now)
- 🚨 BREAKING: improved the accessibility of `<sl-menu-item>` so checked items are announced as such
  - Checkbox menu items must now have `type="checkbox"` before applying the `checked` attribute
  - Checkbox menu items will now toggle their `checked` state on their own when selected
  - Disabled menu items will now receive focus, but are still not selectable
- Added the `<sl-option>` component
- Added Traditional Chinese translation [#1086]
- Added support for `swatches` to be an attribute of `<sl-color-picker>` so swatches can be defined declaratively (it was previously a property; use a `;` to separate color values)
- Fixed a bug in `<sl-tree-item>` where the checked/indeterminate states could get out of sync when using the `multiple` option [#1076]
- Fixed a bug in `<sl-tree>` that caused `sl-selection-change` to emit before the DOM updated [#1096]
- Fixed a bug that prevented `<sl-switch>` from submitting a default value of `on` when no value was provided [#1103]
- Fixed a bug in `<sl-textarea>` that caused the scrollbar to show sometimes when using `resize="auto"`
- Fixed a bug in `<sl-input>` and `<sl-textarea>` that caused its validation states to be out of sync in some cases [#1063]
- Reorganized all components to make class structures more consistent
- Updated some incorrect default values for design tokens in the docs [#1097]
- Updated non-public fields to use the `private` keyword (these were previously private only by convention, but now TypeScript will warn you)
- Updated the hover style of `<sl-menu-item>` to be consistent with `<sl-option>`
- Updated the status of `<sl-tree>` and `<sl-tree-item>` from experimental to stable
- Updated React wrappers to use the latest API from `@lit-labs/react` [#1090]
- Updated Bootstrap Icons to 1.10.3

## 2.0.0-beta.87

- 🚨 BREAKING: changed the default size of medium checkboxes, radios, and switches to 18px instead of 16px
- 🚨 BREAKING: renamed the `--sl-toggle-size` design token to `--sl-toggle-size-medium`
- Added the `--sl-toggle-size-small` and `--sl-toggle-size-large` design tokens
- Added the `size` attribute to `<sl-checkbox>`, `<sl-radio>`, and `<sl-switch>` [#1071]
- Added the `sl-input` event to `<sl-checkbox>`, `<sl-color-picker>`, `<sl-radio>`, `<sl-range>`, and `<sl-switch>`
- Added HSV format to `<sl-color-picker>` [#1072]
- Fixed a bug in `<sl-color-picker>` that sometimes prevented the color from updating when clicking or tapping on the controls
- Fixed a bug in `<sl-color-picker>` that prevented text from being entered in the color input
- Fixed a bug in `<sl-input>` that caused the `sl-change` event to be incorrectly emitted when the value was set programmatically [#917]
- Fixed a bug in `<sl-input>` and `<sl-textarea>` that made it impossible to disable spell checking [#1061]
- Fixed non-modal behaviors in `<sl-drawer>` when using the `contained` attribute [#1051]
- Fixed a bug in `<sl-checkbox>` and `<sl-radio>` that caused the checked icons to not scale property when resized
- Fixed a bug that broke React imports [#1050]
- Refactored `<sl-color-picker>` to use `@ctrl/tinycolor` instead of `color` saving ~67KB [#1072]
- Removed the `formdata` event polyfill since it's now available in the last two versions of all major browsers

## 2.0.0-beta.86

- 🚨 BREAKING: changed the default value of `date` in `<sl-relative-time>` to the current date instead of the Unix epoch
- 🚨 BREAKING: removed the `handle-icon` part and slot from `<sl-image-comparer>` (use `handle` instead)
- 🚨 BREAKING: removed the `handle` slot from `<sl-split-panel>` (use the `divider` slot instead)
- 🚨 BREAKING: removed the `--box-shadow` custom property from `<sl-alert>` (apply a box shadow to `::part(base)` instead)
- 🚨 BREAKING: removed the `play-icon` and `pause-icon` parts (use the `play-icon` and `pause-icon` slots instead)
- Added `header-actions` slot to `<sl-dialog>` and `<sl-drawer>`
- Added the `expand-icon` and `collapse-icon` slots to `<sl-details>` and refactored the icon animation [#1046]
- Added the `play-icon` and `pause-icon` slots to `<sl-animated-image>` so you can customize the default icons
- Converted `isTreeItem()` export to a static method of `<sl-tree-item>`
- Fixed a bug in `<sl-tree-item>` where `sl-selection-change` was emitted when the selection didn't change [#1030]
- Fixed a bug in `<sl-button-group>` that caused the border to render incorrectly when hovering over icons inside buttons [#1035]
- Fixed an incorrect default for `flip-fallback-strategy` in `<sl-popup>` that caused the fallback strategy to be `initial` instead of `best-fit`, which is inconsistent with Floating UI's default [#1036]
- Fixed a bug where browser validation tooltips would show up when hovering over form controls [#1037]
- Fixed a bug in `<sl-tab-group>` that sometimes caused the active tab indicator to not animate
- Fixed a bug in `<sl-tree-item>` that caused the expand/collapse icon slot to be out of sync when the node is open initially
- Fixed the mislabeled `handle-icon` slot in `<sl-image-comparer>` (it now points to the `<slot>`, not the slot's fallback content)
- Fixed the border radius in `<sl-dropdown>` so it matches with nested `<sl-menu>` elements
- Fixed a bug that caused all button values to appear in submitted form data even if they weren't the submitter
- Improved IntelliSense in VS Code, courtesy of [Burton's amazing CEM Analyzer plugin](https://github.com/break-stuff/cem-plugin-vs-code-custom-data-generator)
- Improved accessibility of `<sl-alert>` so the alert is announced and the close button has a label
- Improved accessibility of `<sl-progress-ring>` so slotted labels are announced along with visually hidden labels
- Refactored all styles and animations to use `translate`, `rotate`, and `scale` instead of `transform`
- Removed slot wrappers from many components, allowing better control over user-applied styles
- Removed unused aria attributes from `<sl-skeleton>`
- Replaced the `x` icon in the system icon library with `x-lg` to improve icon consistency

## 2.0.0-beta.85

- Fixed a bug in `<sl-dropdown>` that caused containing dialogs, drawers, etc. to close when pressing [[Escape]] while focused [#1024]
- Fixed a bug in `<sl-tree-item>` that allowed lazy nodes to be incorrectly selected [#1023]
- Fixed a typing bug in `<sl-tree-item>` [#1026]
- Updated Floating UI to 1.0.7 to fix a bug that prevented `hoist` from working correctly in `<sl-dropdown>` after a recent update [#1024]

## 2.0.0-beta.84

- 🚨 BREAKING: Removed the `fieldset` property from `<sl-radio-group>` (use CSS parts if you want to keep the border) [#965]
- 🚨 BREAKING: Removed `base` and `label` parts from `<sl-radio-group>` (use `form-control` and `form-control__label` instead) [#965]
- 🚨 BREAKING: Removed the `base` part from `<sl-icon>` (style the host element directly instead)
- 🚨 BREAKING: Removed the `invalid` attribute from form controls (use `[data-invalid]` to target it with CSS)
- Added validation states to all form controls to allow styling based on various validation states [#1011]
  - `data-required` - indicates that a value is required
  - `data-optional` - indicates that a value is NOT required
  - `data-invalid` - indicates that the form control is invalid
  - `data-valid` - indicates that the form control is valid
  - `data-user-invalid` - indicates the form control is invalid and the user has interacted with it
  - `data-user-valid` - indicates the form control is valid and the user has interacted with it
- Added npm exports [#1020]
- Added `checkValidity()` method to all form controls
- Added `reportValidity()` method to `<sl-range>`
- Added `button--checked` to `<sl-radio-button>` and `control--checked` to `<sl-radio>` to style just the checked state [#933]
- Added tests for `<sl-menu>`, `<sl-menu-item>`, `<sl-menu-label>`, `<sl-rating>`, `<sl-relative-time>`, `<sl-skeleton>`, `<sl-tab-panel>` and `<sl-tag>` [#935]
  [#949]
  [#956]
- Added translations for Hungarian, Turkish, English (United Kingdom) and German (Austria) [#982]
- Added `--indicator-transition-duration` custom property to `<sl-progress-ring>` [#986]
- Added `--sl-input-required-content-color` custom property to all form controls [#948]
- Added the ability to cancel `sl-show` and `sl-hide` events in `<sl-details>` [#993]
- Added `focus()` and `blur()` methods to `<sl-radio-button>`
- Added `stepUp()` and `stepDown()` methods to `<sl-input>` and `<sl-range>` [#1013]
- Added `showPicker()` method to `<sl-input>` [#1013]
- Added the `handle-icon` part to `<sl-image-comparer>`
- Added `caret`, `check`, `grip-vertical`, `indeterminate`, and `radio` icons to the system library and removed `check-lg` [#985]
- Added the `loading` attribute to `<sl-avatar>` to allow lazy loading of image avatars [#1006]
- Added `formenctype` attribute to `<sl-button>` [#1009]
- Added `exports` to `package.json` and removed the `main` and `module` properties [#1007]
- Fixed a bug in `<sl-card>` that prevented the border radius to apply correctly to the header [#934]
- Fixed a bug in `<sl-button-group>` where the inner border disappeared on focus [#980]
- Fixed a bug that caused prefix/suffix animations in `<sl-input>` to wobble [#996]
- Fixed a bug in `<sl-icon>` that prevented color from being set on the host element [#999]
- Fixed a bug in `<sl-dropdown>` where the `keydown` event erroneously propagated to ancestors when pressing [[Escape]] [#990]
- Fixed a bug that prevented arrow keys from scrolling content within `<sl-dialog>` and `<sl-drawer>` [#925]
- Fixed a bug that prevented [[Escape]] from closing `<sl-dialog>` and `<sl-drawer>` in some cases
- Fixed a bug that caused forms to submit unexpectedly when selecting certain characters [#988]
- Fixed a bug in `<sl-radio-group>` that prevented the `invalid` property from correctly reflecting validity sometimes [#992]
- Fixed a bug in `<sl-tree>` that prevented selections from working correctly on dynamically added tree items [#963]
- Fixed module paths in `custom-elements.json` so they point to the dist file instead of the source file [#725]
- Fixed an incorrect return value for `reportValidity()` in `<sl-color-picker>`
- Improved `<sl-badge>` to improve padding and render relative to the current font size
- Improved how many components display in forced-colors mode / Windows High Contrast mode
  - Improved `<sl-color-picker>` so it's usable in forced-colors mode
  - Improved `<sl-dialog>` and `<sl-drawer>` so the panel is more visible in forced-colors mode
  - Improved `<sl-menu-item>` so selections are visible in forced-colors mode
  - Improved `<sl-progress-bar>` so it's visible in forced-colors mode
  - Improved `<sl-radio-button>` so checked states are visible in forced-colors mode
  - Improved `<sl-range>` so the thumb, track, and tooltips are visible in forced-colors mode
  - Improved `<sl-rating>` so icons are visible in forced-colors mode
  - Improved `<sl-split-panel>` so the divider is visible in forced-colors mode
  - Improved `<sl-tree-item>` so selected items are visible in forced-colors mode
  - Improved `<sl-tab-group>` so tabs are cleaner and easier to understand in forced-colors mode
- Improved positioning of the menu in `<sl-select>` so you can customize the menu width [#1018]
- Moved all component descriptions to `@summary` to get them within documentation tools [#962]
- Refactored form controls to use the `ShoelaceFormControl` interface to improve type safety and consistency
- Updated Lit to 2.4.1
- Updated `@shoelace-style/localize` t0 3.0.3 to support for extended language codes
- Updated Bootstrap Icons to 1.10.2
- Updated TypeScript to 4.8.4
- Updated esbuild to 0.15.14
- Updated all other dependencies to latest versions

## 2.0.0-beta.83

This release removes the `<sl-responsive-media>` component. When this component was introduced, support for [`aspect-ratio`](https://developer.mozilla.org/en-US/docs/Web/CSS/aspect-ratio)) wasn't great. These days, [the property is supported](https://caniuse.com/mdn-css_properties_aspect-ratio) by all of Shoelace's target browsers, making a dedicated component redundant.

- 🚨 BREAKING: Removed `<sl-responsive-media>` (use the well-supported `aspect-ratio` CSS property instead)
- 🚨 BREAKING: Changed the `toggle-password` attribute of `<sl-input>` to `password-toggle` for consistency
- Added an expand/collapse animation to `<sl-tree-item>`
- Added `sl-lazy-change` event to `<sl-tree-item>`
- Added `expand-button` part to `<sl-tree-item>` [#893]
- Added `password-visible` attribute to `<sl-input>` [#913]
- Fixed a bug in `<sl-popup>` that didn't account for the arrow's diagonal size
- Fixed a bug in `<sl-popup>` that caused arrow placement to be incorrect with RTL
- Fixed a bug in `<sl-progress-ring>` that caused the indeterminate animation to stop working in Safari [#891]
- Fixed a bug in `<sl-range>` that caused it to overflow a container at 100% width [#905]
- Fixed a bug in `<sl-tree-item>` that prevented custom expand/collapse icons from rendering
- Fixed a bug in `<sl-tree-item>` where the `expand-icon` and `collapse-icon` slots were reversed
- Fixed a bug in `<sl-tree-item>` that prevented the keyboard from working after lazy loading [#882]
- Fixed a bug in `<sl-textarea>` that prevented the textarea from resizing automatically when setting the value programmatically [#912]
- Fixed a handful of paths to prevent TypeScript from getting upset [#886]
- Fixed a bug in `<sl-radio-group>` where the `button-group__base` part was documented but not exposed [#909]
- Fixed a bug in `<sl-range>` that caused the active track color to render on the wrong side in RTL [#916]
- Refactored the internal event emitter to be part of `ShoelaceElement` to reduce imports and improve DX
- Downgraded Floating UI from 1.0.1 to 1.0.0 due to new logic that makes positioning much slower for certain components [#915]
- Upgraded the status of `<sl-animated-image>`, `<sl-popup>`, and `<sl-split-panel>` from experimental to stable

## 2.0.0-beta.82

- Added the `sync` and `arrow-placement` attributes to `<sl-popup>`
- Changed the `auto-size` attribute of the experimental `<sl-popup>` component so it accepts `horizontal`, `vertical`, and `both` instead of a boolean value
- Changed the `flip-fallback-placement` attribute of the experimental `<sl-popup>` component to `flip-fallback-placements`
- Changed the `flip-fallback-strategy` in the experimental `<sl-popup>` component to accept `best-fit` and `initial` instead of `bestFit` and `initialPlacement`
- Fixed a bug in `<sl-dropdown>` that caused the panel to resize horizontally when the trigger is clipped by the viewport [#860]
- Fixed a bug in `<sl-tree>` where dynamically changing slotted items wouldn't update the tree properly
- Fixed a bug in `<sl-split-panel>` that caused the panel to stack when clicking on the divider in mobile versions of Chrome [#862]
- Fixed a bug in `<sl-popup>` that prevented flip fallbacks from working as intended
- Fixed a bug that caused concurrent animations to work incorrectly when the durations were different [#867]
- Fixed a bug in `<sl-color-picker>` that caused the trigger and color preview to ignore opacity on first render [#869]
- Fixed a bug in `<sl-tree>` that prevented the keyboard from working when the component was nested in a shadow root [#871]
- Fixed a bug in `<sl-tab-group>` that prevented the keyboard from working when the component was nested in a shadow root [#872]
- Fixed a bug in `<sl-tab>` that allowed disabled tabs to erroneously receive focus
- Improved single selection in `<sl-tree>` so nodes expand and collapse and receive selection when clicking on the label
- Renamed `expanded-icon` and `collapsed-icon` slots to `expand-icon` and `collapse-icon` in the experimental `<sl-tree>` and `<sl-tree-item>` components
- Improved RTL support for `<sl-image-comparer>`
- Refactored components to extend from `ShoelaceElement` to make `dir` and `lang` reactive properties in all components

## 2.0.0-beta.81

- 🚨 BREAKING: removed the `base` part from `<sl-menu>` and removed an unnecessary `<div>` that made styling more difficult
- Added the `anchor` property to `<sl-popup>` to support external anchors
- Added read-only custom properties `--auto-size-available-width` and `--auto-size-available-height` to `<sl-popup>` to improve support for overflowing popup content
- Added `label` to `<sl-rating>` to improve accessibility for screen readers
- Added the `base__popup` and `base__arrow` parts to `<sl-tooltip>` [#858]
- Fixed a bug where auto-size wasn't being applied to `<sl-dropdown>` and `<sl-select>`
- Fixed a bug in `<sl-popup>` that caused auto-size to kick in before flip
- Fixed a bug in `<sl-popup>` that prevented the `arrow-padding` attribute from working as expected
- Fixed a bug in `<sl-tooltip>` that prevented the popup from appearing with the correct z-index [#854]
- Improved accessibility of `<sl-rating>` so keyboard nav works better and screen readers announce it properly
- Improved accessibility of `<sl-spinner>` so screen readers no longer skip over it
- Removed a user agent sniffing notice that appeared in Chrome [#855]
- Removed the default hover effect in `<sl-tree-items>` to make selections more obvious
- Updated Floating UI to 1.0.1
- Updated esbuild to 0.15.1
- Updated all other dependencies to latest versions

## 2.0.0-beta.80

This release breaks radio buttons, which is something that needed to happen to solve a longstanding accessibility issue where screen readers announced an incorrect number of radios, e.g. "1 of 1" instead of "1 of 3." Many attempts to solve this without breaking the existing API were made, but none worked across the board. The new implementation upgrades `<sl-radio-group>` to serve as the "form control" while `<sl-radio>` and `<sl-radio-button>` serve as options within the form control.

To upgrade to this version, you will need to rework your radio controls by moving `name` up to the radio group. And instead of setting `checked` to select a specific radio, you can set `value` on the radio group and the checked item will update automatically.

- 🚨 BREAKING: improved accessibility of `<sl-radio-group>`, `<sl-radio>`, and `<sl-radio-button>` so they announce properly in screen readers
  - Added the `name` attribute to `<sl-radio-group>` and removed it from `<sl-radio>` and `<sl-radio-button>`
  - Added the `value` attribute to `<sl-radio-group>` (use this to control which radio is checked)
  - Added the `sl-change` event to `sl-radio-group`
  - Added `setCustomValidity()` and `reportValidity()` to `<sl-radio-group>`
  - Removed the `checked` attribute from `<sl-radio>` and `<sl-radio-button>` (use the radio group's `value` attribute instead)
  - Removed the `sl-change` event from `<sl-radio>` and `<sl-radio-button>` (listen for it on the radio group instead)
  - Removed the `invalid` attribute from `<sl-radio>` and `<sl-radio-button>`
  - Removed `setCustomValidity()` and `reportValidity()` from `<sl-radio>` and `<sl-radio-button>` (now available on the radio group)
- Added the experimental `<sl-popup>` component
- Fixed a bug in `<sl-menu-item>` where labels weren't always aligned correctly
- Fixed a bug in `<sl-range>` that caused the tooltip to be positioned incorrectly when switching between LTR/RTL
- Refactored `<sl-dropdown>` to use `<sl-popup>`
- Refactored `<sl-tooltip>` to use `<sl-popup>` and added the `body` part
- Revert disabled focus behavior in `<sl-tab-group>`, `<sl-menu>`, and `<sl-tree>` to be consistent with native form controls and menus [#845]

## 2.0.0-beta.79

- Added experimental `<sl-tree>` and `<sl-tree-item>` components [#823]
- Added `--indicator-width` custom property to `<sl-progress-ring>` [#837]
- Added Swedish translation [#838]
- Added support for `step="any"` for `<sl-input type="number">` [#839]
- Changed the type of component styles from `CSSResult` to `CSSResultGroup` [#828]
- Fixed a bug in `<sl-color-picker>` where using [[Left]] and [[Right]] would select the wrong color
- Fixed a bug in `<sl-dropdown>` that caused the position to be incorrect on the first show when using `hoist` [#843]
- Fixed a bug in `<sl-tab-group>` where the divider was on the wrong side when using `placement="end"`
- Fixed a bug in `<sl-tab-group>` that caused nested tab groups to scroll when using `placement="start|end"` [#815]
- Fixed a bug in `<sl-tooltip>` that caused the target to be lost after a slot change [#831]
- Fixed a bug in `<sl-tooltip>` that caused the position to be incorrect on the first show when using `hoist`
- Improved accessibility of `<sl-tab-group>`, `<sl-tab>`, and `<sl-tab-panel>` to announce better in screen readers and by allowing focus on disabled items
- Improved accessibility of `<sl-menu>` and `<sl-menu-item>` by allowing focus on disabled items
- Updated Lit to 2.2.8
- Update esbuild to 0.14.50
- Updated Bootstrap Icons to 1.9.1
- Updated Floating UI to 1.0.0
- Updated all other dependencies to latest versions

## 2.0.0-beta.78

- 🚨 BREAKING: Moved the `checked-icon` and `indeterminate-icon` parts from a wrapper `<span>` to the `<svg>` in `<sl-checkbox>` [#786]
- 🚨 BREAKING: Moved the `checked-icon` part from a wrapper `<span>` to the `<svg>` in `<sl-radio>` [#786]
- Added the `--track-active-offset` custom property to `<sl-range>` [#806]
- Fixed a bug that caused `<sl-select>` to sometimes have two vertical scrollbars [#814]
- Fixed a bug that caused a gray line to appear between radio buttons [#821]
- Fixed a bug that caused `<sl-animated-image>` to not render anything when using the `play` attribute initially [#824]
- Removed `:focus-visible` shim now that the last two major versions of Safari support it
- Updated Bootstrap Icons to 1.9.0
- Updated esbuild to 0.14.49
- Updated Floating UI to 0.5.4
- Updated Lit to 2.2.7
- Updated all other dependencies to latest versions

## 2.0.0-beta.77

- Added styles to required form controls so they show an asterisk next to the label by default
- Added the `--sl-input-required-content` design token
- Added the `required` attribute to `<sl-radio-group>` and fixed constraint validation logic to support custom validation
- Added the `checked-icon` part to `<sl-menu-item>`
- Added the `no-spin-buttons` attribute to `<sl-input type="number">` [#798]
- Added support for resetting forms using `<sl-button type="reset">` [#799]
- Fixed a bug where a duplicate clear button showed in Firefox [#791]
- Fixed a bug where setting `valueAsDate` or `valueAsNumber` too early on `<sl-input>` would throw an error [#796]
- Fixed a bug in `<sl-color-picker>` where empty values weren't properly supported [#797]
- Fixed a bug in `<sl-color-picker>` where values were logged to the console when using the keyboard
- Fixed a bug in `<sl-input>` where password controls would try to autocorrect/autocomplete/autocapitalize when the password is visible
- Fixed label alignment in `<sl-checkbox>` and `<sl-radio>` so they align to the top of the control instead of the center when wrapping
- Fixed labels in `<sl-checkbox>` and `<sl-radio>` so they use the `--sl-input-label-color` design token
- Improved performance of the tabbable utility which can prevent the browser from temporarily locking up in focus traps [#800]
- Updated the `fieldset` attribute so it reflects in `<sl-radio-group>`

## 2.0.0-beta.76

- Added support for RTL animations in the Animation Registry
- Fixed a bug where the bottom border of `<sl-select>` could be cut off when the dropdown scrolls
- Fixed a bug in `<sl-select>` that could result in the browser locking up due to an infinite positioning loop [#777]
- Improved RTL animations for `<sl-drawer>` [#784]
- Improved RTL styles for `<sl-button-group>` [#783]
- Improved RTL styles for the toast stack [#785]
- Improved typings for translations and localized terms
- Upgraded @shoelace-style/localize to 3.0

## 2.0.0-beta.75

- Added Persian translation [#774]
- Added `color-scheme` to light and dark themes to improve rendering of browser-provided UI [#776]
- Added `--track-width` custom property to `<sl-tab-group>`
- Fixed focus rings for `<sl-input>`, `<sl-select>`, and `<sl-textarea>` in Safari since they don't use `:focus-visible` [#767]
- Fixed a bug where calling `HTMLFormElement.reportValidity()` would skip Shoelace form controls [#772]
- Fixed a bug that prevented `<sl-tooltip>` from closing when disabled [#775]
- Fixed a bug that allowed `<sl-icon-button>` to emit a `click` event when disabled [#781]
- Improved the default icon for `<sl-image-comparer>` so it's more intuitive and removed `grip-vertical` from system icon library
- Improved RTL styles for many components [#768]
- Improved base path logic to execute only when `getBasePath()` is first called to better support SSR [#778]
- Improved `DOMParser` instantiation in `<sl-icon>` to better support SSR [#778]
- Reverted menu item caching due to regression [#766]
- Updated Floating UI to 0.5.2

## 2.0.0-beta.74

- 🚨 BREAKING: reworked focus rings to use outlines instead of box shadows
  - Removed the `--sl-focus-ring-alpha` design token
  - Refactored `--sl-focus-ring` to be an `outline` property instead of a `box-shadow` property
  - Added `--sl-focus-ring-color`, `--sl-focus-ring-style`, and `--sl-focus-ring-offset`
- 🚨 BREAKING: removed `variant` from `<sl-radio-button>`
- Added `sl-label-change` event to `<sl-menu-item>`
- Added `blur()`, `click()`, and `focus()` methods as well as `sl-blur` and `sl-focus` events to `<sl-icon-button>` [#730]
- Added Tabler Icons example to icons page
- Fixed a bug where updating a menu item's label wouldn't update the display label in `<sl-select>` [#729]
- Fixed a bug where the FormData event polyfill was causing issues with older browsers [#747]
- Fixed a bug that caused a console error when setting `value` to `null` or `undefined` in `<sl-input>`, `<sl-select>`, and `<sl-textarea>` [#751]
- Fixed a bug that caused `<sl-checkbox>` and `<sl-radio>` controls without a `value` to submit as `null` instead of `on` like native inputs [#744]
- Fixed a bug that caused `<sl-dropdown>` and dependent components to add unexpected padding around the panel [#743]
- Fixed a bug that prevented `valueAsDate` and `valueAsNumber` from updating synchronously [#760]
- Fixed a bug that caused `<sl-menu-item>` to load icons from the default library instead of the system library [#765]
- Fixed a bug in `<sl-input>` that prevented a canceled `keydown` event from submitting the containing form when pressing enter [#764]
- Improved behavior of clearable and password toggle buttons in `<sl-input>` and `<sl-select>` [#745]
- Improved performance of `<sl-select>` by caching menu items instead of traversing for them each time
- Improved drag utility so initial click/touch events can be accepted [#758]
- Improved `<sl-color-picker>` to use an HSB grid instead of HSL to be more consistent with existing color picker implementations [#762]
- Improved `<sl-color-picker>` so the cursor is hidden and the preview is larger when dragging the grid
- Refactored `<sl-menu>` to be more performant by caching menu items on slot change
- Reverted form submit logic [#718]
- Updated the `disabled` attribute so it reflects in `<sl-dropdown>` [#741]
- Updated the `name` and `icon` attribute so they reflect in `<sl-icon>` [#742]
- Updated Lit to 2.2.5
- Updated Bootstrap Icons to 1.8.3
- Updated TypeScript to 4.7.2
- Updated esbuild to 0.14.40
- Updated all other dependencies to latest versions

## 2.0.0-beta.73

- Added `button` part to `<sl-radio-button>`
- Added custom validity examples and tests to `<sl-checkbox>`, `<sl-radio>`, and `<sl-radio-button>`
- Added `enterkeyhint` attribute to `<sl-input>` and `<sl-textarea>`
- Fixed a bug that prevented `setCustomValidity()` from working with `<sl-radio-button>`
- Fixed a bug where the right border of a checked `<sl-radio-button>` was the wrong color
- Fixed a bug that prevented a number of properties, methods, etc. from being documented in `<sl-radio>` and `<sl-radio-button>`
- Fixed a bug in `<sl-avatar>` that prevented valid images from showing after an invalid or missing image was provided [#717]
- Fixed a bug that resulted in a console error being thrown on keydown in `<sl-dropdown>` [#719]
- Fixed a bug that prevented `<sl-dropdown>` from being closed when opened initially [#720]
- Fixed a bug that caused the test runner to fail when using a locale other than en-US [#726]
- Improved form submit logic so most user-added event listeners will run after form data is attached and validation occurs [#718]
- Improved accessibility of `<sl-tooltip>` so screen readers announce the content on hover/focus [#219]
- Improved accessibility of form controls by exposing clear buttons and password visibility buttons to screen readers while keeping them out of the tab order [#727]
- Updated `<sl-tab-group>` and `<sl-menu>` to cycle through tabs and menu items instead of stopping at the first/last when using the keyboard
- Removed path aliasing (again) because it doesn't work with Web Test Runner's esbuild plugin

## 2.0.0-beta.72

- 🚨 BREAKING: refactored parts in `<sl-input>`, `<sl-range>`, `<sl-select>`, and `<sl-textarea>` to allow you to customize the label and help text position
  - Added `form-control-input` part
  - Renamed `label` to `form-control-label`
  - Renamed `help-text` to `form-control-help-text`
- 🚨 BREAKING: removed status from the `sl-error` event payload in `<sl-icon>`
- Added the experimental `<sl-radio-button>` component
- Added `button-group` and `button-group__base` parts to `<sl-radio-group>`
- Added the `label` attribute and slot to `<sl-color-picker>` to improve accessibility with screen readers
- Fixed a bug that prevented form submission from working as expected in some cases
- Fixed a bug that prevented `<sl-split-panel>` from toggling `vertical` properly [#703]
- Fixed a bug that prevented `<sl-color-picker>` from rendering a color initially [#704]
- Fixed a bug that caused focus trapping to fail when used inside a shadow root [#709]
- Improved accessibility throughout the docs
- Improved accessibility of `<sl-dropdown>` so the trigger's expanded state is announced correctly
- Improved accessibility of `<sl-format-date>` but rendering a `<time>` element instead of plain text
- Improved accessibility of `<sl-select>` so disabled controls announce correct
- Improved accessibility in `<sl-tag>` so remove buttons have labels
- Refactored `<sl-radio>` to move selection logic into `<sl-radio-group>`
- Updated slot detection logic so it ignores visually hidden elements
- Upgraded the status of `<sl-visually-hidden>` from experimental to stable

## 2.0.0-beta.71

- 🚨 BREAKING: refactored exported parts to ensure composed components and their parts can be targeted via CSS
  - Refactored the `eye-dropper-button` part and added `eye-dropper-button__base`, `eye-dropper-button__prefix`, `eye-dropper-button__label`, `eye-dropper-button__suffix`, and `eye-dropper-button__caret` parts to `<sl-color-picker>`
  - Refactored the `format-button` part and added `format-button__base`, `format-button__prefix`, `format-button__label`, `format-button__suffix`, and `format-button__caret` parts to `<sl-color-picker>`
  - Moved the `close-button` part in `<sl-alert>` to the internal `<sl-icon-button>` and removed the `<span>` that wrapped it
  - Moved the `close-button` part in `<sl-dialog>` and `<sl-drawer>` to point to the host element and added the `close-button__base` part
  - Renamed parts in `<sl-select>` from `tag-base` to `tag__base`, `tag-content` to `tag__content`, and `tag-remove-button` to `tag__remove-button`
  - Moved the `close-button` part in `<sl-tab>` to the internal `<sl-icon-button>` and added the `close-button__base` part
  - Moved the `scroll-button` part in `<sl-tab-group>` to the internal `<sl-icon-button>` and added the `scroll-button__base`, `scroll-button--start`, and `scroll-button--end` parts
  - Moved the `remove-button` part in `<sl-tag>` to the internal `<sl-icon-button>` and added the `remove-button__base` part
- 🚨 BREAKING: removed `checked-icon` part from `<sl-menu-item>` in preparation for parts refactor
- 🚨 BREAKING: changed the `typeToSelect()` method's argument from `String` to `KeyboardEvent` in `<sl-menu>` to support more advanced key combinations
- Added `form`, `formaction`, `formmethod`, `formnovalidate`, and `formtarget` attributes to `<sl-button>` [#699]
- Added Prettier and ESLint to markdown files
- Added background color and border to `<sl-menu>`
- Added more tests for `<sl-input>`, `<sl-select>`, and `<sl-textarea>`
- Fixed a bug that prevented forms from submitting when pressing [[Enter]] inside of an `<sl-input>` [#700]
- Fixed a bug in `<sl-input>` that prevented the `valueAsDate` and `valueAsNumber` properties from working when set before the component was initialized
- Fixed a bug in `<sl-dropdown>` where pressing [[Home]] or [[End]] wouldn't select the first or last menu items, respectively
- Improved `autofocus` behavior in Safari for `<sl-dialog>` and `<sl-drawer>` [#693]
- Improved type to select logic in `<sl-menu>` so it supports [[Backspace]] and gives users more time before resetting
- Improved checkmark size and positioning in `<sl-menu-item>`
- Improved accessibility in form controls that have help text so they're announced correctly in various screen readers
- Removed feature detection for `focus({ preventScroll })` since it no longer works in Safari
- Removed the `--sl-tooltip-arrow-start-end-offset` design token
- Removed the `pattern` attribute from `<sl-textarea>` as it was documented incorrectly and never supported
- Replaced Popper positioning dependency with Floating UI in `<sl-dropdown>` and `<sl-tooltip>`

## 2.0.0-beta.70

- Added `tag-base`, `tag-content`, and `tag-remove-button` parts to `<sl-select>` [#682]
- Added support for focusing elements with `autofocus` when `<sl-dialog>` and `<sl-drawer>` open [#688]
- Added the `placement` attribute to `<sl-select>` [#687]
- Added Danish translation [#690]
- Fixed a bug that allowed `<sl-dropdown>` to go into an incorrect state when activating the trigger while disabled [#684]
- Fixed a bug where Safari would sometimes not focus after preventing `sl-initial-focus` [#688]
- Fixed a bug where the active tab indicator in `<sl-tab-group>` would be misaligned when using disabled tabs [#695]
- Improved the size of the remove button in `<sl-tag>`
- Removed Google Analytics from the docs

## 2.0.0-beta.69

- Added `web-types.json` to improve the dev experience for WebStorm/PHPStorm users [#328]
- Fixed a bug that caused an error when pressing up/down in `<sl-select>`
- Fixed a bug that caused `<sl-details>` to not show when double clicking the summary while open [#662]
- Fixed a bug that prevented the first/last menu item from receiving focus when pressing up/down in `<sl-dropdown>`
- Fixed a bug that caused the active tab indicator in `<sl-tab-group>` to render incorrectly when used inside an element that animates [#671]
- Fixed a bug that allowed values in `<sl-range>` to be invalid according to its `min|max|step` [#674]
- Updated Lit to 2.1.4
- Updated all other dependencies to latest versions

## 2.0.0-beta.68

- Fixed path aliases in generated files so they're relative again [#669]

## 2.0.0-beta.67

- Fixed a TypeScript config regression introduced in [#647]

## 2.0.0-beta.66

- Attempted to fix a bug that prevented types from being generated in the build

## 2.0.0-beta.65

- 🚨 BREAKING: the `unit` property of `<sl-format-bytes>` has changed to `byte | bit` instead of `bytes | bits`
- Added `display-label` part to `<sl-select>` [#650]
- Added `--spacing` custom property to `<sl-divider>` [#664]
- Added `event.detail.source` to the `sl-request-close` event in `<sl-dialog>` and `<sl-drawer>`
- Fixed a bug that caused `<sl-progress-ring>` to render the wrong size when `--track-width` was increased [#656]
- Fixed a bug that allowed `<sl-details>` to open and close when disabled using a screen reader [#658]
- Fixed a bug in the FormData event polyfill that threw an error in some environments [#666]
- Implemented stricter linting to improve consistency and reduce errors, which resulted in many small refactors throughout the codebase [#647]
- Improved accessibility of `<sl-dialog>` and `<sl-drawer>` by making the title an `<h2>` and adding a label to the close button
- Improved search results in the documentation
- Refactored `<sl-format-byte>` to use `Intl.NumberFormat` so it supports localization
- Refactored themes so utility styles are no longer injected as `<style>` elements to support stricter CSP rules [#571]
- Restored the nicer animation on `<sl-spinner>` and verified it works in Safari
- Updated Feather icon example to use Lucide [#657]
- Updated minimum Node version to 14.17
- Updated Lit to 2.1.2
- Updated to Bootstrap Icons to 1.8.1
- Updated all other dependencies to latest versions

## 2.0.0-beta.64

- 🚨 BREAKING: removed `<sl-form>` because all form components submit with `<form>` now ([learn more](/getting-started/form-controls))
- 🚨 BREAKING: changed `submit` attribute to `type="submit"` on `<sl-button>`
- 🚨 BREAKING: changed the `alt` attribute to `label` in `<sl-avatar>` for consistency with other components
- Added `role="status"` to `<sl-spinner>`
- Added `valueAsDate` and `valueAsNumber` properties to `<sl-input>` [#570]
- Added `start`, `end`, and `panel` parts to `<sl-split-panel>` [#639]
- Fixed broken spinner animation in Safari [#633]
- Fixed an a11y bug in `<sl-tooltip>` where `aria-describedby` referenced an id in the shadow root
- Fixed a bug in `<sl-radio>` where tabbing didn't work properly in Firefox [#596]
- Fixed a bug in `<sl-input>` where clicking the left/right edge of the control wouldn't focus it
- Fixed a bug in `<sl-input>` where autofill had strange styles [#644]
- Improved `<sl-spinner>` track color when used on various backgrounds
- Improved a11y in `<sl-radio>` so VoiceOver announces radios properly in a radio group
- Improved the API for the experimental `<sl-split-panel>` component by making `position` accept a percentage and adding the `position-in-pixels` attribute
- Refactored `<sl-breadcrumb-item>`, `<sl-button>`, `<sl-card>`, `<sl-dialog>`, `<sl-drawer>`, `<sl-input>`, `<sl-range>`, `<sl-select>`, and `<sl-textarea>` to use a Reactive Controller for slot detection
- Refactored internal id usage in `<sl-details>`, `<sl-dialog>`, `<sl-drawer>`, and `<sl-dropdown>`
- Removed `position: relative` from the common component stylesheet
- Updated Lit to 2.1.0
- Updated all other dependencies to latest versions

## 2.0.0-beta.63

- 🚨 BREAKING: changed the `type` attribute to `variant` in `<sl-alert>`, `<sl-badge>`, `<sl-button>`, and `<sl-tag>` since it's more appropriate and to disambiguate from other `type` attributes
- 🚨 BREAKING: removed `base` part from `<sl-divider>` to simplify the styling API
- Added the experimental `<sl-split-panel>` component
- Added `focus()` and `blur()` methods to `<sl-select>` [#625]
- Fixed a bug where setting `tooltipFormatter` on `<sl-range>` in JSX causes React@experimental to error out
- Fixed a bug where clicking on a slotted icon in `<sl-button>` wouldn't submit forms [#626]
- Added the `sl-` prefix to generated ids for `<sl-tab>` and `<sl-tab-panel>`
- Refactored `<sl-button>` to use Lit's static expressions to reduce code
- Simplified `<sl-spinner>` animation

## 2.0.0-beta.62

- 🚨 BREAKING: changed the `locale` attribute to `lang` in `<sl-format-bytes>`, `<sl-format-date>`, `<sl-format-number>`, and `<sl-relative-time>` to be consistent with how localization is handled
- Added localization support including translations for English, German, German (Switzerland), Spanish, French, Hebrew, Japanese, Dutch, Polish, Portuguese, and Russian translations [#419]
- CodePen examples will now open in light or dark depending on your current preference
- Fixed a bug where tag names weren't being generated in `vscode.html-custom-data.json` [#593]
- Fixed a bug in `<sl-tooltip>` where the tooltip wouldn't reposition when content changed
- Fixed a bug in `<sl-select>` where focusing on a filled control showed the wrong focus ring
- Fixed a bug where setting `value` initially on `<sl-color-picker>` didn't work in React [#602]
- Updated filled inputs to have the same appearance when focused
- Updated `color` dependency from 3.1.3 to 4.0.2
- Updated `<sl-format-bytes>`, `<sl-format-date>`, `<sl-format-number>`, and `<sl-relative-time>` to work like other localized components
- Upgraded the status of `<sl-qr-code>` from experimental to stable
- Updated to Bootstrap Icons to 1.7.2
- Upgraded color to 4.1.0

## 2.0.0-beta.61

This release improves the dark theme by shifting luminance in both directions, slightly condensing the spectrum. This results in richer colors in dark mode. It also reduces theme stylesheet sizes by eliminating superfluous gray palette variations.

In [beta.48](#_200-beta48), I introduced a change to color tokens that allowed you to access alpha values at the expense of a verbose, non-standard syntax. After considering feedback from the community, I've decided to revert this change so the `rgb()` function is no longer required. Many users reported never using it for alpha, and even more reported having trouble remembering to use `rgb()` and that it was causing more harm than good.

Furthermore, both Safari and Firefox have implemented [`color-mix()`](<https://developer.mozilla.org/en-US/docs/Web/CSS/color_value/color-mix()>) behind a flag, so access to alpha channels and other capabilities are coming to the browser soon.

If you're using color tokens in your own stylesheet, simply remove the `rgb()` to update to this version.

```css
.your-styles {
  /* change this */
  color: rgb(var(--sl-color-primary-500));

  /* to this */
  color: var(--sl-color-primary-500);
}
```

Thank you for your help and patience with testing Shoelace. I promise, we're not far from a stable release!

- 🚨 BREAKING: removed blue gray, cool gray, true gray, and warm gray color palettes
- 🚨 BREAKING: removed `--sl-focus-ring-color`, and `--sl-focus-ring-alpha` (use `--sl-focus-ring` instead)
- 🚨 BREAKING: removed `--sl-surface-base` and `--sl-surface-base-alt` tokens (use the neutral palette instead)
- Added experimental `<sl-visually-hidden>` component
- Added `clear-icon` slot to `<sl-select>` [#591]
- Fixed a bug in `<sl-progress-bar>` where the label would show in the default slot
- Improved the dark theme palette so colors are bolder and don't appear washed out
- Improved a11y of `<sl-avatar>` by representing it as an image with an `alt` [#579]
- Improved a11y of the scroll buttons in `<sl-tab-group>`
- Improved a11y of the close button in `<sl-tab>`
- Improved a11y of `<sl-tab-panel>` by removing an invalid `aria-selected` attribute [#579]
- Improved a11y of `<sl-icon>` by not using a variation of the `name` attribute for labels (use the `label` attribute instead)
- Moved `role` from the shadow root to the host element in `<sl-menu>`
- Removed redundant `role="menu"` in `<sl-dropdown>`
- Slightly faster animations for showing and hiding `<sl-dropdown>`
- Updated to Bootstrap Icons to 1.7.1
- Upgraded the status of `<sl-mutation-observer>` from experimental to stable

## 2.0.0-beta.60

- Added React examples and CodePen links to all components
- Changed the `attr` in experimental `<sl-mutation-observer>` to require `"*"` instead of `""` to target all attributes
- Fixed a bug in `<sl-progress-bar>` where the `label` attribute didn't set the label
- Fixed a bug in `<sl-rating>` that caused disabled and readonly controls to transition on hover
- The `panel` property of `<sl-tab>` is now reflected
- The `name` property of `<sl-tab-panel>` is now reflected

## 2.0.0-beta.59

- Added React wrappers as first-class citizens
- Added eye dropper to `<sl-color-picker>` when the browser supports the [EyeDropper API](https://wicg.github.io/eyedropper-api/)
- Fixed a bug in `<sl-button-group>` where buttons groups with only one button would have an incorrect border radius
- Improved the `<sl-color-picker>` trigger's border in dark mode
- Switched clearable icon from `x-circle` to `x-circle-fill` to make it easier to recognize
- Updated to Bootstrap Icons to 1.7.0
- Updated to Lit 2.0.2

## 2.0.0-beta.58

This version once again restores the bundled distribution because the unbundled + CDN approach is currently confusing and [not working properly](https://github.com/shoelace-style/shoelace/issues/559#issuecomment-949662331). Unbundling the few dependencies Shoelace has is still a goal of the project, but [this jsDelivr bug](https://github.com/jsdelivr/jsdelivr/issues/18337) needs to be resolved before we can achieve it.

I sincerely apologize for the instability of the last few beta releases as a result of this effort.

- Added experimental `<sl-animated-image>` component
- Added `label` attribute to `<sl-progress-bar>` and `<sl-progress-ring>` to improve a11y
- Fixed a bug where the tooltip would show briefly when clicking a disabled `<sl-range>`
- Fixed a bug that caused a console error when `<sl-range>` was used
- Fixed a bug where the `nav` part in `<sl-tab-group>` was on the incorrect element [#563]
- Fixed a bug where non-integer aspect ratios were calculated incorrectly in `<sl-responsive-media>`
- Fixed a bug in `<sl-range>` where setting `value` wouldn't update the active and inactive portion of the track [#572]
- Reverted to publishing the bundled dist and removed `/+esm` links from the docs
- Updated to Bootstrap Icons to 1.6.1

## 2.0.0-beta.57

- Fix CodePen links and CDN links

## 2.0.0-beta.56

This release is the second attempt at unbundling dependencies. This will be a breaking change only if your configuration _does not_ support bare module specifiers. CDN users and bundler users will be unaffected, but note the URLs for modules on the CDN must have the `/+esm` now.

- Added the `hoist` attribute to `<sl-tooltip>` [#564]
- Unbundled dependencies and configured external imports to be packaged with bare module specifiers

## 2.0.0-beta.55

- Revert unbundling due to issues with the CDN not handling bare module specifiers as expected

## 2.0.0-beta.54

Shoelace doesn't have a lot of dependencies, but this release unbundles most of them so you can potentially save some extra kilobytes. This will be a breaking change only if your configuration _does not_ support bare module specifiers. CDN users and bundler users will be unaffected.

- 🚨 BREAKING: renamed the `sl-clear` event to `sl-remove`, the `clear-button` part to `remove-button`, and the `clearable` property to `removable` in `<sl-tag>`
- Added the `disabled` attribute to `<sl-resize-observer>`
- Fixed a bug in `<sl-mutation-observer>` where setting `disabled` initially didn't work
- Unbundled dependencies and configured external imports to be packaged with bare module specifiers

## 2.0.0-beta.53

- 🚨 BREAKING: removed `<sl-menu-divider>` (use `<sl-divider>` instead)
- 🚨 BREAKING: removed `percentage` attribute from `<sl-progress-bar>` and `<sl-progress-ring>` (use `value` instead)
- 🚨 BREAKING: switched the default `type` of `<sl-tag>` from `primary` to `neutral`
- Added the experimental `<sl-mutation-observer>` component
- Added the `<sl-divider>` component
- Added `--sl-color-neutral-0` and `--sl-color-neutral-50` as early surface tokens to improve the appearance of alert, card, and panels in dark mode
- Added the `--sl-panel-border-width` design token
- Added missing background color to `<sl-details>`
- Added the `--padding` custom property to `<sl-tab-panel>`
- Added the `outline` variation to `<sl-button>` [#522]
- Added the `filled` variation to `<sl-input>`, `<sl-textarea>`, and `<sl-select>` and supporting design tokens
- Added the `control` part to `<sl-select>` so you can target the main control with CSS [#538]
- Added a border to `<sl-badge>` to improve contrast when drawn on various background colors
- Added `--track-color-active` and `--track-color-inactive` custom properties to `<sl-range>` [#550]
- Added the undocumented custom properties `--thumb-size`, `--tooltip-offset`, `--track-height` on `<sl-range>`
- Changed the default `distance` in `<sl-dropdown>` from `2` to `0` [#538]
- Fixed a bug where `<sl-select>` would be larger than the viewport when it had lots of options [#544]
- Fixed a bug where `<sl-progress-ring>` wouldn't animate in Safari
- Updated the default height of `<sl-progress-bar>` from `16px` to `1rem` and added a subtle shadow to indicate depth
- Removed the `lit-html` dependency and moved corresponding imports to `lit` [#546]

## 2.0.0-beta.52

- 🚨 BREAKING: changed the `--stroke-width` custom property of `<sl-spinner>` to `--track-width` for consistency
- 🚨 BREAKING: removed the `size` and `stroke-width` attributes from `<sl-progress-ring>` so it's fully customizable with CSS (use the `--size` and `--track-width` custom properties instead)
- Added the `--speed` custom property to `<sl-spinner>`
- Added the `--size` and `--track-width` custom properties to `<sl-progress-ring>`
- Added tests for `<sl-badge>` [#530]
- Fixed a bug where `<sl-tab>` wasn't using a border radius token [#523]
- Fixed a bug in the Remix Icons example where some icons would 404 [#528]
- Updated `<sl-progress-ring>` to use only CSS for styling
- Updated `<sl-spinner>` to use an SVG and improved the indicator animation
- Updated to Lit 2.0 and lit-html 2.0 🔥

## 2.0.0-beta.51

A number of users had trouble counting characters that repeat, so this release improves design token patterns so that "t-shirt sizes" are more accessible. For example, `--sl-font-size-xxx-large` has become `--sl-font-size-3x-large`. This change applies to all design tokens that use this scale.

- 🚨 BREAKING: all t-shirt size design tokens now use `2x`, `3x`, `4x` instead of `xx`, `xxx`, `xxxx`
- Added missing `--sl-focus-ring-*` tokens to dark theme
- Added an "Importing" section to all components with copy/paste code to make cherry picking easier
- Improved the documentation search with a custom plugin powered by [Lunr](https://lunrjs.com/)
- Improved the `--sl-shadow-x-small` elevation
- Improved visibility of elevations and overlays in dark theme
- Reduced the size of `<sl-color-picker>` slightly to better accommodate mobile devices
- Removed `<sl-icon>` dependency from `<sl-color-picker>` and improved the copy animation

## 2.0.0-beta.50

- Added `<sl-breadcrumb>` and `<sl-breadcrumb-item>` components
- Added `--sl-letter-spacing-denser`, `--sl-letter-spacing-looser`, `--sl-line-height-denser`, and `--sl-line-height-looser` design tokens
- Fixed a bug where form controls would error out when the value was set to `undefined` [#513]

## 2.0.0-beta.49

This release changes the way focus states are applied to elements. In browsers that support [`:focus-visible`](https://developer.mozilla.org/en-US/docs/Web/CSS/:focus-visible), it will be used. In unsupportive browsers ([currently only Safari](https://caniuse.com/mdn-css_selectors_focus-visible)), `:focus` will be used instead. This means the browser will determine whether a focus ring should be shown based on how the user interacts with the page.

This release also fixes a critical bug in the color scale where `--sl-color-neutral-0` and `--sl-color-neutral-1000` were reversed.

- 🚨 BREAKING: fixed a bug where `--sl-color-neutral-0` and `--sl-color-neutral-1000` were inverted (swap them to update)
- 🚨 BREAKING: removed the `no-fieldset` property from `<sl-radio-group>` (fieldsets are now hidden by default; use `fieldset` to show them)
- 🚨 BREAKING: removed `--focus-ring` custom property from `<sl-input>`, `<sl-select>`, `<sl-tab>` for consistency with other form controls
- Added `--swatch-size` custom property to `<sl-color-picker>`
- Added `date` to `<sl-input>` as a supported `type`
- Added the `--sl-focus-ring` design token for a more convenient way to apply focus ring styles
- Adjusted elevation tokens to use neutral in light mode and black in dark mode
- Adjusted `--sl-overlay-background-color` in dark theme to be black instead of gray
- Fixed a bug in `<sl-color-picker>` where the opacity slider wasn't showing the current color
- Fixed a bug where Edge in Windows would show the native password toggle next to the custom password toggle [#508]
- Fixed a bug where pressing up/down in `<sl-tab-group>` didn't select the next/previous tab in vertical placements
- Improved size of `<sl-color-picker>`
- Improved icon contrast in `<sl-input>`
- Improved contrast of `<sl-switch>`
- Improved `:focus-visible` behavior in many components
- Removed elevation from `<sl-color-picker>` when rendered inline
- Removed custom `:focus-visible` logic in favor of a directive that outputs `:focus-visible` or `:focus` depending on browser support
- Updated to Lit 2.0.0-rc.3
- Updated to lit-html 2.0.0-rc.4

## 2.0.0-beta.48

This release improves theming by offering both light and dark themes that can be used autonomously. It also improves contrast in most components, adds a variety of new color primitives, and changes the way color tokens are consumed.

Previously, color tokens were in hexadecimal format. Now, Shoelace now uses an `R G B` format that requires you to use the `rgb()` function in your CSS.

```css
.example {
  /* rgb() is required now */
  color: var(--sl-color-neutral-500);
}
```

This is more verbose than previous versions, but it has the advantage of letting you set the alpha channel of any color token.

```css
.example-with-alpha {
  /* easily adjust opacity for any color token */
  color: rgb(var(--sl-color-neutral-500) / 50%);
}
```

This change applies to all design tokens that implement a color. Refer to the [color tokens](/tokens/color) page for more details.

- 🚨 BREAKING: all design tokens that implement colors have been converted to `R G B` and must be used with the `rgb()` function
- 🚨 BREAKING: removed `--sl-color-black|white` color tokens (use `--sl-color-neutral-0|1000` instead)
- 🚨 BREAKING: removed `--sl-color-primary|success|warning|info|danger-text` design tokens (use theme or primitive colors instead)
- 🚨 BREAKING: removed `info` variant from `<sl-alert>`, `<sl-badge>`, `<sl-button>`, and `<sl-tag>` (use `neutral` instead)
- 🚨 BREAKING: removed `--sl-color-info-*` design token (use `--sl-color-neutral-*` instead)
- 🚨 BREAKING: renamed `dist/themes/base.css` to `dist/themes/light.css`
- 🚨 BREAKING: removed `--sl-focus-ring-color-primary` tokens (use color tokens and `--sl-focus-ring-width|alpha` instead)
- 🚨 BREAKING: removed `--tabs-border-color` from `<sl-tab-group>` (use `--track-color` instead)
- 🚨 BREAKING: changed the default value for `effect` to `none` in `<sl-skeleton>` (use `sheen` to restore the original behavior)
- Added new color primitives to the base set of design tokens
- Added `--sl-color-*-950` swatches to all color palettes
- Added a console error that appears when menu items have duplicate values in `<sl-select>`
- Added CodePen link to code examples
- Added `prefix` and `suffix` slots to `<sl-select>` [#501]
- Added `--indicator-color` custom property to `<sl-tab-group>`
- Exposed base and dark stylesheets so they can be imported via JavaScript [#438]
- Fixed a bug in `<sl-menu>` where pressing [[Enter]] after using type to select would result in the wrong value
- Fixed a bug in `<sl-radio-group>` where clicking a radio button would cause the wrong control to be focused
- Fixed a bug in `<sl-button>` and `<sl-icon-button>` where an unintended `ref` attribute was present
- Fixed a bug in the focus-visible utility that failed to respond to mouseup events
- Fixed a bug where clicking on a menu item would persist its hover/focus state
- Fixed a bug in `<sl-select>` where it would erroneously intercept important keyboard shortcuts [#504]
- Improved contrast throughout all components [#128]
- Refactored thumb position logic in `<sl-switch>` [#490]
- Reworked the dark theme to use an inverted + shifted design token approach instead of component-specific selectors

## 2.0.0-beta.47

This release improves how component dependencies are imported. If you've been cherry picking, you no longer need to import component dependencies manually. This significantly improves developer experience, making Shoelace even easier to use. For transparency, component dependencies will continue to be listed in the docs.

- Added "Reflects" column to the properties table
- Dependencies are now automatically imported for all components
- Fixed a bug where tabbing into `<sl-radio-group>` would not always focus the checked radio
- Fixed a bug in component styles that prevented the box sizing reset from being applied
- Fixed a regression in `<sl-color-picker>` where dragging the grid handle wasn't smooth
- Fixed a bug where slot detection could incorrectly match against slots of child elements [#481]
- Fixed a bug in `<sl-input>` where focus would move to the end of the input when typing in Safari [#480]
- Improved base path utility logic

## 2.0.0-beta.46

This release improves the developer experience of `<sl-animation>`. Previously, an animation was assumed to be playing unless the `pause` attribute was set. This behavior has been reversed and `pause` has been removed. Now, animations will not play until the new `play` attribute is applied.

This is a lot more intuitive and makes it easier to activate animations imperatively. In addition, the `play` attribute is automatically removed automatically when the animation finishes or cancels, making it easier to restart finite animations. Lastly, the animation's timing is now accessible through the new `currentTime` property instead of `getCurrentTime()` and `setCurrentTime()`.

In addition, Shoelace no longer uses Sass. Component styles now use Lit's template literal styles and theme files use pure CSS.

- 🚨 BREAKING: removed the `pause` attribute from `<sl-animation>` (use `play` to start and stop the animation instead)
- 🚨 BREAKING: removed `getCurrentTime()` and `setCurrentTime()` from `<sl-animation>` (use the `currentTime` property instead)
- 🚨 BREAKING: removed the `close-on-select` attribute from `<sl-dropdown>` (use `stay-open-on-select` instead)
- Added the `currentTime` property to `<sl-animation>` to control the current time without methods
- Fixed a bug in `<sl-range>` where the tooltip wasn't showing in Safari [#477]
- Fixed a bug in `<sl-menu>` where pressing [[Enter]] in a menu didn't work with click handlers
- Reworked `<sl-menu>` and `<sl-menu-item>` to use a roving tab index and improve keyboard accessibility
- Reworked tabbable logic to be more performant [#466]
- Switched component stylesheets from Sass to Lit's template literal styles
- Switched theme stylesheets from Sass to CSS

## 2.0.0-beta.45

This release changes the way component metadata is generated. Previously, the project used TypeDoc to analyze components and generate a very large file with type data. The data was then parsed and converted to an easier-to-consume file called `metadata.json`. Alas, TypeDoc is expensive to run and the metadata format wasn't standard.

Thanks to an amazing effort by [Pascal Schilp](https://twitter.com/passle_), the world has a simpler, faster way to gather metadata using the [Custom Elements Manifest Analyzer](https://github.com/open-wc/custom-elements-manifest). Not only is this tool faster, but the data follows the evolving `custom-elements.json` format. This is exciting because a standard format for custom elements opens the door for many potential uses, including documentation generation, framework adapters, IDE integrations, third-party uses, and more. [Check out Pascal's great article](https://dev.to/open-wc/introducing-custom-elements-manifest-gkk) for more info about `custom-elements.json` and the new analyzer.

The docs have been updated to use the new `custom-elements.json` file. If you're relying on the old `metadata.json` file for any purpose, this will be a breaking change for you.

- 🚨 BREAKING: removed the `sl-overlay-click` event from `<sl-dialog>` and `<sl-drawer>` (use `sl-request-close` instead) [#471]
- 🚨 BREAKING: removed `metadata.json` (use `custom-elements.json` instead)
- Added `custom-elements.json` for component metadata
- Added `sl-request-close` event to `<sl-dialog>` and `<sl-drawer>`
- Added `dialog.denyClose` and `drawer.denyClose` animations
- Fixed a bug in `<sl-color-picker>` where setting `value` immediately wouldn't trigger an update
- Fixed a bug in `<sl-dialog>` and `<sl-drawer>` where setting `open` initially didn't set a focus trap
- Fixed a bug that resulted in form controls having incorrect validity when `disabled` was initially set [#473]
- Fixed a bug in the docs that caused the metadata file to be requested twice
- Fixed a bug where tabbing out of a modal would cause the browser to lag [#466]
- Updated the docs to use the new `custom-elements.json` for component metadata

## 2.0.0-beta.44

- 🚨 BREAKING: all `invalid` props on form controls now reflect validity before interaction [#455]
- Allow `null` to be passed to disable animations in `setDefaultAnimation()` and `setAnimation()`
- Converted build scripts to ESM
- Fixed a bug in `<sl-checkbox>` where `invalid` did not update properly
- Fixed a bug in `<sl-dropdown>` where a `keydown` listener wasn't cleaned up properly
- Fixed a bug in `<sl-select>` where `sl-blur` was emitted prematurely [#456]
- Fixed a bug in `<sl-select>` where no selection with `multiple` resulted in an incorrect value [#457]
- Fixed a bug in `<sl-select>` where `sl-change` was emitted immediately after connecting to the DOM [#458]
- Fixed a bug in `<sl-select>` where non-printable keys would cause the menu to open
- Fixed a bug in `<sl-select>` where `invalid` was not always updated properly
- Reworked the `@watch` decorator to use `update` instead of `updated` resulting in better performance and flexibility

## 2.0.0-beta.43

- Added `?` to optional arguments in methods tables in the docs
- Added the `scrollPosition()` method to `<sl-textarea>` to get/set scroll position
- Added initial tests for `<sl-dialog>`, `<sl-drawer>`, `<sl-dropdown>`, and `<sl-tooltip>`
- Fixed a bug in `<sl-tab-group>` where scrollable tab icons were not displaying correctly
- Fixed a bug in `<sl-dialog>` and `<sl-drawer>` where preventing clicks on the overlay no longer worked as described [#452]
- Fixed a bug in `<sl-dialog>` and `<sl-drawer>` where setting initial focus no longer worked as described [#453]
- Fixed a bug in `<sl-card>` where the `slotchange` listener wasn't attached correctly [#454]
- Fixed lifecycle bugs in a number of components [#451]
- Removed `fill: both` from internal animate utility so styles won't "stick" by default [#450]

## 2.0.0-beta.42

This release addresses an issue with the `open` attribute no longer working in a number of components, as a result of the changes in beta.41. It also removes a small but controversial feature that complicated show/hide logic and led to a poor experience for developers and end users.

There are two ways to show/hide affected components: by calling `show() | hide()` and by toggling the `open` prop. Previously, it was possible to call `event.preventDefault()` in an `sl-show | sl-hide ` handler to stop the component from showing/hiding. The problem becomes obvious when you set `el.open = false`, the event gets canceled, and in the next cycle `el.open` has reverted to `true`. Not only is this unexpected, but it also doesn't play nicely with frameworks. Additionally, this made it impossible to await `show() | hide()` since there was a chance they'd never resolve.

Technical reasons aside, canceling these events seldom led to a good user experience, so the decision was made to no longer allow `sl-show | sl-hide` to be cancelable.

- 🚨 BREAKING: `sl-show` and `sl-hide` events are no longer cancelable
- Added Iconoir example to the icon docs
- Added Web Test Runner
- Added initial tests for `<sl-alert>` and `<sl-details>`
- Changed the `cancelable` default to `false` for the internal `@event` decorator
- Fixed a bug where toggling `open` stopped working in `<sl-alert>`, `<sl-dialog>`, `<sl-drawer>`, `<sl-dropdown>`, and `<sl-tooltip>`
- Fixed a bug in `<sl-range>` where setting a value outside the default `min` or `max` would clamp the value [#448]
- Fixed a bug in `<sl-dropdown>` where placement wouldn't adjust properly when shown [#447]
- Fixed a bug in the internal `shimKeyframesHeightAuto` utility that caused `<sl-details>` to measure heights incorrectly [#445]
- Fixed a number of imports that should have been type imports
- Updated Lit to 2.0.0-rc.2
- Updated esbuild to 0.12.4

## 2.0.0-beta.41

This release changes how components animate. In previous versions, CSS transitions were used for most show/hide animations. Transitions are problematic due to the way `transitionend` works. This event fires once _per transition_, and it's impossible to know which transition to look for when users can customize any possible CSS property. Because of this, components previously required the `opacity` property to transition. If a user were to prevent `opacity` from transitioning, the component wouldn't hide properly and the `sl-after-show|hide` events would never emit.

CSS animations, on the other hand, have a more reliable `animationend` event. Alas, `@keyframes` don't cascade and can't be injected into a shadow DOM via CSS, so there would be no good way to customize them.

The most elegant solution I found was to use the [Web Animations API](https://developer.mozilla.org/en-US/docs/Web/API/Web_Animations_API), which offers more control over animations at the expense of customizations being done in JavaScript. Fortunately, through the [Animation Registry](/getting-started/customizing#animations), you can customize animations globally and/or per component with a minimal amount of code.

- 🚨 BREAKING: changed `left` and `right` placements to `start` and `end` in `<sl-drawer>`
- 🚨 BREAKING: changed `left` and `right` placements to `start` and `end` in `<sl-tab-group>`
- 🚨 BREAKING: removed `--hide-duration`, `--hide-timing-function`, `--show-duration`, and `--show-timing-function` custom properties from `<sl-tooltip>` (use the Animation Registry instead)
- Added the Animation Registry
- Fixed a bug where removing `<sl-dropdown>` from the DOM and adding it back destroyed the popover reference [#443]
- Updated animations for `<sl-alert>`, `<sl-dialog>`, `<sl-drawer>`, `<sl-dropdown>`, and `<sl-tooltip>` to use the Animation Registry instead of CSS transitions
- Improved a11y by respecting `prefers-reduced-motion` for all show/hide animations
- Improved `--show-delay` and `--hide-delay` behavior in `<sl-tooltip>` so they only apply on hover
- Removed the internal popover utility

## 2.0.0-beta.40

- 🚨 BREAKING: renamed `<sl-responsive-embed>` to `<sl-responsive-media>` and added support for images and videos [#436]
- Fixed a bug where setting properties before an element was defined would render incorrectly [#425]
- Fixed a bug that caused all modules to be imported when cherry picking certain components [#439]
- Fixed a bug where the scrollbar would reposition `<sl-dialog>` on hide causing it to jump [#424]
- Fixed a bug that prevented the project from being built in a Windows environment
- Improved a11y in `<sl-progress-ring>`
- Removed `src/utilities/index.ts` to prevent tree-shaking confusion (please import utilities directly from their respective modules)
- Removed global `[hidden]` styles so they don't affect anything outside of components
- Updated to Bootstrap Icons 1.5.0
- Updated React docs to use [`@shoelace-style/react`](https://github.com/shoelace-style/react)
- Updated NextJS docs [#434]
- Updated TypeScript to 4.2.4

## 2.0.0-beta.39

- Added experimental `<sl-qr-code>` component
- Added `system` icon library and updated all components to use this instead of the default icon library [#420]
- Updated to esbuild 0.8.57
- Updated to Lit 2.0.0-rc.1 and lit-html 2.0.0-rc.2

## 2.0.0-beta.38

- 🚨 BREAKING: `<sl-radio>` components must be located inside an `<sl-radio-group>` for proper accessibility [#218]
- Added `<sl-radio-group>` component [#218]
- Added `--header-spacing`, `--body-spacing`, and `--footer-spacing` custom properties to `<sl-drawer>` and `<sl-dialog>` [#409]
- Fixed a bug where `<sl-menu-item>` prefix and suffix slots wouldn't always receive the correct spacing
- Fixed a bug where `<sl-badge>` used `--sl-color-white` instead of the correct design tokens [#407]
- Fixed a bug in `<sl-dialog>` and `<sl-drawer>` where the escape key would cause parent components to close
- Fixed a race condition bug in `<sl-icon>` [#410]
- Improved focus trap behavior in `<sl-dialog>` and `<sl-drawer>`
- Improved a11y in `<sl-dialog>` and `<sl-drawer>` by restoring focus to trigger on close
- Improved a11y in `<sl-radio>` with Windows high contrast mode [#215]
- Improved a11y in `<sl-select>` by preventing the chevron icon from being announced
- Internal: removed the `options` argument from the modal utility as focus trapping is now handled internally

## 2.0.0-beta.37

- Added `click()` method to `<sl-checkbox>`, `<sl-radio>`, and `<sl-switch>`
- Added the `activation` attribute to `<sl-tab-group>` to allow for automatic and manual tab activation
- Added `npm run create <tag>` script to scaffold new components faster
- Fixed a bug in `<sl-tooltip>` where events weren't properly cleaned up on disconnect
- Fixed a bug in `<sl-tooltip>` where they wouldn't display after toggling `disabled` off and on again [#391]
- Fixed a bug in `<sl-details>` where `show()` and `hide()` would toggle the control when disabled
- Fixed a bug in `<sl-color-picker>` where setting `value` wouldn't update the control
- Fixed a bug in `<sl-tab-group>` where tabs that are initially disabled wouldn't receive the indicator on activation [#403]
- Fixed incorrect event names for `sl-after-show` and `sl-after-hide` in `<sl-details>`
- Improved a11y for disabled buttons that are rendered as links
- Improved a11y for `<sl-button-group>` by adding the correct `role` attribute
- Improved a11y for `<sl-input>`, `<sl-range>`, `<sl-select>`, and `<sl-textarea>` so labels and helper text are read properly by screen readers
- Removed `sl-show`, `sl-hide`, `sl-after-show`, `sl-after-hide` events from `<sl-color-picker>` (the color picker's visibility cannot be controlled programmatically so these shouldn't have been exposed; the dropdown events now bubble up so you can listen for those instead)
- Reworked `<sl-button-group>` so it doesn't require light DOM styles

## 2.0.0-beta.36

- 🚨 BREAKING: renamed `setFocus()` to `focus()` in button, checkbox, input, menu item, radio, range, rating, select, switch, and tab
- 🚨 BREAKING: renamed `removeFocus()` to `blur()` in button, checkbox, input, menu item, radio, range, rating, select, switch, and tab
- Added `click()` method to `<sl-button>`
- Fixed a bug where toggling `open` on `<sl-drawer>` would skip the transition
- Fixed a bug where `<sl-color-picker>` could be opened when disabled
- Fixed a bug in `<sl-color-picker>` that caused erratic slider behaviors [#388]
- Fixed a bug where `<sl-details>` wouldn't always render the correct height when open initially [#357]
- Renamed `components.json` to `metadata.json`
- Updated to the prerelease versions of LitElement and lit-html
- Updated to Bootstrap Icons 1.4.1

## 2.0.0-beta.35

- Fixed a bug in `<sl-animation>` where `sl-cancel` and `sl-finish` events would never fire
- Fixed a bug where `<sl-alert>` wouldn't always transition properly
- Fixed a bug where using `<sl-menu>` inside a shadow root would break keyboard selections [#382]
- Fixed a bug where toggling `multiple` in `<sl-select>` would lead to a stale display label
- Fixed a bug in `<sl-tab-group>` where changing `placement` could result in the active tab indicator being drawn a few pixels off
- Fixed a bug in `<sl-button>` where link buttons threw an error on focus, blur, and click
- Improved `@watch` decorator to run after update instead of during
- Updated `<sl-menu-item>` checked icon to `check` instead of `check2`
- Upgraded the status of `<sl-resize-observer>` from experimental to stable

## 2.0.0-beta.34

This release changes the way components are registered if you're [cherry picking](/getting-started/installation#cherry-picking) or [using a bundler](/getting-started/installation#bundling). This recommendation came from the LitElement team and simplifies Shoelace's dependency graph. It also eliminates the need to call a `register()` function before using each component.

From now on, importing a component will register it automatically. The caveat is that bundlers may not tree shake the library properly if you import from `@shoelace-style/shoelace`, so the recommendation is to import components and utilities from their corresponding files instead.

- 🚨 BREAKING: removed `all.shoelace.js` (use `shoelace.js` instead)
- 🚨 BREAKING: component modules now have a side effect, so bundlers may not tree shake properly when importing from `@shoelace-style/shoelace` (see the [installation page](/getting-started/installation#bundling) for more details and how to update)
- Added `sl-clear` event to `<sl-select>`
- Fixed a bug where dynamically changing menu items in `<sl-select>` would cause the display label to be blank [#374]
- Fixed a bug where setting the `value` attribute or property on `<sl-input>` and `<sl-textarea>` would trigger validation too soon
- Fixed the margin in `<sl-menu-label>` to align with menu items
- Fixed `autofocus` attributes in `<sl-input>` and `<sl-textarea>`
- Improved types for `autocapitalize` in `<sl-input>` and `<sl-textarea>`
- Reverted the custom `@tag` decorator in favor of `@customElement` to enable auto-registration

## 2.0.0-beta.33

- Fixed a bug where link buttons could have incorrect `target`, `download`, and `rel` props
- Fixed `aria-label` and `aria-labelledby` props in `<sl-dialog>` and `<sl-drawer>`
- Fixed `tabindex` attribute in `<sl-menu>`
- Fixed a bug in `<sl-select>` where tags would always render as pills
- Fixed a bug in `<sl-button>` where calling `setFocus()` would throw an error

## 2.0.0-beta.32

- Added tag name maps so TypeScript can identify Shoelace elements [#371]
- Fixed a bug where the active tab indicator wouldn't render properly on tabs styled with `flex-end` [#355]
- Fixed a bug where `sl-change` wasn't emitted by `<sl-checkbox>` or `<sl-switch>` [#370]
- Fixed a bug where some props weren't being watched correctly in `<sl-alert>` and `<sl-color-picker>`
- Improved `@watch` decorator so watch handlers don't run before the first render
- Removed guards that were added due to previous watch handler behavior

## 2.0.0-beta.31

- Add touch support to `<sl-rating>` [#362]
- Fixed a bug where the `open` attribute on `<sl-details>` would prevent it from opening [#357]
- Fixed event detail type parsing so component class names are shown instead of `default`

## 2.0.0-beta.30

- Fix default exports for all components so cherry picking works again [#365]
- Revert FOUC base style because it interferes with some framework and custom element use cases

## 2.0.0-beta.29

**This release migrates component implementations from Shoemaker to LitElement.** Due to feedback from the community, Shoelace will rely on a more heavily tested library for component implementations. This gives you a more solid foundation and reduces my maintenance burden. Thank you for all your comments, concerns, and encouragement! Aside from that, everything else from beta.28 still applies plus the following.

- 🚨 BREAKING: removed the `symbol` property from `<sl-rating>` and reverted to `getSymbol` for optimal flexibility
- Added `vscode.html-custom-data.json` to the build to support IntelliSense (see [the usage section](/getting-started/usage#code-completion) for details)
- Added a base style to prevent FOUC before components are defined
- Fixed bug where TypeScript types weren't being generated [#364]
- Improved vertical padding in `<sl-tooltip>`
- Moved chunk files into a separate folder
- Reverted menu item active styles
- Updated esbuild to 0.8.54

## 2.0.0-beta.28

**This release includes a major under the hood overhaul of the library and how it's distributed.** Until now, Shoelace was developed with Stencil. This release moves to a lightweight tool called Shoemaker, a homegrown utility that provides declarative templating and data binding while reducing the boilerplate required for said features.

This change in tooling addresses a number of longstanding bugs and limitations. It also gives us more control over the library and build process while streamlining development and maintenance. Instead of two different distributions, Shoelace now offers a single, standards-compliant collection of ES modules. This may affect how you install and use the library, so please refer to the [installation page](/getting-started/installation) for details.

:::warning
Due to the large number of internal changes, I would consider this update to be less stable than previous ones. If you're using Shoelace in a production app, consider holding off until the next beta to allow for more exhaustive testing from the community. Please report any bugs you find on the [issue tracker](https://github.com/shoelace-style/shoelace/issues).
:::

The component API remains the same except for the changes noted below. Thanks for your patience as I work diligently to make Shoelace more stable and future-proof. 🙌

- 🚨 BREAKING: removed the custom elements bundle (you can import ES modules directly)
- 🚨 BREAKING: removed `getAnimationNames()` and `getEasingNames()` methods from `<sl-animation>` (you can import them from `utilities/animation.js` instead)
- 🚨 BREAKING: removed the `<sl-icon-library>` component since it required imperative initialization (you can import the `registerIconLibrary()` function from `utilities/icon-library.js` instead)
- 🚨 BREAKING: removed the experimental `<sl-theme>` component due to technical limitations (you should set the `sl-theme-{name}` class on the `<body>` instead)
- 🚨 BREAKING: moved the base stylesheet from `dist/shoelace.css` to `dist/themes/base.css`
- 🚨 BREAKING: moved `icons` into `assets/icons` to make future assets easier to colocate
- 🚨 BREAKING: changed `getSymbol` property in `<sl-rating>` to `symbol` (it now accepts a string or a function that returns an icon name)
- 🚨 BREAKING: renamed `setAssetPath()` to `setBasePath()` and added the ability to set the library's base path with a `data-shoelace` attribute (`setBasePath()` is exported from `utilities/base-path.js`)
- Fixed `min` and `max` types in `<sl-input>` to allow numbers and strings [#330]
- Fixed a bug where `<sl-checkbox>`, `<sl-radio>`, and `<sl-switch>` controls would shrink with long labels [#325]
- Fixed a bug in `<sl-select>` where the dropdown menu wouldn't reposition when the box resized [#340]
- Fixed a bug where ignoring clicks and clicking the overlay would prevent the escape key from closing the dialog/drawer [#344]
- Removed the lazy loading dist (importing `shoelace.js` will load and register all components now)
- Switched from Stencil to Shoemaker
- Switched to a custom build powered by [esbuild](https://esbuild.github.io/)
- Updated to Bootstrap Icons 1.4.0

## 2.0.0-beta.27

- Added `handle-icon` slot to `<sl-image-comparer>` [#311]
- Added `label` and `helpText` props and slots to `<sl-range>` [#318]
- Added "Integrating with NextJS" tutorial to the docs, courtesy of [crutchcorn](https://github.com/crutchcorn)
- Added `content` slot to `<sl-tooltip>` [#322]
- Fixed a bug in `<sl-select>` where removing a tag would toggle the dropdown
- Fixed a bug in `<sl-input>` and `<sl-textarea>` where the input might not exist when the value watcher is called [#313]
- Fixed a bug in `<sl-details>` where hidden elements would receive focus when tabbing [#323]
- Fixed a bug in `<sl-icon>` where `sl-error` would only be emitted for network failures [#326]
- Reduced the default line-height for `<sl-tooltip>`
- Updated `<sl-menu-item>` focus styles
- Updated `<sl-select>` so tags will wrap when `multiple` is true
- Updated to Stencil 2.4.0

## 2.0.0-beta.26

- 🚨 BREAKING: Fixed animations bloat
  - Removed ~400 baked-in Animista animations because they were causing ~200KB of bloat (they can still be used with custom keyframes)
  - Reworked animations into a separate module ([`@shoelace-style/animations`](https://github.com/shoelace-style/animations)) so it's more maintainable and animations are sync with the latest version of animate.css
  - Animation and easing names are now camelCase (e.g. `easeInOut` instead of `ease-in-out`)
- Added initial E2E tests [#169]
- Added the `FocusOptions` argument to all components that have a `setFocus()` method
- Added `sl-initial-focus` event to `<sl-dialog>` and `<sl-drawer>` so focus can be customized to a specific element
- Added `close-button` part to `<sl-tab>` so the close button can be customized
- Added `scroll-button` part to `<sl-tab-group>` so the scroll buttons can be customized
- Fixed a bug where `sl-hide` would be emitted twice when closing an alert with `hide()`
- Fixed a bug in `<sl-color-picker>` where the toggle button was smaller than the preview button in Safari
- Fixed a bug in `<sl-tab-group>` where activating a nested tab group didn't work properly [#299]
- Fixed a bug in `<sl-tab-group>` where removing tabs would throw an error
- Fixed a bug in `<sl-alert>`, `<sl-dialog>`, `<sl-drawer>`, `<sl-select>`, and `<sl-tag>` where the close button's base wasn't exported so it couldn't be styled
- Removed `text` type from `<sl-badge>` as it was erroneously copied and never had styles
- Updated `<sl-tab-group>` so the `active` property is reflected to its attribute
- Updated the docs to show dependencies instead of dependents which is much more useful when working with the custom elements bundle
- Updated to Bootstrap Icons 1.3.0

## 2.0.0-beta.25

- 🚨 BREAKING: Reworked color tokens
  - Theme colors are now inspired by Tailwind's professionally-designed color palette
  - Color token variations now range from 50, 100, 200, 300, 400, 500, 600, 700, 800, 900, 950
  - Color token variations were inverted, e.g. 50 is lightest and 950 is darkest
  - All component styles were adapted to use the new color tokens, but visual changes are subtle
  - The dark theme was adapted use the new color tokens
  - HSL is no longer used because it is not perceptually uniform (this may be revisited when all browsers support [LCH colors](https://lea.verou.me/2020/04/lch-colors-in-css-what-why-and-how/))
- 🚨 BREAKING: Refactored `<sl-select>` to improve accessibility [#216]
  - Removed the internal `<sl-input>` because it was causing problems with a11y and virtual keyboards
  - Removed `input`, `prefix` and `suffix` parts
- 🚨 BREAKING: Removed `copy-button` part from `<sl-color-picker>` since copying is now done by clicking the preview
- Added `getFormattedValue()` method to `<sl-color-picker>` so you can retrieve the current value in any format
- Added visual separators between solid buttons in `<sl-button-group>`
- Added `help-text` attribute to `<sl-input>`, `<sl-textarea>`, and `<sl-select>`
- Fixed a bug where moving the mouse while `<sl-dropdown>` is closing would remove focus from the trigger
- Fixed a bug where `<sl-menu-item>` didn't set a default color in the dark theme
- Fixed a bug where `<sl-color-picker>` preview wouldn't update in Safari
- Fixed a bug where removing an icon's `name` or `src` wouldn't remove the previously rendered SVG [#285]
- Fixed a bug where disabled link buttons didn't appear disabled
- Improved button spacings and added split button example
- Improved elevation tokens in dark theme
- Improved accessibility in `<sl-tooltip>` by allowing escape to dismiss it [#219]
- Improved slot detection in `<sl-card>`, `<sl-dialog>`, and `<sl-drawer>`
- Made `@types/resize-observer-browser` a dependency so users don't have to install it manually
- Refactored internal label + help text logic into a functional component used by `<sl-input>`, `<sl-textarea>`, and `<sl-select>`
- Removed `sl-blur` and `sl-focus` events from `<sl-menu>` since menus can't have focus as of 2.0.0-beta.22
- Updated `<sl-spinner>` so the indicator is more obvious
- Updated to Bootstrap Icons 1.2.2

## 2.0.0-beta.24

- Added `<sl-format-date>` component
- Added `indeterminate` state to `<sl-progress-bar>` [#274]
- Added `--track-color`, `--indicator-color`, and `--label-color` to `<sl-progress-bar>` [#276]
- Added `allow-scripts` attribute to `<sl-include>` [#280]
- Fixed a bug where `<sl-menu-item>` color variable was incorrect [#272]
- Fixed a bug where `<sl-dialog>` and `<sl-drawer>` would emit the `sl-hide` event twice [#275]
- Fixed a bug where calling `event.preventDefault()` on certain form elements wouldn't prevent `<sl-form>` from submitting [#277]
- Fixed drag handle orientation in `<sl-image-comparer>`
- Restyled `<sl-spinner>` so the track is visible and the indicator is smaller.
- Removed `resize-observer-polyfill` in favor of `@types/resize-observer-browser` since all target browsers support `ResizeObserver`
- Upgraded the status of `<sl-form>`, `<sl-image-comparer>`, and `<sl-include>` from experimental to stable

## 2.0.0-beta.23

- Added `<sl-format-number>` component
- Added `<sl-relative-time>` component
- Added `closable` attribute to `<sl-tab>`
- Added experimental `<sl-resize-observer>` utility
- Added experimental `<sl-theme>` utility and updated theming documentation
- Fixed a bug where `<sl-menu-item>` wouldn't render properly in the dark theme
- Fixed a bug where `<sl-select>` would show an autocomplete menu
- Improved placeholder contrast in dark theme
- Updated to Bootstrap Icons 1.1.0
- Updated to Stencil 2.3.0

## 2.0.0-beta.22

- 🚨 BREAKING: Refactored `<sl-menu>` and `<sl-menu-item>` to improve accessibility by using proper focus states [#217]
  - Moved `tabindex` from `<sl-menu>` to `<sl-menu-item>`
  - Removed the `active` attribute from `<sl-menu-item>` because synthetic focus states are bad for accessibility
  - Removed the `sl-activate` and `sl-deactivate` events from `<sl-menu-item>` (listen for `focus` and `blur` instead)
  - Updated `<sl-select>` so keyboard navigation still works
- Added `no-scroll-controls` attribute to `<sl-tab-group>` [#253]
- Fixed a bug where setting `open` initially wouldn't show `<sl-dialog>` or `<sl-drawer>` [#255]
- Fixed a bug where `disabled` could be set when buttons are rendered as links
- Fixed a bug where hoisted dropdowns would render in the wrong position when placed inside `<sl-dialog>` [#252]
- Fixed a bug where boolean aria attributes didn't explicitly set `true|false` string values in the DOM
- Fixed a bug where `aria-describedby` was never set on tooltip targets in `<sl-tooltip>`
- Fixed a bug where setting `position` on `<sl-image-comparer>` wouldn't update the divider's position
- Fixed a bug where the check icon was announced to screen readers in `<sl-menu-item>`
- Improved `<sl-icon-button>` accessibility by encouraging proper use of `label` and hiding the internal icon from screen readers [#220]
- Improved `<sl-dropdown>` accessibility by attaching `aria-haspopup` and `aria-expanded` to the slotted trigger
- Refactored position logic to remove an unnecessary state variable in `<sl-image-comparer>`
- Refactored design tokens to use `rem` instead of `px` for input height and spacing [#221]
- Removed `console.log` from modal utility
- Updated to Stencil 2.2.0

## 2.0.0-beta.21

- Added `label` slot to `<sl-input>`, `<sl-select>`, and `<sl-textarea>` [#248]
- Added `label` slot to `<sl-dialog>` and `<sl-drawer>`
- Added experimental `<sl-include>` component
- Added status code to the `sl-error` event in `<sl-icon>`
- Fixed a bug where initial transitions didn't show in `<sl-dialog>` and `<sl-drawer>` [#247]
- Fixed a bug where indeterminate checkboxes would maintain the indeterminate state when toggled
- Fixed a bug where concurrent active modals (i.e. dialog, drawer) would try to steal focus from each other
- Improved `<sl-color-picker>` grid and slider handles [#246]
- Refactored `<sl-icon>` request logic and removed unused cache map
- Reworked show/hide logic in `<sl-alert>`, `<sl-dialog>`, and `<sl-drawer>` to not use reflow hacks and the `hidden` attribute
- Reworked slot logic in `<sl-card>`, `<sl-dialog>`, and `<sl-drawer>`
- Updated to Popper 2.5.3 to address a fixed position bug in Firefox

## 2.0.0-beta.20

- 🚨 BREAKING: Transformed all Shoelace events to lowercase ([details](#why-did-event-names-change))
- Added support for dropdowns and non-icon elements to `<sl-input>`
- Added `spellcheck` attribute to `<sl-input>`
- Added `<sl-icon-library>` to allow custom icon library registration
- Added `library` attribute to `<sl-icon>` and `<sl-icon-button>`
- Added "Integrating with Rails" tutorial to the docs, courtesy of [ParamagicDev](https://github.com/ParamagicDev)
- Fixed a bug where `<sl-progress-ring>` rendered incorrectly when zoomed in Safari [#227]
- Fixed a bug where tabbing into slotted elements closes `<sl-dropdown>` when used in a shadow root [#223]
- Fixed a bug where scroll anchoring caused undesirable scrolling when `<sl-details>` are grouped

Shoelace events were updated to use a lowercase, kebab-style naming convention. Instead of event names such as `slChange` and `slAfterShow`, you'll need to use `sl-change` and `sl-after-show` now.

This change was necessary to address a critical issue in frameworks that use DOM templates with declarative event bindings such as `<sl-button @slChange="handler">`. Due to HTML's case-insensitivity, browsers translate attribute names to lowercase, turning `@slChange` into `@slchange`, making it impossible to listen to `slChange`.

While declarative event binding is a non-standard feature, not supporting it would make Shoelace much harder to use in popular frameworks. To accommodate those users and provide a better developer experience, we decided to change the naming convention while Shoelace is still in beta.

The following pages demonstrate why this change was necessary.

- [This Polymer FAQ from Custom Elements Everywhere](https://custom-elements-everywhere.com/#faq-polymer)
- [Vue's Event Names documentation](https://vuejs.org/v2/guide/components-custom-events.html#Event-Names)

## 2.0.0-beta.19

- Added `input`, `label`, `prefix`, `clear-button`, `suffix`, `help-text` exported parts to `<sl-select>` to make the input customizable
- Added toast notifications through the `toast()` method on `<sl-alert>`
- Fixed a bug where mouse events would bubble up when `<sl-button>` was disabled, causing tooltips to erroneously appear
- Fixed a bug where pressing space would open and immediately close `<sl-dropdown>` panels in Firefox
- Fixed a bug where `<sl-tooltip>` would throw an error on init
- Fixed a bug in custom keyframes animation example
- Refactored clear logic in `<sl-input>`

## 2.0.0-beta.18

- Added `name` and `invalid` attribute to `<sl-color-picker>`
- Added support for form submission and validation to `<sl-color-picker>`
- Added touch support to demo resizers in the docs
- Added `<sl-responsive-embed>` component
- Fixed a bug where swapping an animated element wouldn't restart the animation in `<sl-animation>`
- Fixed a bug where the cursor was incorrect when `<sl-select>` was disabled
- Fixed a bug where `slblur` and `slfocus` were emitted twice in `<sl-select>`
- Fixed a bug where clicking on `<sl-menu>` wouldn't focus it
- Fixed a bug in the popover utility where `onAfterShow` would fire too soon
- Fixed a bug where `bottom` and `right` placements didn't render properly in `<sl-tab-group>`
- Improved keyboard logic in `<sl-dropdown>`, `<sl-menu>`, and `<sl-select>`
- Updated `<sl-animation>` to stable
- Updated to Stencil 2.0 (you may need to purge `node_modules` and run `npm install` after pulling)
- Updated entry points in `package.json` to reflect new filenames generated by Stencil 2

## 2.0.0-beta.17

- Added `minlength` and `spellcheck` attributes to `<sl-textarea>`
- Fixed a bug where clicking a tag in `<sl-select>` wouldn't toggle the menu
- Fixed a bug where options where `<sl-select>` options weren't always visible or scrollable
- Fixed a bug where setting `null` on `<sl-input>`, `<sl-textarea>`, or `<sl-select>` would throw an error
- Fixed a bug where `role` was on the wrong element and aria attribute weren't explicit in `<sl-checkbox>`, `<sl-switch>`, and `<sl-radio>`
- Fixed a bug where dynamically adding/removing a slot wouldn't work as expected in `<sl-card>`, `<sl-dialog>`, and `<sl-drawer>`
- Fixed a bug where the value wasn't updated and events weren't emitted when using `setRangeText` in `<sl-input>` and `<sl-textarea>`
- Optimized `hasSlot` utility by using a simpler selector
- Updated Bootstrap Icons to 1.0.0 with many icons redrawn and improved
- Updated contribution guidelines

**Form validation has been reworked and is much more powerful now!**

- The `invalid` attribute now reflects the control's validity as determined by the browser's constraint validation API
- Added `required` to `<sl-checkbox>`, `<sl-select>`, and `<sl-switch>`
- Added `reportValidity()` and `setCustomValidity()` methods to all form controls
- Added validation checking for custom and native form controls to `<sl-form>`
- Added `novalidate` attribute to `<sl-form>` to disable validation
- Removed the `valid` attribute from all form controls
- Removed valid and invalid design tokens and related styles (you can use your own custom styles to achieve this)

## 2.0.0-beta.16

- Added `hoist` attribute to `<sl-color-picker>`, `<sl-dropdown>`, and `<sl-select>` to work around panel clipping
- Added `<sl-format-bytes>` utility component
- Added `clearable` and `required` props to `<sl-select>`
- Added `slclear` event to `<sl-input>`
- Added keyboard support to the preview resizer in the docs
- Fixed a bug where the `aria-selected` state was incorrect in `<sl-menu-item>`
- Fixed a bug where custom properties applied to `<sl-tooltip>` didn't affect show/hide transitions
- Fixed a bug where `--sl-input-color-*` custom properties had no effect on `<sl-input>` and `<sl-textarea>`
- Refactored `<sl-dropdown>` and `<sl-tooltip>` to use positioner elements so panels/tooltips can be customized easier

## 2.0.0-beta.15

- Added `image-comparer` component
- Added `--width`, `--height`, and `--thumb-size` custom props to `<sl-switch>`
- Fixed an `aria-labelledby` attribute typo in a number of components
- Fixed a bug where the `change` event wasn't updating the value in `<sl-input>`
- Fixed a bug where `<sl-color-picker>` had the wrong border color in the dark theme
- Fixed a bug where `<sl-menu-item>` had the wrong color in dark mode when disabled
- Fixed a bug where WebKit's autocomplete styles made inputs looks broken
- Fixed a bug where aria labels were wrong in `<sl-select>`
- Fixed a bug where clicking the label wouldn't focus the control in `<sl-select>`

## 2.0.0-beta.14

- Added dark theme
- Added `--sl-panel-background-color` and `--sl-panel-border-color` tokens
- Added `--tabs-border-color` custom property to `<sl-tab-group>`
- Added `--track-color` custom property to `<sl-range>`
- Added `tag` part to `<sl-select>`
- Updated `package.json` so custom elements imports can be consumed from the root
- Fixed a bug where scrolling dialogs didn't resize properly in Safari
- Fixed a bug where `slshow` and `slhide` would be emitted twice in some components
- Fixed a bug where `custom-elements/index.d.ts` was broken due to an unclosed comment (fixed in Stencil 1.17.3)
- Fixed bug where inputs were not using border radius tokens
- Fixed a bug where the text color was being erroneously set in `<sl-progress-ring>`
- Fixed a bug where `<sl-progress-bar>` used the wrong part name internally for `indicator`
- Removed background color from `<sl-menu>`
- Updated to Stencil 1.17.3

## 2.0.0-beta.13

- Added `slactivate` and `sldeactivate` events to `<sl-menu-item>`
- Added experimental `<sl-animation>` component
- Added shields to documentation
- Fixed a bug where link buttons would have `type="button"`
- Fixed a bug where button groups with tooltips experienced an odd spacing issue in Safari
- Fixed a bug where scrolling in dropdowns/selects didn't work properly on Windows (special thanks to [Trendy](http://github.com/trendy) for helping troubleshoot!)
- Fixed a bug where selecting a menu item in a dropdown would cause Safari to scroll
- Fixed a bug where type to select wouldn't accept symbols
- Moved scrolling logic from `<sl-menu>` to `<sl-dropdown>`

## 2.0.0-beta.12

- Added support for `href`, `target`, and `download` to buttons
- Fixed a bug where buttons would have horizontal spacing in Safari
- Fixed a bug that caused an import resolution error when using Shoelace in a Stencil app

## 2.0.0-beta.11

- Added button group component
- Fixed icon button alignment
- Fixed a bug where focus visible observer wasn't removed from `<sl-details>`
- Replaced the deprecated `componentDidUnload` lifecycle method with `disconnectedCallback` to prevent issues with frameworks

## 2.0.0-beta.10

- Added community page to the docs
- Fixed a bug where many components would erroneously receive an `id` when using the custom elements bundle
- Fixed a bug where tab groups weren't scrollable with the mouse

## 2.0.0-beta.9

- Added the icon button component
- Added the skeleton component
- Added the `typeToSelect` method to menu so type-to-select behavior can be controlled externally
- Added the `pulse` attribute to badge
- Fixed a bug where hovering over select showed the wrong cursor
- Fixed a bug where tabbing into a select control would highlight the label
- Fixed a bug where tabbing out of a select control wouldn't close it
- Fixed a bug where closing dropdowns wouldn't give focus back to the trigger
- Fixed a bug where type-to-select wasn't working after the first letter
- Fixed a bug where clicking on menu items and dividers would steal focus from the menu
- Fixed a bug where the color picker wouldn't parse uppercase values
- Removed the `no-footer` attribute from dialog and drawer (slot detection is automatic, so the attribute is not required)
- Removed `close-icon` slot from alert
- Replaced make-shift icon buttons with `<sl-icon-button>` in alert, dialog, drawer, and tag
- Updated Stencil to 1.17.1
- Switched to jsDelivr for better CDN performance

## 2.0.0-beta.8

- Added the card component
- Added `--focus-ring` custom property to tab
- Fixed a bug where range tooltips didn't appear on iOS
- Fixed constructor bindings so they don't break the custom elements bundle
- Fixed tag color contrast to be AA compliant
- Fixed a bug that made it difficult to vertically align rating
- Fixed a bug where dropdowns would always close on mousedown when inside a shadow root
- Made tag text colors AA compliant
- Promoted badge to stable
- Refactored `:host` variables and moved non-display props to base elements
- Refactored event handler bindings to occur in `connectedCallback` instead of the constructor
- Refactored scroll locking logic to use `Set` instead of an array
- Updated the custom elements bundle documentation and added bundler examples
- Upgraded Stencil to 1.17.0-0 (next) to fix custom elements bundle

## 2.0.0-beta.7

- Added links to version 1 resources to the docs
- Added rating component
- Fixed a bug where some build files were missing
- Fixed clearable tags demo
- Fixed touch icon size in docs

## 2.0.0-beta.6

- Enabled the `dist-custom-elements-bundle` output target
- Fixed a bug where nested form controls were ignored in `<sl-form>`

## 2.0.0-beta.5

- Fixed bug where `npm install` would fail due to postinstall script
- Removed unused dependency

## 2.0.0-beta.4

- Added `pill` variation to badges
- Fixed a bug where all badges had `pointer-events: none`
- Fixed `@since` props to show 2.0 instead of 1.0
- Fixed giant cursors in inputs in Safari
- Fixed color picker input width in Safari
- Fixed initial transitions for drawer, dialog, and popover consumers
- Fixed a bug where dialog, dropdown, and drawer would sometimes not transition in on the first open
- Fixed various documentation typos

## 2.0.0-beta.3

- Fix version in docs
- Remove custom elements bundle

## 2.0.0-beta.2

- Fix quick start and installation URLs
- Switch Docsify theme
- Update line heights tokens

## 2.0.0-beta.1

- Initial release<|MERGE_RESOLUTION|>--- conflicted
+++ resolved
@@ -14,11 +14,8 @@
 
 ## Next
 
-<<<<<<< HEAD
 - Added support for submenus in `<sl-menu-item>` [#1410]
-=======
 - Fixed type issues with the `ref` attribute in React Wrappers. [#1526]
->>>>>>> 539eaded
 - Fixed a regression that caused `<sl-radio-button>` to render incorrectly with gaps [#1523]
 - Improved expand/collapse behavior of `<sl-tree>` to work more like users expect [#1521]
 - Improved `<sl-menu-item>` so labels truncate properly instead of getting chopped and overflowing
