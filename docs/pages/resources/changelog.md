---
meta:
  title: Changelog
  description: Changes to each version of the project are documented here.
---

# Changelog

Shoelace follows [Semantic Versioning](https://semver.org/). Breaking changes in components with the <sl-badge variant="primary" pill>Stable</sl-badge> badge will not be accepted until the next major version. As such, all contributions must consider the project's roadmap and take this into consideration. Features that are deemed no longer necessary will be deprecated but not removed.

Components with the <sl-badge variant="warning" pill>Experimental</sl-badge> badge should not be used in production. They are made available as release candidates for development and testing purposes. As such, changes to experimental components will not be subject to semantic versioning.

New versions of Shoelace are released as-needed and generally occur when a critical mass of changes have accumulated. At any time, you can see what's coming in the next release by visiting [next.shoelace.style](https://next.shoelace.style).

## Next

- Fixed a bug in `<sl-textarea>` causing scroll jumping when using `resize="auto"` [#2182]
- Fixed a bug in `<sl-relative-time>` where the title attribute would show with redundant info [#2184]
<<<<<<< HEAD
- Updated all checks for directionality to use `this.localize.dir()` instead of `el.matches(:dir(rtl))` so older browsers don't error out [#2188]
=======
- Fixed a bug in `<sl-select>` that caused multi-selects without placeholders to have the wrong padding [#2194]
>>>>>>> 4e09baca

## 2.17.1

- Fixed a bug in `<sl-icon>` not applying the mutator when loading multiple icons of the same name from a spritesheet. [#2178]
- Fixed a bug in `<sl-select>` that made the suffix slot collide with the clear button [#2145]
- Improved performance of `<sl-popup>` by waiting for the active state before spinning up the positioning library [#2179]

## 2.17.0

- Added the `fixed-scroll-controls` attribute to `<sl-tab-group>` [#2128]
- Added support for using `<sl-dropdown>` in `<sl-breadcrumb-item>` default slot [#2015]
- Added the `countdown` attribute to `<sl-alert>` to show a visual indicator before the toast disappears [#1899]
- Fixed a bug with morphing and DOM diffing that would cause elements with reflected initial attributes to not reset. [#2177]
- Fixed a bug that caused errors to show in the console when components disconnect before before `firstUpdated()` executes [#2127]
- Fixed a bug that made pagination work incorrectly in `<sl-carousel>` [#2155]
- Fixed a bug in `<sl-tab-group>` that caused the active tab indicator to be the wrong size when the tab's content changes [#2164]
- Fixed a bug in `<sl-select>` that caused the prefix icon to have incorrect spacing [#2167]
- Fixed a bug in `<sl-button>` that prevented link buttons from being disabled [#2151]

## 2.16.0

- Added the Czech translation [#2084]
- Added the `base__popup` part to `<sl-dropdown>` [#2078]
- Added the `suffix` slot and corresponding part to `<sl-select>` [#2063]
- `<sl-tab>` `closable` property now reflects. [#2041]
- `<sl-tab-group>` now implements a proper "roving tabindex" and `<sl-tab>` is no longer tabbable by default. This aligns closer to the APG pattern for tabs. [#2041]
- Fixed a bug in `<sl-menu>` that did not allow checkboxes to be checked that were in submenus. [#2116]
- Fixed a bug in `<sl-details>` / `<sl-drawer>` that was accidentally detecting overflows and showing a scrollbar. [#2121]
- Fixed a bug in the submenu controller that prevented submenus from rendering in RTL without explicitly setting `dir` on the parent menu item [#1992]
- Fixed a bug where `<sl-relative-time>` would announce the full time instead of the relative time in screen readers
- When calling `customElements.define` we no longer register with anonymous classes by default [#2079]
- When avatar image load fails, send error event [#2122]

## 2.15.1

- Fixed a bug in `<sl-radio-group>` where if a click did not contain a `<sl-radio>` it would show a console error. [#2009]
- Fixed a bug in `<sl-split-panel>` that caused it not to recalculate it's position when going from being `display: none;` to its original display value. [#1942]
- Fixed a bug in `<dialog>` where when it showed it would cause a layout shift. [#1967]
- Fixed a bug in `<sl-tooltip>` that allowed unwanted text properties to leak in [#1947]
- Fixed a bug in `<sl-button-group>` classes [#1974]
- Fixed a bug in `<sl-textarea>` that may throw errors on `disconnectedCallback` in test environments [#1985]
- Fixed a bug in `<sl-color-picker>` that would log a non-passive event listener warning [#2005]
- Fixed a bug in the submenu controller that allowed submenus to go offscreen and not be scrollable [#2001]
- Fixed a bug in `<sl-range>` that caused the tooltip position to be incorrect in some cases [#1979]

## 2.15.0

- Added the Slovenian translation [#1893]
- Added support for `contextElement` to `VirtualElements` in `<sl-popup>` [#1874]
- Added the `spinner` and `spinner__base` parts to `<sl-tree-item>` [#1937]
- Added the `sync` property to `<sl-dropdown>` so the menu can easily sync sizes with the trigger element [#1935]
- Fixed a bug in `<sl-icon>` that did not properly apply mutators to spritesheets [#1927]
- Fixed a bug in `.sl-scroll-lock` causing layout shifts [#1895]
- Fixed a bug in `<sl-rating>` that caused the rating to not reset in some circumstances [#1877]
- Fixed a bug in `<sl-select>` that caused the menu to not close when rendered in a shadow root [#1878]
- Fixed a bug in `<sl-tree>` that caused a new stacking context resulting in tooltips being clipped [#1709]
- Fixed a bug in `<sl-tab-group>` that caused the scroll controls to toggle indefinitely when zoomed in Safari [#1839]
- Fixed a bug in the submenu controller that allowed two submenus to be open at the same time [#1880]
- Fixed a bug in `<sl-select>` where the tag size wouldn't update with the control's size [#1886]
- Fixed a bug in `<sl-checkbox>` and `<sl-switch>` where the color of the required content wasn't applying correctly
- Fixed a bug in `<sl-checkbox>` where help text was incorrectly styled [#1897]
- Fixed a bug in `<sl-input>` that prevented the control from receiving focus when clicking over the clear button
- Fixed a bug in `<sl-carousel>` that caused the carousel to be out of sync when used with reduced motion settings [#1887]
- Fixed a bug in `<sl-button-group>` that caused styles to stop working when using `className` on buttons in React [#1926]

## 2.14.0

- Added the Arabic translation [#1852]
- Added help text to `<sl-checkbox>` [#1860]
- Added help text to `<sl-switch>` [#1800]
- Fixed a bug in `<sl-option>` that caused HTML tags to be included in `getTextLabel()`
- Fixed a bug in `<sl-carousel>` that caused slides to not switch correctly [#1862]
- Refactored component styles to be consumed more efficiently [#1692]

## 2.13.1

- Fixed a bug where the safe triangle was always visible when selecting nested `<sl-menu>` elements [#1835]

## 2.13.0

- Added the `hover-bridge` feature to `<sl-popup>` to support better tooltip accessibility [#1734]
- Added the `loading` attribute and the `spinner` and `spinner__base` part to `<sl-menu-item>` [#1700]
- Fixed files that did not have `.js` extensions. [#1770]
- Fixed a bug in `<sl-tree>` when providing custom expand / collapse icons [#1922]
- Fixed `<sl-dialog>` not accounting for elements with hidden dialog controls like `<video>` [#1755]
- Fixed focus trapping not scrolling elements into view. [#1750]
- Fixed more performance issues with focus trapping performance. [#1750]
- Fixed a bug in `<sl-input>` and `<sl-textarea>` that made it work differently from `<input>` and `<textarea>` when using defaults [#1746]
- Fixed a bug in `<sl-select>` that prevented it from closing when tabbing to another select inside a shadow root [#1763]
- Fixed a bug in `<sl-spinner>` that caused the animation to appear strange in certain circumstances [#1787]
- Fixed a bug in `<sl-dialog>` with focus trapping [#1813]
- Fixed a bug that caused form controls to submit even after they were removed from the DOM [#1823]
- Fixed a bug that caused empty `<sl-radio-group>` elements to log an error in the console [#1795]
- Fixed a bug that caused modal scroll locking to conflict with the `scrollbar-gutter` property [#1805]
- Fixed a bug in `<sl-option>` that caused slotted content to show up when calling `getTextLabel()` [#1730]
- Fixed a bug in `<sl-color-picker>` that caused picker values to not match the preview color [#1831]
- Fixed a bug in `<sl-carousel>` where pagination dots don't update when swiping slide in iOS Safari [#1748]
- Fixed a bug in`<sl-carousel>` where trying to swipe doesn't change the slide in Firefox for Android [#1748]
- Improved the accessibility of `<sl-tooltip>` so they persist when hovering over the tooltip and dismiss when pressing [[Esc]] [#1734]
- Improved "close" behavior of multiple components in supportive browsers using the `CloseWatcher` API [#1788]
- Removed the scroll controller from the experimental `<sl-carousel>` and moved all mouse related logic into the component [#1748]

## 2.12.0

- Added the Italian translation [#1727]
- Added the ability to call `form.checkValidity()` and it will use Shoelace's custom `checkValidity()` handler. [#1708]
- Fixed a bug where nested dialogs were not properly trapping focus. [#1711]
- Fixed a bug with form controls removing the custom validity handlers from the form. [#1708]
- Fixed a bug in form control components that used a `form` property, but not an attribute. [#1707]
- Fixed a bug with bundled components using CDN builds not having translations on initial connect [#1696]
- Fixed a bug where the `"sl-change"` event would always fire simultaneously with `"sl-input"` event in `<sl-color-picker>`. The `<sl-change>` event now only fires when a user stops dragging a slider or stops dragging on the color canvas. [#1689]
- Updated the copy icon in the system library [#1702]

## 2.11.2

- Fixed a bug in `<sl-carousel>` component that caused an error to be thrown when rendered with Lit [#1684]

## 2.11.1

- Improved the experimental `<sl-carousel>` component [#1605]

## 2.11.0

- Added the Croatian translation [#1656]
- Fixed a bug that caused the [[Escape]] key to stop propagating when tooltips are disabled [#1607]
- Fixed a bug that made it impossible to style placeholders in `<sl-select>` [#1667]
- Fixed a bug that caused `dist/react/index.js` to be blank [#1659]

## 2.10.0

- Added the Simplified Chinese translation [#1604]
- Fixed a bug [in the localize dependency](https://github.com/shoelace-style/localize/issues/20) that caused underscores in language codes to throw a `RangeError`
- Fixed a bug in the focus trapping utility used by modals that caused unexpected focus behavior. [#1583]
- Fixed a bug in `<sl-copy-button>` that prevented exported tooltip parts from being styled [#1586]
- Fixed a bug in `<sl-menu>` that caused it not to fire the `sl-select` event if you clicked an element inside of a `<sl-menu-item>` [#1599]
- Fixed a bug that caused focus trap logic to hang the browser in certain circumstances [#1612]
- Improved submenu selection by implementing the [safe triangle](https://www.smashingmagazine.com/2023/08/better-context-menus-safe-triangles/) method [#1550]
- Updated `@shoelace-style/localize` to 3.1.0
- Updated `@lib-labs/react` to stable `@lit/react`
- Updated Bootstrap Icons to 1.11.1
- Updated Lit to 3.0.0
- Updated TypeScript to 5.2.2
- Updated all other dependencies to latest versions

## 2.9.0

- Added the `modal` property to `<sl-dialog>` and `<sl-drawer>` to support third-party modals [#1571]
- Fixed a bug in the autoloader causing it to register non-Shoelace elements [#1563]
- Fixed a bug in `<sl-switch>` that resulted in improper spacing between the label and the required asterisk [#1540]
- Fixed a bug in `<sl-icon>` that caused icons to not load when the default library used a sprite sheet [#1572]
- Removed error when a missing popup anchor is provided [#1548]
- Updated `@ctrl/tinycolor` to 4.0.1 [#1542]
- Updated Bootstrap Icons to 1.11.0

## 2.8.0

- Added `--isolatedModules` and `--verbatimModuleSyntax` to `tsconfig.json`. For anyone directly importing event types, they no longer provide a default export due to these options being enabled. For people using the `events/event.js` file directly, there is no change.
- Added support for submenus in `<sl-menu-item>` [#1410]
- Added the `--submenu-offset` custom property to `<sl-menu-item>` [#1410]
- Fixed an issue with focus trapping elements like `<sl-dialog>` when wrapped by other elements not checking the assigned elements of `<slot>`s. [#1537]
- Fixed type issues with the `ref` attribute in React Wrappers. [#1526]
- Fixed a regression that caused `<sl-radio-button>` to render incorrectly with gaps [#1523]
- Improved expand/collapse behavior of `<sl-tree>` to work more like users expect [#1521]
- Improved `<sl-menu-item>` so labels truncate properly instead of getting chopped and overflowing
- Removed the extra `React.Component` around `@lit-labs/react` wrapper. [#1531]
- Updated `@lit-labs/react` to v2.0.1. [#1531]

## 2.7.0

- Added the experimental `<sl-copy-button>` component [#1473]
- Fixed a bug in `<sl-dropdown>` where pressing [[Up]] or [[Down]] when focused on the trigger wouldn't focus the first/last menu items [#1472]
- Fixed a bug that caused key presses in text fields to be hijacked when used inside `<sl-tree>` [#1492]
- Fixed an upstream bug that caused React CodePen examples to stop working
- Improved the behavior of the clear button in `<sl-input>` to prevent the component's width from shifting when toggled [#1496]
- Improved `<sl-tooltip>` to prevent user selection so the tooltip doesn't get highlighted when dragging selections
- Moved tag type definitions out of component files and into definition files
- Removed `sideEffects` key from `package.json`. Update React docs to use cherry-picking. [#1485]
- Updated Bootstrap Icons to 1.10.5

## 2.6.0

- Added JSDoc comments to React Wrappers for better documentation when hovering a component. [#1450]
- Added `displayName` to React Wrappers for better debugging. [#1450]
- Added non-auto-registering routes for Components to fix a number of issues around auto-registration. [#1450]
- Added a console warning if you attempt to register the same Shoelace component twice. [#1450]
- Added tests for `<sl-qr-code>` [#1416]
- Added support for pressing [[Space]] to select/toggle selected `<sl-menu-item>` elements [#1429]
- Added support for virtual elements in `<sl-popup>` [#1449]
- Added the `spinner` part to `<sl-button>` [#1460]
- Added a `shoelace.js` and `shoelace-autoloader.js` to exportmaps. [#1450]
- Added types to events emitted by React wrapped components [#1419]
- Fixed React component treeshaking by introducing `sideEffects` key in `package.json`. [#1450]
- Fixed a bug in `<sl-tree>` where it was auto-defining `<sl-tree-item>`. [#1450]
- Fixed a bug in focus trapping of modal elements like `<sl-dialog>`. We now manually handle focus ordering as well as added `offsetParent()` check for tabbable boundaries in Safari. Test cases added for `<sl-dialog>` inside a shadowRoot [#1403]
- Fixed a bug in `valueAsDate` on `<sl-input>` where it would always set `type="date"` for the underlying `<input>` element. It now falls back to the native browser implementation for the in-memory input. This may cause unexpected behavior if you're using `valueAsDate` on any input elements that aren't `type="date"`. [#1399]
- Fixed a bug in `<sl-qr-code>` where the `background` attribute was never passed to the QR code [#1416]
- Fixed a bug in `<sl-dropdown>` where aria attributes were incorrectly applied to the default `<slot>` causing Lighthouse errors [#1417]
- Fixed a bug in `<sl-carousel>` that caused navigation to work incorrectly in some case [#1420]
- Fixed a number of slots that incorrectly had aria- and/or role attributes directly on them [#1422]
- Fixed a bug in `<sl-tree>` that caused focus to be stolen when removing focused tree items [#1430]
- Fixed a bug in `<sl-dialog>` and `<sl-drawer>` that caused nested modals to respond too eagerly to the [[Esc]] key [#1457]
- Improved `<sl-details>` to use `<details>` internally for better semantics and to enable search to find in supportive browsers when collapsed [#1470]
- Updated ESLint and related plugins to the latest versions
- Changed the default entrypoint for jsDelivr to point to the autoloader. [#1450]

## 2.5.2

- Fixed broken source buttons in the docs [#1401]

## 2.5.1

- Fixed missing extensions from imports that broke with TypeScript 5 [#1391]
- Fixed a regression that caused slotted styles to not work in `<sl-select>` [#1387]
- Reimplemented the theme switcher so it supports light, dark, and system (auto) in the docs [#1395]

## 2.5.0

This release [unbundles Lit](https://github.com/shoelace-style/shoelace/issues/559) (and other dependencies) from Shoelace. There are now two distributions for the project:

1. `cdn/` – a bundled, CDN-ready distribution
2. `dist/` – an unbundled, npm-ready distribution

:::warning
If you're a CDN user, you must update your path to point to `cdn/` instead of `dist/`. You can copy and paste the latest paths from the [installation page](/getting-started/installation).
:::

- Added a `cdn/` distribution for bundled dependencies (imports for npm users remain the same) [#1369]
- Added the `checkbox` part and related exported parts to `<sl-tree-item>` so you can target it with CSS [#1318]
- Added the `submenu-icon` part to `<sl-menu-item>` (submenus have not been implemented yet, but this part is required to allow customizations)
- Added the ability to use Sprite Sheets when using `<sl-icon>` via a custom resolver.
- Added tests for `<sl-split-panel>` [#1343]
- Fixed a bug where changing the size of `<sl-radio-group>` wouldn't update the size of child elements
- Fixed a bug in `<sl-select>` and `<sl-color-picker>` where the `size` attribute wasn't being reflected [#1318]
- Fixed a bug in `<sl-radio-group>` where `<sl-radio>` would not get checked if `<sl-radio-group>` was defined first. [#1364]
- Fixed a bug in `<sl-input>` that caused date pickers to look filled in even when empty in Safari [#1341]
- Fixed a bug in `<sl-radio-group>` that sometimes caused dual scrollbars in containers that overflowed [#1380]
- Fixed a bug in `<sl-carousel>` not loading the English language pack automatically. [#1384]
- Improved `<sl-button>` so it can accept children of variable heights [#1317]
- Improved the docs to more clearly explain sizing radios and radio buttons
- Improved the performance of `<sl-rating>` by partially rendering unseen icons [#1310]
- Improved the Portuguese translation [#1336]
- Improved the German translation [#1339]
- Improved the autoloader so it watches `<html>` instead of `<body>` since the latter gets replaced by some frameworks [#1338]
- Improved the Rails documentation [#1258]
- Replaced Docsify with Eleventy to generate a static HTML version of the docs
- Updated esbuild to 0.18.2
- Updated Lit to 2.7.5
- Updated TypeScript to 5.1.3

## 2.4.0

- Added the `discover()` function to the experimental autoloader's exports [#1236]
- Added the `size` attribute to `<sl-radio-group>` so labels and controls will be sized consistently [#1301]
- Added tests for `<sl-animated-image>` [#1246]
- Added tests for `<sl-animation>` [#1274]
- Fixed a bug in `<sl-tree-item>` that prevented long labels from wrapping [#1243]
- Fixed a bug in `<sl-tree-item>` that caused labels to be misaligned when text wraps [#1244]
- Fixed an incorrect CSS property value in `<sl-checkbox>` [#1272]
- Fixed a bug in `<sl-avatar>` that caused the initials to show up behind images with transparency [#1260]
- Fixed a bug in `<sl-split-panel>` that prevented the divider from being focusable in some browsers [#1288]
- Fixed a bug that caused `<sl-tab-group>` to affect scrolling when initializing [#1292]
- Fixed a bug in `<sl-menu-item>` that allowed the hover state to show when focused [#1282]
- Fixed a bug in `<sl-carousel>` that prevented interactive elements from receiving clicks [#1262]
- Fixed a bug in `<sl-input>` that caused `valueAsDate` and `valueAsNumber` to not be set synchronously in some cases [#1302]
- Improved the behavior of `<sl-carousel>` when used inside a flex container [#1235]
- Improved the behavior of `<sl-tree-item>` to support buttons and other interactive elements [#1234]
- Improved the performance of `<sl-include>` to prevent an apparent memory leak in some browsers [#1284]
- Improved the accessibility of `<sl-select>`, `<sl-split-panel>`, and `<sl-details>` by ensuring slots don't have roles [#1287]

## 2.3.0

- Added an experimental autoloader
- Added the `subpath` argument to `getBasePath()` to make it easier to generate full paths to any file
- Added `custom-elements.json` to package exports
- Added `tag__base`, `tag__content`, `tag__remove-button`, `tag__remove-button__base` parts to `<sl-select>`
- Fixed a bug in `<sl-rating>` that allowed the `sl-change` event to be emitted when disabled [#1220]
- Fixed a regression in `<sl-input>` that caused `min` and `max` to stop working when `type="date"` [#1224]
- Improved accessibility of `<sl-carousel>` [#1218]
- Improved `<sl-option>` so it converts non-string values to strings for convenience [#1226]
- Updated the docs to dogfood the autoloader

## 2.2.0

- Added TypeScript types to all custom events [#1183]
- Added the `svg` part to `<sl-icon>`
- Added the `getForm()` method to all form controls [#1180]
- Added the experimental carousel component [#851]
- Fixed a bug in `<sl-select>` that caused the display label to render incorrectly in Chrome after form validation [#1197]
- Fixed a bug in `<sl-input>` that prevented users from applying their own value for `autocapitalize`, `autocomplete`, and `autocorrect` when using `type="password` [#1205]
- Fixed a bug in `<sl-tab-group>` that prevented scroll controls from showing when dynamically adding tabs [#1208]
- Fixed a bug in `<sl-input>` that caused the calendar icon to be clipped in Firefox [#1213]
- Fixed a bug in `<sl-tab>` that caused `sl-tab-show` to be emitted when activating the close button
- Fixed a bug in `<sl-spinner>` that caused `--track-color` to be invisible with certain colors
- Fixed a bug in `<sl-menu-item>` that caused the focus color to show when selecting menu items with a mouse or touch device
- Fixed a bug in `<sl-select>` that caused `sl-change` and `sl-input` to be emitted too early [#1201]
- Fixed a positioning edge case that caused `<sl-popup>` to positioned nested popups incorrectly [#1135]
- Fixed a bug in `<sl-tree>` that caused the tree item to collapse when clicking a child item, dragging the mouse, and releasing it on the parent node [#1082]
- Updated `@shoelace-style/localize` to 3.1.0
- Updated `@floating-ui/dom` to 1.2.1

When using `<input type="password">` the default value for `autocapitalize`, `autocomplete`, and `autocorrect` may be affected due to the bug fixed in [#1205]restore the previous behavior.

## 2.1.0

- Added the `sl-focus` and `sl-blur` events to `<sl-color-picker>`
- Added the `focus()` and `blur()` methods to `<sl-color-picker>`
- Added the `sl-invalid` event to all form controls to enable custom validation logic [#1167]
- Added `validity` and `validationMessage` properties to all form controls [#1167]
- Added the `rel` attribute to `<sl-button>` to allow users to create button links that point to specific targets [#1200]
- Fixed a bug in `<sl-animated-image>` where the play and pause buttons were transposed [#1147]
- Fixed a bug that prevented `web-types.json` from being generated [#1154]
- Fixed a bug in `<sl-color-picker>` that prevented `sl-change` and `sl-input` from emitting when using the eye dropper [#1157]
- Fixed a bug in `<sl-dropdown>` that prevented keyboard users from selecting menu items when using the keyboard [#1165]
- Fixed a bug in the template for `<sl-select>` that caused the `form-control-help-text` part to not be in the same location as other form controls [#1178]
- Fixed a bug in `<sl-checkbox>` and `<sl-switch>` that caused the browser to scroll incorrectly when focusing on a control in a container with overflow [#1169]
- Fixed a bug in `<sl-menu-item>` that caused the `click` event to be emitted when the item was disabled [#1113]
- Fixed a bug in form controls that erroneously prevented validation states from being set when `novalidate` was used on the containing form [#1164]
- Fixed a bug in `<sl-checkbox>` that caused the required asterisk to appear before the label in Chrome
- Fixed a bug that prevented large form control labels from having the correct font size [#1195]
- Improved the behavior of `<sl-dropdown>` in Safari so keyboard interaction works the same as in other browsers [#1177]
- Improved the [icons](/components/icon) page so it's not as sluggish in Safari [#1122]
- Improved the accessibility of `<sl-switch>` when used in forced-colors / Windows High Contrast mode [#1114]
- Improved user interaction heuristics for all form controls [#1175]

## 2.0.0

This is the first stable release of Shoelace 2, meaning breaking changes to the API will no longer be accepted for this version. Development of Shoelace 2.0 started in January 2020. The first beta was released on [July 15, 2020](https://github.com/shoelace-style/shoelace/releases/tag/v2.0.0-beta.1). Since then, Shoelace has grown quite a bit! Here are some stats from the project as of January 24, 2023:

- 55 components have been built
- [Over 2,500 commits](https://github.com/shoelace-style/shoelace/commits/next) have been made to the project
- [88 beta versions](https://github.com/shoelace-style/shoelace/tags) have been released
- [85 people](https://github.com/shoelace-style/shoelace/graphs/contributors) have contributed to the project
- [669 issues](https://github.com/shoelace-style/shoelace/issues?q=is%3Aissue+is%3Aclosed) have been filed on GitHub
- [274 pull requests](https://github.com/shoelace-style/shoelace/pulls) have been opened
- [More than 150 discussions](https://github.com/shoelace-style/shoelace/discussions) have been started on GitHub
- [Over 500 people](https://discord.com/invite/mg8f26C) have joined the Shoelace community on Discord
- [Over 300 million CDN hits](https://www.jsdelivr.com/package/npm/@shoelace-style/shoelace) per month
- [Over 13,000 npm downloads](https://www.npmjs.com/package/@shoelace-style/shoelace) per week
- [73rd most popular project](https://www.jsdelivr.com/statistics) on jsDelivr
- [#2

I'd like to extend a very special thank you to every single contributor who worked to make this possible. Everyone who's filed a bug, submitted a PR, requested a feature, started a discussion, helped with testing, and advocated for the project. You are just as responsible for Shoelace's success as I am. I'd also like to thank the folks at [Font&nbsp;Awesome](https://fontawesome.com/) for recognizing Shoelace's potential and [believing in me](https://blog.fontawesome.com/shoelace-joins-font-awesome/) to make it happen.

Thank you! And keep building _awesome_ stuff!

Without further ado, here are the notes for this release.

- Added support for the `inert` attribute on `<sl-menu-item>` to allow hidden menu items to not accept focus [#1107]
- Added the `tag` part to `<sl-select>`
- Added `sl-hover` event to `<sl-rating>` [#1125]
- Added the `@documentation` tag with a link to the docs for each component
- Added the `form` attribute to all form controls to allow placing them outside of a `<form>` element [#1130]
- Added the `getFormControls()` function as an alternative to `HTMLFormElement.elements`
- Added missing docs for the `header-actions` slot in `<sl-dialog>` and `<sl-drawer>`
- Added `hue-slider-handle` and `opacity-slider-handle` parts to `<sl-color-picker>` and correct other part names in the docs [#1142]
- Fixed a bug in `<sl-select>` that prevented placeholders from showing when `multiple` was used [#1109]
- Fixed a bug in `<sl-select>` that caused tags to not be rounded when using the `pill` attribute [#1117]
- Fixed a bug in `<sl-select>` where the `sl-change` and `sl-input` events didn't weren't emitted when removing tags [#1119]
- Fixed a bug in `<sl-select>` that caused the listbox to scroll to the first selected item when selecting multiple items [#1138]
- Fixed a bug in `<sl-select>` where the input color and input hover color wasn't using the correct design tokens [#1143]
- Fixed a bug in `<sl-color-picker>` that logged a console error when parsing swatches with whitespace
- Fixed a bug in `<sl-color-picker>` that caused selected colors to be wrong due to incorrect HSV calculations
- Fixed a bug in `<sl-color-picker>` that prevented the initial value from being set correct when assigned as a property [#1141]
- Fixed a bug in `<sl-radio-button>` that caused the checked button's right border to be incorrect [#1110]
- Fixed a bug in `<sl-spinner>` that caused the animation to stop working correctly in Safari [#1121]
- Fixed a bug that prevented the entire `<sl-tab-panel>` to be hidden when inactive
- Fixed a bug that caused the value of `<sl-radio-group>` to be `undefined` depending on where the radio was activated [#1134]
- Fixed a bug that caused body content to shift when scroll locking was enabled [#1132]
- Fixed a bug in `<sl-icon>` that caused icons to sometimes be clipped in Safari
- Fixed a bug that prevented label colors from inheriting by default in `<sl-checkbox>`, `<sl-radio>`, and `<sl-switch>`
- Fixed a bug in `<sl-radio-group>` that caused an extra margin between the host element and the internal fieldset [#1139]
- Refactored the `ShoelaceFormControl` interface to remove the `invalid` property, allowing a more intuitive API for controlling validation internally
- Renamed the internal `FormSubmitController` to `FormControlController` to better reflect what it's used for
- Updated Lit to 2.6.1
- Updated Floating UI to 1.1.0
- Updated all other dependencies to latest versions

## 2.0.0-beta.88

This release includes a complete rewrite of `<sl-select>` to improve accessibility and simplify its internals.

- 🚨 BREAKING: rewrote `<sl-select>`
  - Accessibility has been significantly improved, especially in screen readers
  - You must use `<sl-option>` instead of `<sl-menu-item>` for options now
  - The `suffix` slot was removed because it was confusing to users and its position made the clear button inaccessible
  - The `max-tags-visible` attribute has been renamed to `max-options-visible`
  - Many parts have been removed or renamed (please see the docs for more details)
- 🚨 BREAKING: removed the `sl-label-change` event from `<sl-menu-item>` (listen for `slotchange` instead)
- 🚨 BREAKING: removed type to select logic from `<sl-menu>` (this was added specifically for `<sl-select>` which no longer uses `<sl-menu>`)
- 🚨 BREAKING: swatches in `<sl-color-picker>` are no longer present by default (but you can set them using the `swatches` attribute now)
- 🚨 BREAKING: improved the accessibility of `<sl-menu-item>` so checked items are announced as such
  - Checkbox menu items must now have `type="checkbox"` before applying the `checked` attribute
  - Checkbox menu items will now toggle their `checked` state on their own when selected
  - Disabled menu items will now receive focus, but are still not selectable
- Added the `<sl-option>` component
- Added Traditional Chinese translation [#1086]
- Added support for `swatches` to be an attribute of `<sl-color-picker>` so swatches can be defined declaratively (it was previously a property; use a `;` to separate color values)
- Fixed a bug in `<sl-tree-item>` where the checked/indeterminate states could get out of sync when using the `multiple` option [#1076]
- Fixed a bug in `<sl-tree>` that caused `sl-selection-change` to emit before the DOM updated [#1096]
- Fixed a bug that prevented `<sl-switch>` from submitting a default value of `on` when no value was provided [#1103]
- Fixed a bug in `<sl-textarea>` that caused the scrollbar to show sometimes when using `resize="auto"`
- Fixed a bug in `<sl-input>` and `<sl-textarea>` that caused its validation states to be out of sync in some cases [#1063]
- Reorganized all components to make class structures more consistent
- Updated some incorrect default values for design tokens in the docs [#1097]
- Updated non-public fields to use the `private` keyword (these were previously private only by convention, but now TypeScript will warn you)
- Updated the hover style of `<sl-menu-item>` to be consistent with `<sl-option>`
- Updated the status of `<sl-tree>` and `<sl-tree-item>` from experimental to stable
- Updated React wrappers to use the latest API from `@lit-labs/react` [#1090]
- Updated Bootstrap Icons to 1.10.3

## 2.0.0-beta.87

- 🚨 BREAKING: changed the default size of medium checkboxes, radios, and switches to 18px instead of 16px
- 🚨 BREAKING: renamed the `--sl-toggle-size` design token to `--sl-toggle-size-medium`
- Added the `--sl-toggle-size-small` and `--sl-toggle-size-large` design tokens
- Added the `size` attribute to `<sl-checkbox>`, `<sl-radio>`, and `<sl-switch>` [#1071]
- Added the `sl-input` event to `<sl-checkbox>`, `<sl-color-picker>`, `<sl-radio>`, `<sl-range>`, and `<sl-switch>`
- Added HSV format to `<sl-color-picker>` [#1072]
- Fixed a bug in `<sl-color-picker>` that sometimes prevented the color from updating when clicking or tapping on the controls
- Fixed a bug in `<sl-color-picker>` that prevented text from being entered in the color input
- Fixed a bug in `<sl-input>` that caused the `sl-change` event to be incorrectly emitted when the value was set programmatically [#917]
- Fixed a bug in `<sl-input>` and `<sl-textarea>` that made it impossible to disable spell checking [#1061]
- Fixed non-modal behaviors in `<sl-drawer>` when using the `contained` attribute [#1051]
- Fixed a bug in `<sl-checkbox>` and `<sl-radio>` that caused the checked icons to not scale property when resized
- Fixed a bug that broke React imports [#1050]
- Refactored `<sl-color-picker>` to use `@ctrl/tinycolor` instead of `color` saving ~67KB [#1072]
- Removed the `formdata` event polyfill since it's now available in the last two versions of all major browsers

## 2.0.0-beta.86

- 🚨 BREAKING: changed the default value of `date` in `<sl-relative-time>` to the current date instead of the Unix epoch
- 🚨 BREAKING: removed the `handle-icon` part and slot from `<sl-image-comparer>` (use `handle` instead)
- 🚨 BREAKING: removed the `handle` slot from `<sl-split-panel>` (use the `divider` slot instead)
- 🚨 BREAKING: removed the `--box-shadow` custom property from `<sl-alert>` (apply a box shadow to `::part(base)` instead)
- 🚨 BREAKING: removed the `play-icon` and `pause-icon` parts (use the `play-icon` and `pause-icon` slots instead)
- Added `header-actions` slot to `<sl-dialog>` and `<sl-drawer>`
- Added the `expand-icon` and `collapse-icon` slots to `<sl-details>` and refactored the icon animation [#1046]
- Added the `play-icon` and `pause-icon` slots to `<sl-animated-image>` so you can customize the default icons
- Converted `isTreeItem()` export to a static method of `<sl-tree-item>`
- Fixed a bug in `<sl-tree-item>` where `sl-selection-change` was emitted when the selection didn't change [#1030]
- Fixed a bug in `<sl-button-group>` that caused the border to render incorrectly when hovering over icons inside buttons [#1035]
- Fixed an incorrect default for `flip-fallback-strategy` in `<sl-popup>` that caused the fallback strategy to be `initial` instead of `best-fit`, which is inconsistent with Floating UI's default [#1036]
- Fixed a bug where browser validation tooltips would show up when hovering over form controls [#1037]
- Fixed a bug in `<sl-tab-group>` that sometimes caused the active tab indicator to not animate
- Fixed a bug in `<sl-tree-item>` that caused the expand/collapse icon slot to be out of sync when the node is open initially
- Fixed the mislabeled `handle-icon` slot in `<sl-image-comparer>` (it now points to the `<slot>`, not the slot's fallback content)
- Fixed the border radius in `<sl-dropdown>` so it matches with nested `<sl-menu>` elements
- Fixed a bug that caused all button values to appear in submitted form data even if they weren't the submitter
- Improved IntelliSense in VS Code, courtesy of [Burton's amazing CEM Analyzer plugin](https://github.com/break-stuff/cem-plugin-vs-code-custom-data-generator)
- Improved accessibility of `<sl-alert>` so the alert is announced and the close button has a label
- Improved accessibility of `<sl-progress-ring>` so slotted labels are announced along with visually hidden labels
- Refactored all styles and animations to use `translate`, `rotate`, and `scale` instead of `transform`
- Removed slot wrappers from many components, allowing better control over user-applied styles
- Removed unused aria attributes from `<sl-skeleton>`
- Replaced the `x` icon in the system icon library with `x-lg` to improve icon consistency

## 2.0.0-beta.85

- Fixed a bug in `<sl-dropdown>` that caused containing dialogs, drawers, etc. to close when pressing [[Escape]] while focused [#1024]
- Fixed a bug in `<sl-tree-item>` that allowed lazy nodes to be incorrectly selected [#1023]
- Fixed a typing bug in `<sl-tree-item>` [#1026]
- Updated Floating UI to 1.0.7 to fix a bug that prevented `hoist` from working correctly in `<sl-dropdown>` after a recent update [#1024]

## 2.0.0-beta.84

- 🚨 BREAKING: Removed the `fieldset` property from `<sl-radio-group>` (use CSS parts if you want to keep the border) [#965]
- 🚨 BREAKING: Removed `base` and `label` parts from `<sl-radio-group>` (use `form-control` and `form-control__label` instead) [#965]
- 🚨 BREAKING: Removed the `base` part from `<sl-icon>` (style the host element directly instead)
- 🚨 BREAKING: Removed the `invalid` attribute from form controls (use `[data-invalid]` to target it with CSS)
- Added validation states to all form controls to allow styling based on various validation states [#1011]
  - `data-required` - indicates that a value is required
  - `data-optional` - indicates that a value is NOT required
  - `data-invalid` - indicates that the form control is invalid
  - `data-valid` - indicates that the form control is valid
  - `data-user-invalid` - indicates the form control is invalid and the user has interacted with it
  - `data-user-valid` - indicates the form control is valid and the user has interacted with it
- Added npm exports [#1020]
- Added `checkValidity()` method to all form controls
- Added `reportValidity()` method to `<sl-range>`
- Added `button--checked` to `<sl-radio-button>` and `control--checked` to `<sl-radio>` to style just the checked state [#933]
- Added tests for `<sl-menu>`, `<sl-menu-item>`, `<sl-menu-label>`, `<sl-rating>`, `<sl-relative-time>`, `<sl-skeleton>`, `<sl-tab-panel>` and `<sl-tag>` [#935]
  [#949]
  [#956]
- Added translations for Hungarian, Turkish, English (United Kingdom) and German (Austria) [#982]
- Added `--indicator-transition-duration` custom property to `<sl-progress-ring>` [#986]
- Added `--sl-input-required-content-color` custom property to all form controls [#948]
- Added the ability to cancel `sl-show` and `sl-hide` events in `<sl-details>` [#993]
- Added `focus()` and `blur()` methods to `<sl-radio-button>`
- Added `stepUp()` and `stepDown()` methods to `<sl-input>` and `<sl-range>` [#1013]
- Added `showPicker()` method to `<sl-input>` [#1013]
- Added the `handle-icon` part to `<sl-image-comparer>`
- Added `caret`, `check`, `grip-vertical`, `indeterminate`, and `radio` icons to the system library and removed `check-lg` [#985]
- Added the `loading` attribute to `<sl-avatar>` to allow lazy loading of image avatars [#1006]
- Added `formenctype` attribute to `<sl-button>` [#1009]
- Added `exports` to `package.json` and removed the `main` and `module` properties [#1007]
- Fixed a bug in `<sl-card>` that prevented the border radius to apply correctly to the header [#934]
- Fixed a bug in `<sl-button-group>` where the inner border disappeared on focus [#980]
- Fixed a bug that caused prefix/suffix animations in `<sl-input>` to wobble [#996]
- Fixed a bug in `<sl-icon>` that prevented color from being set on the host element [#999]
- Fixed a bug in `<sl-dropdown>` where the `keydown` event erroneously propagated to ancestors when pressing [[Escape]] [#990]
- Fixed a bug that prevented arrow keys from scrolling content within `<sl-dialog>` and `<sl-drawer>` [#925]
- Fixed a bug that prevented [[Escape]] from closing `<sl-dialog>` and `<sl-drawer>` in some cases
- Fixed a bug that caused forms to submit unexpectedly when selecting certain characters [#988]
- Fixed a bug in `<sl-radio-group>` that prevented the `invalid` property from correctly reflecting validity sometimes [#992]
- Fixed a bug in `<sl-tree>` that prevented selections from working correctly on dynamically added tree items [#963]
- Fixed module paths in `custom-elements.json` so they point to the dist file instead of the source file [#725]
- Fixed an incorrect return value for `reportValidity()` in `<sl-color-picker>`
- Improved `<sl-badge>` to improve padding and render relative to the current font size
- Improved how many components display in forced-colors mode / Windows High Contrast mode
  - Improved `<sl-color-picker>` so it's usable in forced-colors mode
  - Improved `<sl-dialog>` and `<sl-drawer>` so the panel is more visible in forced-colors mode
  - Improved `<sl-menu-item>` so selections are visible in forced-colors mode
  - Improved `<sl-progress-bar>` so it's visible in forced-colors mode
  - Improved `<sl-radio-button>` so checked states are visible in forced-colors mode
  - Improved `<sl-range>` so the thumb, track, and tooltips are visible in forced-colors mode
  - Improved `<sl-rating>` so icons are visible in forced-colors mode
  - Improved `<sl-split-panel>` so the divider is visible in forced-colors mode
  - Improved `<sl-tree-item>` so selected items are visible in forced-colors mode
  - Improved `<sl-tab-group>` so tabs are cleaner and easier to understand in forced-colors mode
- Improved positioning of the menu in `<sl-select>` so you can customize the menu width [#1018]
- Moved all component descriptions to `@summary` to get them within documentation tools [#962]
- Refactored form controls to use the `ShoelaceFormControl` interface to improve type safety and consistency
- Updated Lit to 2.4.1
- Updated `@shoelace-style/localize` t0 3.0.3 to support for extended language codes
- Updated Bootstrap Icons to 1.10.2
- Updated TypeScript to 4.8.4
- Updated esbuild to 0.15.14
- Updated all other dependencies to latest versions

## 2.0.0-beta.83

This release removes the `<sl-responsive-media>` component. When this component was introduced, support for [`aspect-ratio`](https://developer.mozilla.org/en-US/docs/Web/CSS/aspect-ratio)) wasn't great. These days, [the property is supported](https://caniuse.com/mdn-css_properties_aspect-ratio) by all of Shoelace's target browsers, making a dedicated component redundant.

- 🚨 BREAKING: Removed `<sl-responsive-media>` (use the well-supported `aspect-ratio` CSS property instead)
- 🚨 BREAKING: Changed the `toggle-password` attribute of `<sl-input>` to `password-toggle` for consistency
- Added an expand/collapse animation to `<sl-tree-item>`
- Added `sl-lazy-change` event to `<sl-tree-item>`
- Added `expand-button` part to `<sl-tree-item>` [#893]
- Added `password-visible` attribute to `<sl-input>` [#913]
- Fixed a bug in `<sl-popup>` that didn't account for the arrow's diagonal size
- Fixed a bug in `<sl-popup>` that caused arrow placement to be incorrect with RTL
- Fixed a bug in `<sl-progress-ring>` that caused the indeterminate animation to stop working in Safari [#891]
- Fixed a bug in `<sl-range>` that caused it to overflow a container at 100% width [#905]
- Fixed a bug in `<sl-tree-item>` that prevented custom expand/collapse icons from rendering
- Fixed a bug in `<sl-tree-item>` where the `expand-icon` and `collapse-icon` slots were reversed
- Fixed a bug in `<sl-tree-item>` that prevented the keyboard from working after lazy loading [#882]
- Fixed a bug in `<sl-textarea>` that prevented the textarea from resizing automatically when setting the value programmatically [#912]
- Fixed a handful of paths to prevent TypeScript from getting upset [#886]
- Fixed a bug in `<sl-radio-group>` where the `button-group__base` part was documented but not exposed [#909]
- Fixed a bug in `<sl-range>` that caused the active track color to render on the wrong side in RTL [#916]
- Refactored the internal event emitter to be part of `ShoelaceElement` to reduce imports and improve DX
- Downgraded Floating UI from 1.0.1 to 1.0.0 due to new logic that makes positioning much slower for certain components [#915]
- Upgraded the status of `<sl-animated-image>`, `<sl-popup>`, and `<sl-split-panel>` from experimental to stable

## 2.0.0-beta.82

- Added the `sync` and `arrow-placement` attributes to `<sl-popup>`
- Changed the `auto-size` attribute of the experimental `<sl-popup>` component so it accepts `horizontal`, `vertical`, and `both` instead of a boolean value
- Changed the `flip-fallback-placement` attribute of the experimental `<sl-popup>` component to `flip-fallback-placements`
- Changed the `flip-fallback-strategy` in the experimental `<sl-popup>` component to accept `best-fit` and `initial` instead of `bestFit` and `initialPlacement`
- Fixed a bug in `<sl-dropdown>` that caused the panel to resize horizontally when the trigger is clipped by the viewport [#860]
- Fixed a bug in `<sl-tree>` where dynamically changing slotted items wouldn't update the tree properly
- Fixed a bug in `<sl-split-panel>` that caused the panel to stack when clicking on the divider in mobile versions of Chrome [#862]
- Fixed a bug in `<sl-popup>` that prevented flip fallbacks from working as intended
- Fixed a bug that caused concurrent animations to work incorrectly when the durations were different [#867]
- Fixed a bug in `<sl-color-picker>` that caused the trigger and color preview to ignore opacity on first render [#869]
- Fixed a bug in `<sl-tree>` that prevented the keyboard from working when the component was nested in a shadow root [#871]
- Fixed a bug in `<sl-tab-group>` that prevented the keyboard from working when the component was nested in a shadow root [#872]
- Fixed a bug in `<sl-tab>` that allowed disabled tabs to erroneously receive focus
- Improved single selection in `<sl-tree>` so nodes expand and collapse and receive selection when clicking on the label
- Renamed `expanded-icon` and `collapsed-icon` slots to `expand-icon` and `collapse-icon` in the experimental `<sl-tree>` and `<sl-tree-item>` components
- Improved RTL support for `<sl-image-comparer>`
- Refactored components to extend from `ShoelaceElement` to make `dir` and `lang` reactive properties in all components

## 2.0.0-beta.81

- 🚨 BREAKING: removed the `base` part from `<sl-menu>` and removed an unnecessary `<div>` that made styling more difficult
- Added the `anchor` property to `<sl-popup>` to support external anchors
- Added read-only custom properties `--auto-size-available-width` and `--auto-size-available-height` to `<sl-popup>` to improve support for overflowing popup content
- Added `label` to `<sl-rating>` to improve accessibility for screen readers
- Added the `base__popup` and `base__arrow` parts to `<sl-tooltip>` [#858]
- Fixed a bug where auto-size wasn't being applied to `<sl-dropdown>` and `<sl-select>`
- Fixed a bug in `<sl-popup>` that caused auto-size to kick in before flip
- Fixed a bug in `<sl-popup>` that prevented the `arrow-padding` attribute from working as expected
- Fixed a bug in `<sl-tooltip>` that prevented the popup from appearing with the correct z-index [#854]
- Improved accessibility of `<sl-rating>` so keyboard nav works better and screen readers announce it properly
- Improved accessibility of `<sl-spinner>` so screen readers no longer skip over it
- Removed a user agent sniffing notice that appeared in Chrome [#855]
- Removed the default hover effect in `<sl-tree-items>` to make selections more obvious
- Updated Floating UI to 1.0.1
- Updated esbuild to 0.15.1
- Updated all other dependencies to latest versions

## 2.0.0-beta.80

This release breaks radio buttons, which is something that needed to happen to solve a longstanding accessibility issue where screen readers announced an incorrect number of radios, e.g. "1 of 1" instead of "1 of 3." Many attempts to solve this without breaking the existing API were made, but none worked across the board. The new implementation upgrades `<sl-radio-group>` to serve as the "form control" while `<sl-radio>` and `<sl-radio-button>` serve as options within the form control.

To upgrade to this version, you will need to rework your radio controls by moving `name` up to the radio group. And instead of setting `checked` to select a specific radio, you can set `value` on the radio group and the checked item will update automatically.

- 🚨 BREAKING: improved accessibility of `<sl-radio-group>`, `<sl-radio>`, and `<sl-radio-button>` so they announce properly in screen readers
  - Added the `name` attribute to `<sl-radio-group>` and removed it from `<sl-radio>` and `<sl-radio-button>`
  - Added the `value` attribute to `<sl-radio-group>` (use this to control which radio is checked)
  - Added the `sl-change` event to `sl-radio-group`
  - Added `setCustomValidity()` and `reportValidity()` to `<sl-radio-group>`
  - Removed the `checked` attribute from `<sl-radio>` and `<sl-radio-button>` (use the radio group's `value` attribute instead)
  - Removed the `sl-change` event from `<sl-radio>` and `<sl-radio-button>` (listen for it on the radio group instead)
  - Removed the `invalid` attribute from `<sl-radio>` and `<sl-radio-button>`
  - Removed `setCustomValidity()` and `reportValidity()` from `<sl-radio>` and `<sl-radio-button>` (now available on the radio group)
- Added the experimental `<sl-popup>` component
- Fixed a bug in `<sl-menu-item>` where labels weren't always aligned correctly
- Fixed a bug in `<sl-range>` that caused the tooltip to be positioned incorrectly when switching between LTR/RTL
- Refactored `<sl-dropdown>` to use `<sl-popup>`
- Refactored `<sl-tooltip>` to use `<sl-popup>` and added the `body` part
- Revert disabled focus behavior in `<sl-tab-group>`, `<sl-menu>`, and `<sl-tree>` to be consistent with native form controls and menus [#845]

## 2.0.0-beta.79

- Added experimental `<sl-tree>` and `<sl-tree-item>` components [#823]
- Added `--indicator-width` custom property to `<sl-progress-ring>` [#837]
- Added Swedish translation [#838]
- Added support for `step="any"` for `<sl-input type="number">` [#839]
- Changed the type of component styles from `CSSResult` to `CSSResultGroup` [#828]
- Fixed a bug in `<sl-color-picker>` where using [[Left]] and [[Right]] would select the wrong color
- Fixed a bug in `<sl-dropdown>` that caused the position to be incorrect on the first show when using `hoist` [#843]
- Fixed a bug in `<sl-tab-group>` where the divider was on the wrong side when using `placement="end"`
- Fixed a bug in `<sl-tab-group>` that caused nested tab groups to scroll when using `placement="start|end"` [#815]
- Fixed a bug in `<sl-tooltip>` that caused the target to be lost after a slot change [#831]
- Fixed a bug in `<sl-tooltip>` that caused the position to be incorrect on the first show when using `hoist`
- Improved accessibility of `<sl-tab-group>`, `<sl-tab>`, and `<sl-tab-panel>` to announce better in screen readers and by allowing focus on disabled items
- Improved accessibility of `<sl-menu>` and `<sl-menu-item>` by allowing focus on disabled items
- Updated Lit to 2.2.8
- Update esbuild to 0.14.50
- Updated Bootstrap Icons to 1.9.1
- Updated Floating UI to 1.0.0
- Updated all other dependencies to latest versions

## 2.0.0-beta.78

- 🚨 BREAKING: Moved the `checked-icon` and `indeterminate-icon` parts from a wrapper `<span>` to the `<svg>` in `<sl-checkbox>` [#786]
- 🚨 BREAKING: Moved the `checked-icon` part from a wrapper `<span>` to the `<svg>` in `<sl-radio>` [#786]
- Added the `--track-active-offset` custom property to `<sl-range>` [#806]
- Fixed a bug that caused `<sl-select>` to sometimes have two vertical scrollbars [#814]
- Fixed a bug that caused a gray line to appear between radio buttons [#821]
- Fixed a bug that caused `<sl-animated-image>` to not render anything when using the `play` attribute initially [#824]
- Removed `:focus-visible` shim now that the last two major versions of Safari support it
- Updated Bootstrap Icons to 1.9.0
- Updated esbuild to 0.14.49
- Updated Floating UI to 0.5.4
- Updated Lit to 2.2.7
- Updated all other dependencies to latest versions

## 2.0.0-beta.77

- Added styles to required form controls so they show an asterisk next to the label by default
- Added the `--sl-input-required-content` design token
- Added the `required` attribute to `<sl-radio-group>` and fixed constraint validation logic to support custom validation
- Added the `checked-icon` part to `<sl-menu-item>`
- Added the `no-spin-buttons` attribute to `<sl-input type="number">` [#798]
- Added support for resetting forms using `<sl-button type="reset">` [#799]
- Fixed a bug where a duplicate clear button showed in Firefox [#791]
- Fixed a bug where setting `valueAsDate` or `valueAsNumber` too early on `<sl-input>` would throw an error [#796]
- Fixed a bug in `<sl-color-picker>` where empty values weren't properly supported [#797]
- Fixed a bug in `<sl-color-picker>` where values were logged to the console when using the keyboard
- Fixed a bug in `<sl-input>` where password controls would try to autocorrect/autocomplete/autocapitalize when the password is visible
- Fixed label alignment in `<sl-checkbox>` and `<sl-radio>` so they align to the top of the control instead of the center when wrapping
- Fixed labels in `<sl-checkbox>` and `<sl-radio>` so they use the `--sl-input-label-color` design token
- Improved performance of the tabbable utility which can prevent the browser from temporarily locking up in focus traps [#800]
- Updated the `fieldset` attribute so it reflects in `<sl-radio-group>`

## 2.0.0-beta.76

- Added support for RTL animations in the Animation Registry
- Fixed a bug where the bottom border of `<sl-select>` could be cut off when the dropdown scrolls
- Fixed a bug in `<sl-select>` that could result in the browser locking up due to an infinite positioning loop [#777]
- Improved RTL animations for `<sl-drawer>` [#784]
- Improved RTL styles for `<sl-button-group>` [#783]
- Improved RTL styles for the toast stack [#785]
- Improved typings for translations and localized terms
- Upgraded @shoelace-style/localize to 3.0

## 2.0.0-beta.75

- Added Persian translation [#774]
- Added `color-scheme` to light and dark themes to improve rendering of browser-provided UI [#776]
- Added `--track-width` custom property to `<sl-tab-group>`
- Fixed focus rings for `<sl-input>`, `<sl-select>`, and `<sl-textarea>` in Safari since they don't use `:focus-visible` [#767]
- Fixed a bug where calling `HTMLFormElement.reportValidity()` would skip Shoelace form controls [#772]
- Fixed a bug that prevented `<sl-tooltip>` from closing when disabled [#775]
- Fixed a bug that allowed `<sl-icon-button>` to emit a `click` event when disabled [#781]
- Improved the default icon for `<sl-image-comparer>` so it's more intuitive and removed `grip-vertical` from system icon library
- Improved RTL styles for many components [#768]
- Improved base path logic to execute only when `getBasePath()` is first called to better support SSR [#778]
- Improved `DOMParser` instantiation in `<sl-icon>` to better support SSR [#778]
- Reverted menu item caching due to regression [#766]
- Updated Floating UI to 0.5.2

## 2.0.0-beta.74

- 🚨 BREAKING: reworked focus rings to use outlines instead of box shadows
  - Removed the `--sl-focus-ring-alpha` design token
  - Refactored `--sl-focus-ring` to be an `outline` property instead of a `box-shadow` property
  - Added `--sl-focus-ring-color`, `--sl-focus-ring-style`, and `--sl-focus-ring-offset`
- 🚨 BREAKING: removed `variant` from `<sl-radio-button>`
- Added `sl-label-change` event to `<sl-menu-item>`
- Added `blur()`, `click()`, and `focus()` methods as well as `sl-blur` and `sl-focus` events to `<sl-icon-button>` [#730]
- Added Tabler Icons example to icons page
- Fixed a bug where updating a menu item's label wouldn't update the display label in `<sl-select>` [#729]
- Fixed a bug where the FormData event polyfill was causing issues with older browsers [#747]
- Fixed a bug that caused a console error when setting `value` to `null` or `undefined` in `<sl-input>`, `<sl-select>`, and `<sl-textarea>` [#751]
- Fixed a bug that caused `<sl-checkbox>` and `<sl-radio>` controls without a `value` to submit as `null` instead of `on` like native inputs [#744]
- Fixed a bug that caused `<sl-dropdown>` and dependent components to add unexpected padding around the panel [#743]
- Fixed a bug that prevented `valueAsDate` and `valueAsNumber` from updating synchronously [#760]
- Fixed a bug that caused `<sl-menu-item>` to load icons from the default library instead of the system library [#765]
- Fixed a bug in `<sl-input>` that prevented a canceled `keydown` event from submitting the containing form when pressing enter [#764]
- Improved behavior of clearable and password toggle buttons in `<sl-input>` and `<sl-select>` [#745]
- Improved performance of `<sl-select>` by caching menu items instead of traversing for them each time
- Improved drag utility so initial click/touch events can be accepted [#758]
- Improved `<sl-color-picker>` to use an HSB grid instead of HSL to be more consistent with existing color picker implementations [#762]
- Improved `<sl-color-picker>` so the cursor is hidden and the preview is larger when dragging the grid
- Refactored `<sl-menu>` to be more performant by caching menu items on slot change
- Reverted form submit logic [#718]
- Updated the `disabled` attribute so it reflects in `<sl-dropdown>` [#741]
- Updated the `name` and `icon` attribute so they reflect in `<sl-icon>` [#742]
- Updated Lit to 2.2.5
- Updated Bootstrap Icons to 1.8.3
- Updated TypeScript to 4.7.2
- Updated esbuild to 0.14.40
- Updated all other dependencies to latest versions

## 2.0.0-beta.73

- Added `button` part to `<sl-radio-button>`
- Added custom validity examples and tests to `<sl-checkbox>`, `<sl-radio>`, and `<sl-radio-button>`
- Added `enterkeyhint` attribute to `<sl-input>` and `<sl-textarea>`
- Fixed a bug that prevented `setCustomValidity()` from working with `<sl-radio-button>`
- Fixed a bug where the right border of a checked `<sl-radio-button>` was the wrong color
- Fixed a bug that prevented a number of properties, methods, etc. from being documented in `<sl-radio>` and `<sl-radio-button>`
- Fixed a bug in `<sl-avatar>` that prevented valid images from showing after an invalid or missing image was provided [#717]
- Fixed a bug that resulted in a console error being thrown on keydown in `<sl-dropdown>` [#719]
- Fixed a bug that prevented `<sl-dropdown>` from being closed when opened initially [#720]
- Fixed a bug that caused the test runner to fail when using a locale other than en-US [#726]
- Improved form submit logic so most user-added event listeners will run after form data is attached and validation occurs [#718]
- Improved accessibility of `<sl-tooltip>` so screen readers announce the content on hover/focus [#219]
- Improved accessibility of form controls by exposing clear buttons and password visibility buttons to screen readers while keeping them out of the tab order [#727]
- Updated `<sl-tab-group>` and `<sl-menu>` to cycle through tabs and menu items instead of stopping at the first/last when using the keyboard
- Removed path aliasing (again) because it doesn't work with Web Test Runner's esbuild plugin

## 2.0.0-beta.72

- 🚨 BREAKING: refactored parts in `<sl-input>`, `<sl-range>`, `<sl-select>`, and `<sl-textarea>` to allow you to customize the label and help text position
  - Added `form-control-input` part
  - Renamed `label` to `form-control-label`
  - Renamed `help-text` to `form-control-help-text`
- 🚨 BREAKING: removed status from the `sl-error` event payload in `<sl-icon>`
- Added the experimental `<sl-radio-button>` component
- Added `button-group` and `button-group__base` parts to `<sl-radio-group>`
- Added the `label` attribute and slot to `<sl-color-picker>` to improve accessibility with screen readers
- Fixed a bug that prevented form submission from working as expected in some cases
- Fixed a bug that prevented `<sl-split-panel>` from toggling `vertical` properly [#703]
- Fixed a bug that prevented `<sl-color-picker>` from rendering a color initially [#704]
- Fixed a bug that caused focus trapping to fail when used inside a shadow root [#709]
- Improved accessibility throughout the docs
- Improved accessibility of `<sl-dropdown>` so the trigger's expanded state is announced correctly
- Improved accessibility of `<sl-format-date>` but rendering a `<time>` element instead of plain text
- Improved accessibility of `<sl-select>` so disabled controls announce correct
- Improved accessibility in `<sl-tag>` so remove buttons have labels
- Refactored `<sl-radio>` to move selection logic into `<sl-radio-group>`
- Updated slot detection logic so it ignores visually hidden elements
- Upgraded the status of `<sl-visually-hidden>` from experimental to stable

## 2.0.0-beta.71

- 🚨 BREAKING: refactored exported parts to ensure composed components and their parts can be targeted via CSS
  - Refactored the `eye-dropper-button` part and added `eye-dropper-button__base`, `eye-dropper-button__prefix`, `eye-dropper-button__label`, `eye-dropper-button__suffix`, and `eye-dropper-button__caret` parts to `<sl-color-picker>`
  - Refactored the `format-button` part and added `format-button__base`, `format-button__prefix`, `format-button__label`, `format-button__suffix`, and `format-button__caret` parts to `<sl-color-picker>`
  - Moved the `close-button` part in `<sl-alert>` to the internal `<sl-icon-button>` and removed the `<span>` that wrapped it
  - Moved the `close-button` part in `<sl-dialog>` and `<sl-drawer>` to point to the host element and added the `close-button__base` part
  - Renamed parts in `<sl-select>` from `tag-base` to `tag__base`, `tag-content` to `tag__content`, and `tag-remove-button` to `tag__remove-button`
  - Moved the `close-button` part in `<sl-tab>` to the internal `<sl-icon-button>` and added the `close-button__base` part
  - Moved the `scroll-button` part in `<sl-tab-group>` to the internal `<sl-icon-button>` and added the `scroll-button__base`, `scroll-button--start`, and `scroll-button--end` parts
  - Moved the `remove-button` part in `<sl-tag>` to the internal `<sl-icon-button>` and added the `remove-button__base` part
- 🚨 BREAKING: removed `checked-icon` part from `<sl-menu-item>` in preparation for parts refactor
- 🚨 BREAKING: changed the `typeToSelect()` method's argument from `String` to `KeyboardEvent` in `<sl-menu>` to support more advanced key combinations
- Added `form`, `formaction`, `formmethod`, `formnovalidate`, and `formtarget` attributes to `<sl-button>` [#699]
- Added Prettier and ESLint to markdown files
- Added background color and border to `<sl-menu>`
- Added more tests for `<sl-input>`, `<sl-select>`, and `<sl-textarea>`
- Fixed a bug that prevented forms from submitting when pressing [[Enter]] inside of an `<sl-input>` [#700]
- Fixed a bug in `<sl-input>` that prevented the `valueAsDate` and `valueAsNumber` properties from working when set before the component was initialized
- Fixed a bug in `<sl-dropdown>` where pressing [[Home]] or [[End]] wouldn't select the first or last menu items, respectively
- Improved `autofocus` behavior in Safari for `<sl-dialog>` and `<sl-drawer>` [#693]
- Improved type to select logic in `<sl-menu>` so it supports [[Backspace]] and gives users more time before resetting
- Improved checkmark size and positioning in `<sl-menu-item>`
- Improved accessibility in form controls that have help text so they're announced correctly in various screen readers
- Removed feature detection for `focus({ preventScroll })` since it no longer works in Safari
- Removed the `--sl-tooltip-arrow-start-end-offset` design token
- Removed the `pattern` attribute from `<sl-textarea>` as it was documented incorrectly and never supported
- Replaced Popper positioning dependency with Floating UI in `<sl-dropdown>` and `<sl-tooltip>`

## 2.0.0-beta.70

- Added `tag-base`, `tag-content`, and `tag-remove-button` parts to `<sl-select>` [#682]
- Added support for focusing elements with `autofocus` when `<sl-dialog>` and `<sl-drawer>` open [#688]
- Added the `placement` attribute to `<sl-select>` [#687]
- Added Danish translation [#690]
- Fixed a bug that allowed `<sl-dropdown>` to go into an incorrect state when activating the trigger while disabled [#684]
- Fixed a bug where Safari would sometimes not focus after preventing `sl-initial-focus` [#688]
- Fixed a bug where the active tab indicator in `<sl-tab-group>` would be misaligned when using disabled tabs [#695]
- Improved the size of the remove button in `<sl-tag>`
- Removed Google Analytics from the docs

## 2.0.0-beta.69

- Added `web-types.json` to improve the dev experience for WebStorm/PHPStorm users [#328]
- Fixed a bug that caused an error when pressing up/down in `<sl-select>`
- Fixed a bug that caused `<sl-details>` to not show when double clicking the summary while open [#662]
- Fixed a bug that prevented the first/last menu item from receiving focus when pressing up/down in `<sl-dropdown>`
- Fixed a bug that caused the active tab indicator in `<sl-tab-group>` to render incorrectly when used inside an element that animates [#671]
- Fixed a bug that allowed values in `<sl-range>` to be invalid according to its `min|max|step` [#674]
- Updated Lit to 2.1.4
- Updated all other dependencies to latest versions

## 2.0.0-beta.68

- Fixed path aliases in generated files so they're relative again [#669]

## 2.0.0-beta.67

- Fixed a TypeScript config regression introduced in [#647]

## 2.0.0-beta.66

- Attempted to fix a bug that prevented types from being generated in the build

## 2.0.0-beta.65

- 🚨 BREAKING: the `unit` property of `<sl-format-bytes>` has changed to `byte | bit` instead of `bytes | bits`
- Added `display-label` part to `<sl-select>` [#650]
- Added `--spacing` custom property to `<sl-divider>` [#664]
- Added `event.detail.source` to the `sl-request-close` event in `<sl-dialog>` and `<sl-drawer>`
- Fixed a bug that caused `<sl-progress-ring>` to render the wrong size when `--track-width` was increased [#656]
- Fixed a bug that allowed `<sl-details>` to open and close when disabled using a screen reader [#658]
- Fixed a bug in the FormData event polyfill that threw an error in some environments [#666]
- Implemented stricter linting to improve consistency and reduce errors, which resulted in many small refactors throughout the codebase [#647]
- Improved accessibility of `<sl-dialog>` and `<sl-drawer>` by making the title an `<h2>` and adding a label to the close button
- Improved search results in the documentation
- Refactored `<sl-format-byte>` to use `Intl.NumberFormat` so it supports localization
- Refactored themes so utility styles are no longer injected as `<style>` elements to support stricter CSP rules [#571]
- Restored the nicer animation on `<sl-spinner>` and verified it works in Safari
- Updated Feather icon example to use Lucide [#657]
- Updated minimum Node version to 14.17
- Updated Lit to 2.1.2
- Updated to Bootstrap Icons to 1.8.1
- Updated all other dependencies to latest versions

## 2.0.0-beta.64

- 🚨 BREAKING: removed `<sl-form>` because all form components submit with `<form>` now ([learn more](/getting-started/form-controls))
- 🚨 BREAKING: changed `submit` attribute to `type="submit"` on `<sl-button>`
- 🚨 BREAKING: changed the `alt` attribute to `label` in `<sl-avatar>` for consistency with other components
- Added `role="status"` to `<sl-spinner>`
- Added `valueAsDate` and `valueAsNumber` properties to `<sl-input>` [#570]
- Added `start`, `end`, and `panel` parts to `<sl-split-panel>` [#639]
- Fixed broken spinner animation in Safari [#633]
- Fixed an a11y bug in `<sl-tooltip>` where `aria-describedby` referenced an id in the shadow root
- Fixed a bug in `<sl-radio>` where tabbing didn't work properly in Firefox [#596]
- Fixed a bug in `<sl-input>` where clicking the left/right edge of the control wouldn't focus it
- Fixed a bug in `<sl-input>` where autofill had strange styles [#644]
- Improved `<sl-spinner>` track color when used on various backgrounds
- Improved a11y in `<sl-radio>` so VoiceOver announces radios properly in a radio group
- Improved the API for the experimental `<sl-split-panel>` component by making `position` accept a percentage and adding the `position-in-pixels` attribute
- Refactored `<sl-breadcrumb-item>`, `<sl-button>`, `<sl-card>`, `<sl-dialog>`, `<sl-drawer>`, `<sl-input>`, `<sl-range>`, `<sl-select>`, and `<sl-textarea>` to use a Reactive Controller for slot detection
- Refactored internal id usage in `<sl-details>`, `<sl-dialog>`, `<sl-drawer>`, and `<sl-dropdown>`
- Removed `position: relative` from the common component stylesheet
- Updated Lit to 2.1.0
- Updated all other dependencies to latest versions

## 2.0.0-beta.63

- 🚨 BREAKING: changed the `type` attribute to `variant` in `<sl-alert>`, `<sl-badge>`, `<sl-button>`, and `<sl-tag>` since it's more appropriate and to disambiguate from other `type` attributes
- 🚨 BREAKING: removed `base` part from `<sl-divider>` to simplify the styling API
- Added the experimental `<sl-split-panel>` component
- Added `focus()` and `blur()` methods to `<sl-select>` [#625]
- Fixed a bug where setting `tooltipFormatter` on `<sl-range>` in JSX causes React@experimental to error out
- Fixed a bug where clicking on a slotted icon in `<sl-button>` wouldn't submit forms [#626]
- Added the `sl-` prefix to generated ids for `<sl-tab>` and `<sl-tab-panel>`
- Refactored `<sl-button>` to use Lit's static expressions to reduce code
- Simplified `<sl-spinner>` animation

## 2.0.0-beta.62

- 🚨 BREAKING: changed the `locale` attribute to `lang` in `<sl-format-bytes>`, `<sl-format-date>`, `<sl-format-number>`, and `<sl-relative-time>` to be consistent with how localization is handled
- Added localization support including translations for English, German, German (Switzerland), Spanish, French, Hebrew, Japanese, Dutch, Polish, Portuguese, and Russian translations [#419]
- CodePen examples will now open in light or dark depending on your current preference
- Fixed a bug where tag names weren't being generated in `vscode.html-custom-data.json` [#593]
- Fixed a bug in `<sl-tooltip>` where the tooltip wouldn't reposition when content changed
- Fixed a bug in `<sl-select>` where focusing on a filled control showed the wrong focus ring
- Fixed a bug where setting `value` initially on `<sl-color-picker>` didn't work in React [#602]
- Updated filled inputs to have the same appearance when focused
- Updated `color` dependency from 3.1.3 to 4.0.2
- Updated `<sl-format-bytes>`, `<sl-format-date>`, `<sl-format-number>`, and `<sl-relative-time>` to work like other localized components
- Upgraded the status of `<sl-qr-code>` from experimental to stable
- Updated to Bootstrap Icons to 1.7.2
- Upgraded color to 4.1.0

## 2.0.0-beta.61

This release improves the dark theme by shifting luminance in both directions, slightly condensing the spectrum. This results in richer colors in dark mode. It also reduces theme stylesheet sizes by eliminating superfluous gray palette variations.

In [beta.48](#_200-beta48), I introduced a change to color tokens that allowed you to access alpha values at the expense of a verbose, non-standard syntax. After considering feedback from the community, I've decided to revert this change so the `rgb()` function is no longer required. Many users reported never using it for alpha, and even more reported having trouble remembering to use `rgb()` and that it was causing more harm than good.

Furthermore, both Safari and Firefox have implemented [`color-mix()`](<https://developer.mozilla.org/en-US/docs/Web/CSS/color_value/color-mix()>) behind a flag, so access to alpha channels and other capabilities are coming to the browser soon.

If you're using color tokens in your own stylesheet, simply remove the `rgb()` to update to this version.

```css
.your-styles {
  /* change this */
  color: rgb(var(--sl-color-primary-500));

  /* to this */
  color: var(--sl-color-primary-500);
}
```

Thank you for your help and patience with testing Shoelace. I promise, we're not far from a stable release!

- 🚨 BREAKING: removed blue gray, cool gray, true gray, and warm gray color palettes
- 🚨 BREAKING: removed `--sl-focus-ring-color`, and `--sl-focus-ring-alpha` (use `--sl-focus-ring` instead)
- 🚨 BREAKING: removed `--sl-surface-base` and `--sl-surface-base-alt` tokens (use the neutral palette instead)
- Added experimental `<sl-visually-hidden>` component
- Added `clear-icon` slot to `<sl-select>` [#591]
- Fixed a bug in `<sl-progress-bar>` where the label would show in the default slot
- Improved the dark theme palette so colors are bolder and don't appear washed out
- Improved a11y of `<sl-avatar>` by representing it as an image with an `alt` [#579]
- Improved a11y of the scroll buttons in `<sl-tab-group>`
- Improved a11y of the close button in `<sl-tab>`
- Improved a11y of `<sl-tab-panel>` by removing an invalid `aria-selected` attribute [#579]
- Improved a11y of `<sl-icon>` by not using a variation of the `name` attribute for labels (use the `label` attribute instead)
- Moved `role` from the shadow root to the host element in `<sl-menu>`
- Removed redundant `role="menu"` in `<sl-dropdown>`
- Slightly faster animations for showing and hiding `<sl-dropdown>`
- Updated to Bootstrap Icons to 1.7.1
- Upgraded the status of `<sl-mutation-observer>` from experimental to stable

## 2.0.0-beta.60

- Added React examples and CodePen links to all components
- Changed the `attr` in experimental `<sl-mutation-observer>` to require `"*"` instead of `""` to target all attributes
- Fixed a bug in `<sl-progress-bar>` where the `label` attribute didn't set the label
- Fixed a bug in `<sl-rating>` that caused disabled and readonly controls to transition on hover
- The `panel` property of `<sl-tab>` is now reflected
- The `name` property of `<sl-tab-panel>` is now reflected

## 2.0.0-beta.59

- Added React wrappers as first-class citizens
- Added eye dropper to `<sl-color-picker>` when the browser supports the [EyeDropper API](https://wicg.github.io/eyedropper-api/)
- Fixed a bug in `<sl-button-group>` where buttons groups with only one button would have an incorrect border radius
- Improved the `<sl-color-picker>` trigger's border in dark mode
- Switched clearable icon from `x-circle` to `x-circle-fill` to make it easier to recognize
- Updated to Bootstrap Icons to 1.7.0
- Updated to Lit 2.0.2

## 2.0.0-beta.58

This version once again restores the bundled distribution because the unbundled + CDN approach is currently confusing and [not working properly](https://github.com/shoelace-style/shoelace/issues/559#issuecomment-949662331). Unbundling the few dependencies Shoelace has is still a goal of the project, but [this jsDelivr bug](https://github.com/jsdelivr/jsdelivr/issues/18337) needs to be resolved before we can achieve it.

I sincerely apologize for the instability of the last few beta releases as a result of this effort.

- Added experimental `<sl-animated-image>` component
- Added `label` attribute to `<sl-progress-bar>` and `<sl-progress-ring>` to improve a11y
- Fixed a bug where the tooltip would show briefly when clicking a disabled `<sl-range>`
- Fixed a bug that caused a console error when `<sl-range>` was used
- Fixed a bug where the `nav` part in `<sl-tab-group>` was on the incorrect element [#563]
- Fixed a bug where non-integer aspect ratios were calculated incorrectly in `<sl-responsive-media>`
- Fixed a bug in `<sl-range>` where setting `value` wouldn't update the active and inactive portion of the track [#572]
- Reverted to publishing the bundled dist and removed `/+esm` links from the docs
- Updated to Bootstrap Icons to 1.6.1

## 2.0.0-beta.57

- Fix CodePen links and CDN links

## 2.0.0-beta.56

This release is the second attempt at unbundling dependencies. This will be a breaking change only if your configuration _does not_ support bare module specifiers. CDN users and bundler users will be unaffected, but note the URLs for modules on the CDN must have the `/+esm` now.

- Added the `hoist` attribute to `<sl-tooltip>` [#564]
- Unbundled dependencies and configured external imports to be packaged with bare module specifiers

## 2.0.0-beta.55

- Revert unbundling due to issues with the CDN not handling bare module specifiers as expected

## 2.0.0-beta.54

Shoelace doesn't have a lot of dependencies, but this release unbundles most of them so you can potentially save some extra kilobytes. This will be a breaking change only if your configuration _does not_ support bare module specifiers. CDN users and bundler users will be unaffected.

- 🚨 BREAKING: renamed the `sl-clear` event to `sl-remove`, the `clear-button` part to `remove-button`, and the `clearable` property to `removable` in `<sl-tag>`
- Added the `disabled` attribute to `<sl-resize-observer>`
- Fixed a bug in `<sl-mutation-observer>` where setting `disabled` initially didn't work
- Unbundled dependencies and configured external imports to be packaged with bare module specifiers

## 2.0.0-beta.53

- 🚨 BREAKING: removed `<sl-menu-divider>` (use `<sl-divider>` instead)
- 🚨 BREAKING: removed `percentage` attribute from `<sl-progress-bar>` and `<sl-progress-ring>` (use `value` instead)
- 🚨 BREAKING: switched the default `type` of `<sl-tag>` from `primary` to `neutral`
- Added the experimental `<sl-mutation-observer>` component
- Added the `<sl-divider>` component
- Added `--sl-color-neutral-0` and `--sl-color-neutral-50` as early surface tokens to improve the appearance of alert, card, and panels in dark mode
- Added the `--sl-panel-border-width` design token
- Added missing background color to `<sl-details>`
- Added the `--padding` custom property to `<sl-tab-panel>`
- Added the `outline` variation to `<sl-button>` [#522]
- Added the `filled` variation to `<sl-input>`, `<sl-textarea>`, and `<sl-select>` and supporting design tokens
- Added the `control` part to `<sl-select>` so you can target the main control with CSS [#538]
- Added a border to `<sl-badge>` to improve contrast when drawn on various background colors
- Added `--track-color-active` and `--track-color-inactive` custom properties to `<sl-range>` [#550]
- Added the undocumented custom properties `--thumb-size`, `--tooltip-offset`, `--track-height` on `<sl-range>`
- Changed the default `distance` in `<sl-dropdown>` from `2` to `0` [#538]
- Fixed a bug where `<sl-select>` would be larger than the viewport when it had lots of options [#544]
- Fixed a bug where `<sl-progress-ring>` wouldn't animate in Safari
- Updated the default height of `<sl-progress-bar>` from `16px` to `1rem` and added a subtle shadow to indicate depth
- Removed the `lit-html` dependency and moved corresponding imports to `lit` [#546]

## 2.0.0-beta.52

- 🚨 BREAKING: changed the `--stroke-width` custom property of `<sl-spinner>` to `--track-width` for consistency
- 🚨 BREAKING: removed the `size` and `stroke-width` attributes from `<sl-progress-ring>` so it's fully customizable with CSS (use the `--size` and `--track-width` custom properties instead)
- Added the `--speed` custom property to `<sl-spinner>`
- Added the `--size` and `--track-width` custom properties to `<sl-progress-ring>`
- Added tests for `<sl-badge>` [#530]
- Fixed a bug where `<sl-tab>` wasn't using a border radius token [#523]
- Fixed a bug in the Remix Icons example where some icons would 404 [#528]
- Updated `<sl-progress-ring>` to use only CSS for styling
- Updated `<sl-spinner>` to use an SVG and improved the indicator animation
- Updated to Lit 2.0 and lit-html 2.0 🔥

## 2.0.0-beta.51

A number of users had trouble counting characters that repeat, so this release improves design token patterns so that "t-shirt sizes" are more accessible. For example, `--sl-font-size-xxx-large` has become `--sl-font-size-3x-large`. This change applies to all design tokens that use this scale.

- 🚨 BREAKING: all t-shirt size design tokens now use `2x`, `3x`, `4x` instead of `xx`, `xxx`, `xxxx`
- Added missing `--sl-focus-ring-*` tokens to dark theme
- Added an "Importing" section to all components with copy/paste code to make cherry picking easier
- Improved the documentation search with a custom plugin powered by [Lunr](https://lunrjs.com/)
- Improved the `--sl-shadow-x-small` elevation
- Improved visibility of elevations and overlays in dark theme
- Reduced the size of `<sl-color-picker>` slightly to better accommodate mobile devices
- Removed `<sl-icon>` dependency from `<sl-color-picker>` and improved the copy animation

## 2.0.0-beta.50

- Added `<sl-breadcrumb>` and `<sl-breadcrumb-item>` components
- Added `--sl-letter-spacing-denser`, `--sl-letter-spacing-looser`, `--sl-line-height-denser`, and `--sl-line-height-looser` design tokens
- Fixed a bug where form controls would error out when the value was set to `undefined` [#513]

## 2.0.0-beta.49

This release changes the way focus states are applied to elements. In browsers that support [`:focus-visible`](https://developer.mozilla.org/en-US/docs/Web/CSS/:focus-visible), it will be used. In unsupportive browsers ([currently only Safari](https://caniuse.com/mdn-css_selectors_focus-visible)), `:focus` will be used instead. This means the browser will determine whether a focus ring should be shown based on how the user interacts with the page.

This release also fixes a critical bug in the color scale where `--sl-color-neutral-0` and `--sl-color-neutral-1000` were reversed.

- 🚨 BREAKING: fixed a bug where `--sl-color-neutral-0` and `--sl-color-neutral-1000` were inverted (swap them to update)
- 🚨 BREAKING: removed the `no-fieldset` property from `<sl-radio-group>` (fieldsets are now hidden by default; use `fieldset` to show them)
- 🚨 BREAKING: removed `--focus-ring` custom property from `<sl-input>`, `<sl-select>`, `<sl-tab>` for consistency with other form controls
- Added `--swatch-size` custom property to `<sl-color-picker>`
- Added `date` to `<sl-input>` as a supported `type`
- Added the `--sl-focus-ring` design token for a more convenient way to apply focus ring styles
- Adjusted elevation tokens to use neutral in light mode and black in dark mode
- Adjusted `--sl-overlay-background-color` in dark theme to be black instead of gray
- Fixed a bug in `<sl-color-picker>` where the opacity slider wasn't showing the current color
- Fixed a bug where Edge in Windows would show the native password toggle next to the custom password toggle [#508]
- Fixed a bug where pressing up/down in `<sl-tab-group>` didn't select the next/previous tab in vertical placements
- Improved size of `<sl-color-picker>`
- Improved icon contrast in `<sl-input>`
- Improved contrast of `<sl-switch>`
- Improved `:focus-visible` behavior in many components
- Removed elevation from `<sl-color-picker>` when rendered inline
- Removed custom `:focus-visible` logic in favor of a directive that outputs `:focus-visible` or `:focus` depending on browser support
- Updated to Lit 2.0.0-rc.3
- Updated to lit-html 2.0.0-rc.4

## 2.0.0-beta.48

This release improves theming by offering both light and dark themes that can be used autonomously. It also improves contrast in most components, adds a variety of new color primitives, and changes the way color tokens are consumed.

Previously, color tokens were in hexadecimal format. Now, Shoelace now uses an `R G B` format that requires you to use the `rgb()` function in your CSS.

```css
.example {
  /* rgb() is required now */
  color: var(--sl-color-neutral-500);
}
```

This is more verbose than previous versions, but it has the advantage of letting you set the alpha channel of any color token.

```css
.example-with-alpha {
  /* easily adjust opacity for any color token */
  color: rgb(var(--sl-color-neutral-500) / 50%);
}
```

This change applies to all design tokens that implement a color. Refer to the [color tokens](/tokens/color) page for more details.

- 🚨 BREAKING: all design tokens that implement colors have been converted to `R G B` and must be used with the `rgb()` function
- 🚨 BREAKING: removed `--sl-color-black|white` color tokens (use `--sl-color-neutral-0|1000` instead)
- 🚨 BREAKING: removed `--sl-color-primary|success|warning|info|danger-text` design tokens (use theme or primitive colors instead)
- 🚨 BREAKING: removed `info` variant from `<sl-alert>`, `<sl-badge>`, `<sl-button>`, and `<sl-tag>` (use `neutral` instead)
- 🚨 BREAKING: removed `--sl-color-info-*` design token (use `--sl-color-neutral-*` instead)
- 🚨 BREAKING: renamed `dist/themes/base.css` to `dist/themes/light.css`
- 🚨 BREAKING: removed `--sl-focus-ring-color-primary` tokens (use color tokens and `--sl-focus-ring-width|alpha` instead)
- 🚨 BREAKING: removed `--tabs-border-color` from `<sl-tab-group>` (use `--track-color` instead)
- 🚨 BREAKING: changed the default value for `effect` to `none` in `<sl-skeleton>` (use `sheen` to restore the original behavior)
- Added new color primitives to the base set of design tokens
- Added `--sl-color-*-950` swatches to all color palettes
- Added a console error that appears when menu items have duplicate values in `<sl-select>`
- Added CodePen link to code examples
- Added `prefix` and `suffix` slots to `<sl-select>` [#501]
- Added `--indicator-color` custom property to `<sl-tab-group>`
- Exposed base and dark stylesheets so they can be imported via JavaScript [#438]
- Fixed a bug in `<sl-menu>` where pressing [[Enter]] after using type to select would result in the wrong value
- Fixed a bug in `<sl-radio-group>` where clicking a radio button would cause the wrong control to be focused
- Fixed a bug in `<sl-button>` and `<sl-icon-button>` where an unintended `ref` attribute was present
- Fixed a bug in the focus-visible utility that failed to respond to mouseup events
- Fixed a bug where clicking on a menu item would persist its hover/focus state
- Fixed a bug in `<sl-select>` where it would erroneously intercept important keyboard shortcuts [#504]
- Improved contrast throughout all components [#128]
- Refactored thumb position logic in `<sl-switch>` [#490]
- Reworked the dark theme to use an inverted + shifted design token approach instead of component-specific selectors

## 2.0.0-beta.47

This release improves how component dependencies are imported. If you've been cherry picking, you no longer need to import component dependencies manually. This significantly improves developer experience, making Shoelace even easier to use. For transparency, component dependencies will continue to be listed in the docs.

- Added "Reflects" column to the properties table
- Dependencies are now automatically imported for all components
- Fixed a bug where tabbing into `<sl-radio-group>` would not always focus the checked radio
- Fixed a bug in component styles that prevented the box sizing reset from being applied
- Fixed a regression in `<sl-color-picker>` where dragging the grid handle wasn't smooth
- Fixed a bug where slot detection could incorrectly match against slots of child elements [#481]
- Fixed a bug in `<sl-input>` where focus would move to the end of the input when typing in Safari [#480]
- Improved base path utility logic

## 2.0.0-beta.46

This release improves the developer experience of `<sl-animation>`. Previously, an animation was assumed to be playing unless the `pause` attribute was set. This behavior has been reversed and `pause` has been removed. Now, animations will not play until the new `play` attribute is applied.

This is a lot more intuitive and makes it easier to activate animations imperatively. In addition, the `play` attribute is automatically removed automatically when the animation finishes or cancels, making it easier to restart finite animations. Lastly, the animation's timing is now accessible through the new `currentTime` property instead of `getCurrentTime()` and `setCurrentTime()`.

In addition, Shoelace no longer uses Sass. Component styles now use Lit's template literal styles and theme files use pure CSS.

- 🚨 BREAKING: removed the `pause` attribute from `<sl-animation>` (use `play` to start and stop the animation instead)
- 🚨 BREAKING: removed `getCurrentTime()` and `setCurrentTime()` from `<sl-animation>` (use the `currentTime` property instead)
- 🚨 BREAKING: removed the `close-on-select` attribute from `<sl-dropdown>` (use `stay-open-on-select` instead)
- Added the `currentTime` property to `<sl-animation>` to control the current time without methods
- Fixed a bug in `<sl-range>` where the tooltip wasn't showing in Safari [#477]
- Fixed a bug in `<sl-menu>` where pressing [[Enter]] in a menu didn't work with click handlers
- Reworked `<sl-menu>` and `<sl-menu-item>` to use a roving tab index and improve keyboard accessibility
- Reworked tabbable logic to be more performant [#466]
- Switched component stylesheets from Sass to Lit's template literal styles
- Switched theme stylesheets from Sass to CSS

## 2.0.0-beta.45

This release changes the way component metadata is generated. Previously, the project used TypeDoc to analyze components and generate a very large file with type data. The data was then parsed and converted to an easier-to-consume file called `metadata.json`. Alas, TypeDoc is expensive to run and the metadata format wasn't standard.

Thanks to an amazing effort by [Pascal Schilp](https://twitter.com/passle_), the world has a simpler, faster way to gather metadata using the [Custom Elements Manifest Analyzer](https://github.com/open-wc/custom-elements-manifest). Not only is this tool faster, but the data follows the evolving `custom-elements.json` format. This is exciting because a standard format for custom elements opens the door for many potential uses, including documentation generation, framework adapters, IDE integrations, third-party uses, and more. [Check out Pascal's great article](https://dev.to/open-wc/introducing-custom-elements-manifest-gkk) for more info about `custom-elements.json` and the new analyzer.

The docs have been updated to use the new `custom-elements.json` file. If you're relying on the old `metadata.json` file for any purpose, this will be a breaking change for you.

- 🚨 BREAKING: removed the `sl-overlay-click` event from `<sl-dialog>` and `<sl-drawer>` (use `sl-request-close` instead) [#471]
- 🚨 BREAKING: removed `metadata.json` (use `custom-elements.json` instead)
- Added `custom-elements.json` for component metadata
- Added `sl-request-close` event to `<sl-dialog>` and `<sl-drawer>`
- Added `dialog.denyClose` and `drawer.denyClose` animations
- Fixed a bug in `<sl-color-picker>` where setting `value` immediately wouldn't trigger an update
- Fixed a bug in `<sl-dialog>` and `<sl-drawer>` where setting `open` initially didn't set a focus trap
- Fixed a bug that resulted in form controls having incorrect validity when `disabled` was initially set [#473]
- Fixed a bug in the docs that caused the metadata file to be requested twice
- Fixed a bug where tabbing out of a modal would cause the browser to lag [#466]
- Updated the docs to use the new `custom-elements.json` for component metadata

## 2.0.0-beta.44

- 🚨 BREAKING: all `invalid` props on form controls now reflect validity before interaction [#455]
- Allow `null` to be passed to disable animations in `setDefaultAnimation()` and `setAnimation()`
- Converted build scripts to ESM
- Fixed a bug in `<sl-checkbox>` where `invalid` did not update properly
- Fixed a bug in `<sl-dropdown>` where a `keydown` listener wasn't cleaned up properly
- Fixed a bug in `<sl-select>` where `sl-blur` was emitted prematurely [#456]
- Fixed a bug in `<sl-select>` where no selection with `multiple` resulted in an incorrect value [#457]
- Fixed a bug in `<sl-select>` where `sl-change` was emitted immediately after connecting to the DOM [#458]
- Fixed a bug in `<sl-select>` where non-printable keys would cause the menu to open
- Fixed a bug in `<sl-select>` where `invalid` was not always updated properly
- Reworked the `@watch` decorator to use `update` instead of `updated` resulting in better performance and flexibility

## 2.0.0-beta.43

- Added `?` to optional arguments in methods tables in the docs
- Added the `scrollPosition()` method to `<sl-textarea>` to get/set scroll position
- Added initial tests for `<sl-dialog>`, `<sl-drawer>`, `<sl-dropdown>`, and `<sl-tooltip>`
- Fixed a bug in `<sl-tab-group>` where scrollable tab icons were not displaying correctly
- Fixed a bug in `<sl-dialog>` and `<sl-drawer>` where preventing clicks on the overlay no longer worked as described [#452]
- Fixed a bug in `<sl-dialog>` and `<sl-drawer>` where setting initial focus no longer worked as described [#453]
- Fixed a bug in `<sl-card>` where the `slotchange` listener wasn't attached correctly [#454]
- Fixed lifecycle bugs in a number of components [#451]
- Removed `fill: both` from internal animate utility so styles won't "stick" by default [#450]

## 2.0.0-beta.42

This release addresses an issue with the `open` attribute no longer working in a number of components, as a result of the changes in beta.41. It also removes a small but controversial feature that complicated show/hide logic and led to a poor experience for developers and end users.

There are two ways to show/hide affected components: by calling `show() | hide()` and by toggling the `open` prop. Previously, it was possible to call `event.preventDefault()` in an `sl-show | sl-hide ` handler to stop the component from showing/hiding. The problem becomes obvious when you set `el.open = false`, the event gets canceled, and in the next cycle `el.open` has reverted to `true`. Not only is this unexpected, but it also doesn't play nicely with frameworks. Additionally, this made it impossible to await `show() | hide()` since there was a chance they'd never resolve.

Technical reasons aside, canceling these events seldom led to a good user experience, so the decision was made to no longer allow `sl-show | sl-hide` to be cancelable.

- 🚨 BREAKING: `sl-show` and `sl-hide` events are no longer cancelable
- Added Iconoir example to the icon docs
- Added Web Test Runner
- Added initial tests for `<sl-alert>` and `<sl-details>`
- Changed the `cancelable` default to `false` for the internal `@event` decorator
- Fixed a bug where toggling `open` stopped working in `<sl-alert>`, `<sl-dialog>`, `<sl-drawer>`, `<sl-dropdown>`, and `<sl-tooltip>`
- Fixed a bug in `<sl-range>` where setting a value outside the default `min` or `max` would clamp the value [#448]
- Fixed a bug in `<sl-dropdown>` where placement wouldn't adjust properly when shown [#447]
- Fixed a bug in the internal `shimKeyframesHeightAuto` utility that caused `<sl-details>` to measure heights incorrectly [#445]
- Fixed a number of imports that should have been type imports
- Updated Lit to 2.0.0-rc.2
- Updated esbuild to 0.12.4

## 2.0.0-beta.41

This release changes how components animate. In previous versions, CSS transitions were used for most show/hide animations. Transitions are problematic due to the way `transitionend` works. This event fires once _per transition_, and it's impossible to know which transition to look for when users can customize any possible CSS property. Because of this, components previously required the `opacity` property to transition. If a user were to prevent `opacity` from transitioning, the component wouldn't hide properly and the `sl-after-show|hide` events would never emit.

CSS animations, on the other hand, have a more reliable `animationend` event. Alas, `@keyframes` don't cascade and can't be injected into a shadow DOM via CSS, so there would be no good way to customize them.

The most elegant solution I found was to use the [Web Animations API](https://developer.mozilla.org/en-US/docs/Web/API/Web_Animations_API), which offers more control over animations at the expense of customizations being done in JavaScript. Fortunately, through the [Animation Registry](/getting-started/customizing#animations), you can customize animations globally and/or per component with a minimal amount of code.

- 🚨 BREAKING: changed `left` and `right` placements to `start` and `end` in `<sl-drawer>`
- 🚨 BREAKING: changed `left` and `right` placements to `start` and `end` in `<sl-tab-group>`
- 🚨 BREAKING: removed `--hide-duration`, `--hide-timing-function`, `--show-duration`, and `--show-timing-function` custom properties from `<sl-tooltip>` (use the Animation Registry instead)
- Added the Animation Registry
- Fixed a bug where removing `<sl-dropdown>` from the DOM and adding it back destroyed the popover reference [#443]
- Updated animations for `<sl-alert>`, `<sl-dialog>`, `<sl-drawer>`, `<sl-dropdown>`, and `<sl-tooltip>` to use the Animation Registry instead of CSS transitions
- Improved a11y by respecting `prefers-reduced-motion` for all show/hide animations
- Improved `--show-delay` and `--hide-delay` behavior in `<sl-tooltip>` so they only apply on hover
- Removed the internal popover utility

## 2.0.0-beta.40

- 🚨 BREAKING: renamed `<sl-responsive-embed>` to `<sl-responsive-media>` and added support for images and videos [#436]
- Fixed a bug where setting properties before an element was defined would render incorrectly [#425]
- Fixed a bug that caused all modules to be imported when cherry picking certain components [#439]
- Fixed a bug where the scrollbar would reposition `<sl-dialog>` on hide causing it to jump [#424]
- Fixed a bug that prevented the project from being built in a Windows environment
- Improved a11y in `<sl-progress-ring>`
- Removed `src/utilities/index.ts` to prevent tree-shaking confusion (please import utilities directly from their respective modules)
- Removed global `[hidden]` styles so they don't affect anything outside of components
- Updated to Bootstrap Icons 1.5.0
- Updated React docs to use [`@shoelace-style/react`](https://github.com/shoelace-style/react)
- Updated NextJS docs [#434]
- Updated TypeScript to 4.2.4

## 2.0.0-beta.39

- Added experimental `<sl-qr-code>` component
- Added `system` icon library and updated all components to use this instead of the default icon library [#420]
- Updated to esbuild 0.8.57
- Updated to Lit 2.0.0-rc.1 and lit-html 2.0.0-rc.2

## 2.0.0-beta.38

- 🚨 BREAKING: `<sl-radio>` components must be located inside an `<sl-radio-group>` for proper accessibility [#218]
- Added `<sl-radio-group>` component [#218]
- Added `--header-spacing`, `--body-spacing`, and `--footer-spacing` custom properties to `<sl-drawer>` and `<sl-dialog>` [#409]
- Fixed a bug where `<sl-menu-item>` prefix and suffix slots wouldn't always receive the correct spacing
- Fixed a bug where `<sl-badge>` used `--sl-color-white` instead of the correct design tokens [#407]
- Fixed a bug in `<sl-dialog>` and `<sl-drawer>` where the escape key would cause parent components to close
- Fixed a race condition bug in `<sl-icon>` [#410]
- Improved focus trap behavior in `<sl-dialog>` and `<sl-drawer>`
- Improved a11y in `<sl-dialog>` and `<sl-drawer>` by restoring focus to trigger on close
- Improved a11y in `<sl-radio>` with Windows high contrast mode [#215]
- Improved a11y in `<sl-select>` by preventing the chevron icon from being announced
- Internal: removed the `options` argument from the modal utility as focus trapping is now handled internally

## 2.0.0-beta.37

- Added `click()` method to `<sl-checkbox>`, `<sl-radio>`, and `<sl-switch>`
- Added the `activation` attribute to `<sl-tab-group>` to allow for automatic and manual tab activation
- Added `npm run create <tag>` script to scaffold new components faster
- Fixed a bug in `<sl-tooltip>` where events weren't properly cleaned up on disconnect
- Fixed a bug in `<sl-tooltip>` where they wouldn't display after toggling `disabled` off and on again [#391]
- Fixed a bug in `<sl-details>` where `show()` and `hide()` would toggle the control when disabled
- Fixed a bug in `<sl-color-picker>` where setting `value` wouldn't update the control
- Fixed a bug in `<sl-tab-group>` where tabs that are initially disabled wouldn't receive the indicator on activation [#403]
- Fixed incorrect event names for `sl-after-show` and `sl-after-hide` in `<sl-details>`
- Improved a11y for disabled buttons that are rendered as links
- Improved a11y for `<sl-button-group>` by adding the correct `role` attribute
- Improved a11y for `<sl-input>`, `<sl-range>`, `<sl-select>`, and `<sl-textarea>` so labels and helper text are read properly by screen readers
- Removed `sl-show`, `sl-hide`, `sl-after-show`, `sl-after-hide` events from `<sl-color-picker>` (the color picker's visibility cannot be controlled programmatically so these shouldn't have been exposed; the dropdown events now bubble up so you can listen for those instead)
- Reworked `<sl-button-group>` so it doesn't require light DOM styles

## 2.0.0-beta.36

- 🚨 BREAKING: renamed `setFocus()` to `focus()` in button, checkbox, input, menu item, radio, range, rating, select, switch, and tab
- 🚨 BREAKING: renamed `removeFocus()` to `blur()` in button, checkbox, input, menu item, radio, range, rating, select, switch, and tab
- Added `click()` method to `<sl-button>`
- Fixed a bug where toggling `open` on `<sl-drawer>` would skip the transition
- Fixed a bug where `<sl-color-picker>` could be opened when disabled
- Fixed a bug in `<sl-color-picker>` that caused erratic slider behaviors [#388]
- Fixed a bug where `<sl-details>` wouldn't always render the correct height when open initially [#357]
- Renamed `components.json` to `metadata.json`
- Updated to the prerelease versions of LitElement and lit-html
- Updated to Bootstrap Icons 1.4.1

## 2.0.0-beta.35

- Fixed a bug in `<sl-animation>` where `sl-cancel` and `sl-finish` events would never fire
- Fixed a bug where `<sl-alert>` wouldn't always transition properly
- Fixed a bug where using `<sl-menu>` inside a shadow root would break keyboard selections [#382]
- Fixed a bug where toggling `multiple` in `<sl-select>` would lead to a stale display label
- Fixed a bug in `<sl-tab-group>` where changing `placement` could result in the active tab indicator being drawn a few pixels off
- Fixed a bug in `<sl-button>` where link buttons threw an error on focus, blur, and click
- Improved `@watch` decorator to run after update instead of during
- Updated `<sl-menu-item>` checked icon to `check` instead of `check2`
- Upgraded the status of `<sl-resize-observer>` from experimental to stable

## 2.0.0-beta.34

This release changes the way components are registered if you're [cherry picking](/getting-started/installation#cherry-picking) or [using a bundler](/getting-started/installation#bundling). This recommendation came from the LitElement team and simplifies Shoelace's dependency graph. It also eliminates the need to call a `register()` function before using each component.

From now on, importing a component will register it automatically. The caveat is that bundlers may not tree shake the library properly if you import from `@shoelace-style/shoelace`, so the recommendation is to import components and utilities from their corresponding files instead.

- 🚨 BREAKING: removed `all.shoelace.js` (use `shoelace.js` instead)
- 🚨 BREAKING: component modules now have a side effect, so bundlers may not tree shake properly when importing from `@shoelace-style/shoelace` (see the [installation page](/getting-started/installation#bundling) for more details and how to update)
- Added `sl-clear` event to `<sl-select>`
- Fixed a bug where dynamically changing menu items in `<sl-select>` would cause the display label to be blank [#374]
- Fixed a bug where setting the `value` attribute or property on `<sl-input>` and `<sl-textarea>` would trigger validation too soon
- Fixed the margin in `<sl-menu-label>` to align with menu items
- Fixed `autofocus` attributes in `<sl-input>` and `<sl-textarea>`
- Improved types for `autocapitalize` in `<sl-input>` and `<sl-textarea>`
- Reverted the custom `@tag` decorator in favor of `@customElement` to enable auto-registration

## 2.0.0-beta.33

- Fixed a bug where link buttons could have incorrect `target`, `download`, and `rel` props
- Fixed `aria-label` and `aria-labelledby` props in `<sl-dialog>` and `<sl-drawer>`
- Fixed `tabindex` attribute in `<sl-menu>`
- Fixed a bug in `<sl-select>` where tags would always render as pills
- Fixed a bug in `<sl-button>` where calling `setFocus()` would throw an error

## 2.0.0-beta.32

- Added tag name maps so TypeScript can identify Shoelace elements [#371]
- Fixed a bug where the active tab indicator wouldn't render properly on tabs styled with `flex-end` [#355]
- Fixed a bug where `sl-change` wasn't emitted by `<sl-checkbox>` or `<sl-switch>` [#370]
- Fixed a bug where some props weren't being watched correctly in `<sl-alert>` and `<sl-color-picker>`
- Improved `@watch` decorator so watch handlers don't run before the first render
- Removed guards that were added due to previous watch handler behavior

## 2.0.0-beta.31

- Add touch support to `<sl-rating>` [#362]
- Fixed a bug where the `open` attribute on `<sl-details>` would prevent it from opening [#357]
- Fixed event detail type parsing so component class names are shown instead of `default`

## 2.0.0-beta.30

- Fix default exports for all components so cherry picking works again [#365]
- Revert FOUC base style because it interferes with some framework and custom element use cases

## 2.0.0-beta.29

**This release migrates component implementations from Shoemaker to LitElement.** Due to feedback from the community, Shoelace will rely on a more heavily tested library for component implementations. This gives you a more solid foundation and reduces my maintenance burden. Thank you for all your comments, concerns, and encouragement! Aside from that, everything else from beta.28 still applies plus the following.

- 🚨 BREAKING: removed the `symbol` property from `<sl-rating>` and reverted to `getSymbol` for optimal flexibility
- Added `vscode.html-custom-data.json` to the build to support IntelliSense (see [the usage section](/getting-started/usage#code-completion) for details)
- Added a base style to prevent FOUC before components are defined
- Fixed bug where TypeScript types weren't being generated [#364]
- Improved vertical padding in `<sl-tooltip>`
- Moved chunk files into a separate folder
- Reverted menu item active styles
- Updated esbuild to 0.8.54

## 2.0.0-beta.28

**This release includes a major under the hood overhaul of the library and how it's distributed.** Until now, Shoelace was developed with Stencil. This release moves to a lightweight tool called Shoemaker, a homegrown utility that provides declarative templating and data binding while reducing the boilerplate required for said features.

This change in tooling addresses a number of longstanding bugs and limitations. It also gives us more control over the library and build process while streamlining development and maintenance. Instead of two different distributions, Shoelace now offers a single, standards-compliant collection of ES modules. This may affect how you install and use the library, so please refer to the [installation page](/getting-started/installation) for details.

:::warning
Due to the large number of internal changes, I would consider this update to be less stable than previous ones. If you're using Shoelace in a production app, consider holding off until the next beta to allow for more exhaustive testing from the community. Please report any bugs you find on the [issue tracker](https://github.com/shoelace-style/shoelace/issues).
:::

The component API remains the same except for the changes noted below. Thanks for your patience as I work diligently to make Shoelace more stable and future-proof. 🙌

- 🚨 BREAKING: removed the custom elements bundle (you can import ES modules directly)
- 🚨 BREAKING: removed `getAnimationNames()` and `getEasingNames()` methods from `<sl-animation>` (you can import them from `utilities/animation.js` instead)
- 🚨 BREAKING: removed the `<sl-icon-library>` component since it required imperative initialization (you can import the `registerIconLibrary()` function from `utilities/icon-library.js` instead)
- 🚨 BREAKING: removed the experimental `<sl-theme>` component due to technical limitations (you should set the `sl-theme-{name}` class on the `<body>` instead)
- 🚨 BREAKING: moved the base stylesheet from `dist/shoelace.css` to `dist/themes/base.css`
- 🚨 BREAKING: moved `icons` into `assets/icons` to make future assets easier to colocate
- 🚨 BREAKING: changed `getSymbol` property in `<sl-rating>` to `symbol` (it now accepts a string or a function that returns an icon name)
- 🚨 BREAKING: renamed `setAssetPath()` to `setBasePath()` and added the ability to set the library's base path with a `data-shoelace` attribute (`setBasePath()` is exported from `utilities/base-path.js`)
- Fixed `min` and `max` types in `<sl-input>` to allow numbers and strings [#330]
- Fixed a bug where `<sl-checkbox>`, `<sl-radio>`, and `<sl-switch>` controls would shrink with long labels [#325]
- Fixed a bug in `<sl-select>` where the dropdown menu wouldn't reposition when the box resized [#340]
- Fixed a bug where ignoring clicks and clicking the overlay would prevent the escape key from closing the dialog/drawer [#344]
- Removed the lazy loading dist (importing `shoelace.js` will load and register all components now)
- Switched from Stencil to Shoemaker
- Switched to a custom build powered by [esbuild](https://esbuild.github.io/)
- Updated to Bootstrap Icons 1.4.0

## 2.0.0-beta.27

- Added `handle-icon` slot to `<sl-image-comparer>` [#311]
- Added `label` and `helpText` props and slots to `<sl-range>` [#318]
- Added "Integrating with NextJS" tutorial to the docs, courtesy of [crutchcorn](https://github.com/crutchcorn)
- Added `content` slot to `<sl-tooltip>` [#322]
- Fixed a bug in `<sl-select>` where removing a tag would toggle the dropdown
- Fixed a bug in `<sl-input>` and `<sl-textarea>` where the input might not exist when the value watcher is called [#313]
- Fixed a bug in `<sl-details>` where hidden elements would receive focus when tabbing [#323]
- Fixed a bug in `<sl-icon>` where `sl-error` would only be emitted for network failures [#326]
- Reduced the default line-height for `<sl-tooltip>`
- Updated `<sl-menu-item>` focus styles
- Updated `<sl-select>` so tags will wrap when `multiple` is true
- Updated to Stencil 2.4.0

## 2.0.0-beta.26

- 🚨 BREAKING: Fixed animations bloat
  - Removed ~400 baked-in Animista animations because they were causing ~200KB of bloat (they can still be used with custom keyframes)
  - Reworked animations into a separate module ([`@shoelace-style/animations`](https://github.com/shoelace-style/animations)) so it's more maintainable and animations are sync with the latest version of animate.css
  - Animation and easing names are now camelCase (e.g. `easeInOut` instead of `ease-in-out`)
- Added initial E2E tests [#169]
- Added the `FocusOptions` argument to all components that have a `setFocus()` method
- Added `sl-initial-focus` event to `<sl-dialog>` and `<sl-drawer>` so focus can be customized to a specific element
- Added `close-button` part to `<sl-tab>` so the close button can be customized
- Added `scroll-button` part to `<sl-tab-group>` so the scroll buttons can be customized
- Fixed a bug where `sl-hide` would be emitted twice when closing an alert with `hide()`
- Fixed a bug in `<sl-color-picker>` where the toggle button was smaller than the preview button in Safari
- Fixed a bug in `<sl-tab-group>` where activating a nested tab group didn't work properly [#299]
- Fixed a bug in `<sl-tab-group>` where removing tabs would throw an error
- Fixed a bug in `<sl-alert>`, `<sl-dialog>`, `<sl-drawer>`, `<sl-select>`, and `<sl-tag>` where the close button's base wasn't exported so it couldn't be styled
- Removed `text` type from `<sl-badge>` as it was erroneously copied and never had styles
- Updated `<sl-tab-group>` so the `active` property is reflected to its attribute
- Updated the docs to show dependencies instead of dependents which is much more useful when working with the custom elements bundle
- Updated to Bootstrap Icons 1.3.0

## 2.0.0-beta.25

- 🚨 BREAKING: Reworked color tokens
  - Theme colors are now inspired by Tailwind's professionally-designed color palette
  - Color token variations now range from 50, 100, 200, 300, 400, 500, 600, 700, 800, 900, 950
  - Color token variations were inverted, e.g. 50 is lightest and 950 is darkest
  - All component styles were adapted to use the new color tokens, but visual changes are subtle
  - The dark theme was adapted use the new color tokens
  - HSL is no longer used because it is not perceptually uniform (this may be revisited when all browsers support [LCH colors](https://lea.verou.me/2020/04/lch-colors-in-css-what-why-and-how/))
- 🚨 BREAKING: Refactored `<sl-select>` to improve accessibility [#216]
  - Removed the internal `<sl-input>` because it was causing problems with a11y and virtual keyboards
  - Removed `input`, `prefix` and `suffix` parts
- 🚨 BREAKING: Removed `copy-button` part from `<sl-color-picker>` since copying is now done by clicking the preview
- Added `getFormattedValue()` method to `<sl-color-picker>` so you can retrieve the current value in any format
- Added visual separators between solid buttons in `<sl-button-group>`
- Added `help-text` attribute to `<sl-input>`, `<sl-textarea>`, and `<sl-select>`
- Fixed a bug where moving the mouse while `<sl-dropdown>` is closing would remove focus from the trigger
- Fixed a bug where `<sl-menu-item>` didn't set a default color in the dark theme
- Fixed a bug where `<sl-color-picker>` preview wouldn't update in Safari
- Fixed a bug where removing an icon's `name` or `src` wouldn't remove the previously rendered SVG [#285]
- Fixed a bug where disabled link buttons didn't appear disabled
- Improved button spacings and added split button example
- Improved elevation tokens in dark theme
- Improved accessibility in `<sl-tooltip>` by allowing escape to dismiss it [#219]
- Improved slot detection in `<sl-card>`, `<sl-dialog>`, and `<sl-drawer>`
- Made `@types/resize-observer-browser` a dependency so users don't have to install it manually
- Refactored internal label + help text logic into a functional component used by `<sl-input>`, `<sl-textarea>`, and `<sl-select>`
- Removed `sl-blur` and `sl-focus` events from `<sl-menu>` since menus can't have focus as of 2.0.0-beta.22
- Updated `<sl-spinner>` so the indicator is more obvious
- Updated to Bootstrap Icons 1.2.2

## 2.0.0-beta.24

- Added `<sl-format-date>` component
- Added `indeterminate` state to `<sl-progress-bar>` [#274]
- Added `--track-color`, `--indicator-color`, and `--label-color` to `<sl-progress-bar>` [#276]
- Added `allow-scripts` attribute to `<sl-include>` [#280]
- Fixed a bug where `<sl-menu-item>` color variable was incorrect [#272]
- Fixed a bug where `<sl-dialog>` and `<sl-drawer>` would emit the `sl-hide` event twice [#275]
- Fixed a bug where calling `event.preventDefault()` on certain form elements wouldn't prevent `<sl-form>` from submitting [#277]
- Fixed drag handle orientation in `<sl-image-comparer>`
- Restyled `<sl-spinner>` so the track is visible and the indicator is smaller.
- Removed `resize-observer-polyfill` in favor of `@types/resize-observer-browser` since all target browsers support `ResizeObserver`
- Upgraded the status of `<sl-form>`, `<sl-image-comparer>`, and `<sl-include>` from experimental to stable

## 2.0.0-beta.23

- Added `<sl-format-number>` component
- Added `<sl-relative-time>` component
- Added `closable` attribute to `<sl-tab>`
- Added experimental `<sl-resize-observer>` utility
- Added experimental `<sl-theme>` utility and updated theming documentation
- Fixed a bug where `<sl-menu-item>` wouldn't render properly in the dark theme
- Fixed a bug where `<sl-select>` would show an autocomplete menu
- Improved placeholder contrast in dark theme
- Updated to Bootstrap Icons 1.1.0
- Updated to Stencil 2.3.0

## 2.0.0-beta.22

- 🚨 BREAKING: Refactored `<sl-menu>` and `<sl-menu-item>` to improve accessibility by using proper focus states [#217]
  - Moved `tabindex` from `<sl-menu>` to `<sl-menu-item>`
  - Removed the `active` attribute from `<sl-menu-item>` because synthetic focus states are bad for accessibility
  - Removed the `sl-activate` and `sl-deactivate` events from `<sl-menu-item>` (listen for `focus` and `blur` instead)
  - Updated `<sl-select>` so keyboard navigation still works
- Added `no-scroll-controls` attribute to `<sl-tab-group>` [#253]
- Fixed a bug where setting `open` initially wouldn't show `<sl-dialog>` or `<sl-drawer>` [#255]
- Fixed a bug where `disabled` could be set when buttons are rendered as links
- Fixed a bug where hoisted dropdowns would render in the wrong position when placed inside `<sl-dialog>` [#252]
- Fixed a bug where boolean aria attributes didn't explicitly set `true|false` string values in the DOM
- Fixed a bug where `aria-describedby` was never set on tooltip targets in `<sl-tooltip>`
- Fixed a bug where setting `position` on `<sl-image-comparer>` wouldn't update the divider's position
- Fixed a bug where the check icon was announced to screen readers in `<sl-menu-item>`
- Improved `<sl-icon-button>` accessibility by encouraging proper use of `label` and hiding the internal icon from screen readers [#220]
- Improved `<sl-dropdown>` accessibility by attaching `aria-haspopup` and `aria-expanded` to the slotted trigger
- Refactored position logic to remove an unnecessary state variable in `<sl-image-comparer>`
- Refactored design tokens to use `rem` instead of `px` for input height and spacing [#221]
- Removed `console.log` from modal utility
- Updated to Stencil 2.2.0

## 2.0.0-beta.21

- Added `label` slot to `<sl-input>`, `<sl-select>`, and `<sl-textarea>` [#248]
- Added `label` slot to `<sl-dialog>` and `<sl-drawer>`
- Added experimental `<sl-include>` component
- Added status code to the `sl-error` event in `<sl-icon>`
- Fixed a bug where initial transitions didn't show in `<sl-dialog>` and `<sl-drawer>` [#247]
- Fixed a bug where indeterminate checkboxes would maintain the indeterminate state when toggled
- Fixed a bug where concurrent active modals (i.e. dialog, drawer) would try to steal focus from each other
- Improved `<sl-color-picker>` grid and slider handles [#246]
- Refactored `<sl-icon>` request logic and removed unused cache map
- Reworked show/hide logic in `<sl-alert>`, `<sl-dialog>`, and `<sl-drawer>` to not use reflow hacks and the `hidden` attribute
- Reworked slot logic in `<sl-card>`, `<sl-dialog>`, and `<sl-drawer>`
- Updated to Popper 2.5.3 to address a fixed position bug in Firefox

## 2.0.0-beta.20

- 🚨 BREAKING: Transformed all Shoelace events to lowercase ([details](#why-did-event-names-change))
- Added support for dropdowns and non-icon elements to `<sl-input>`
- Added `spellcheck` attribute to `<sl-input>`
- Added `<sl-icon-library>` to allow custom icon library registration
- Added `library` attribute to `<sl-icon>` and `<sl-icon-button>`
- Added "Integrating with Rails" tutorial to the docs, courtesy of [ParamagicDev](https://github.com/ParamagicDev)
- Fixed a bug where `<sl-progress-ring>` rendered incorrectly when zoomed in Safari [#227]
- Fixed a bug where tabbing into slotted elements closes `<sl-dropdown>` when used in a shadow root [#223]
- Fixed a bug where scroll anchoring caused undesirable scrolling when `<sl-details>` are grouped

Shoelace events were updated to use a lowercase, kebab-style naming convention. Instead of event names such as `slChange` and `slAfterShow`, you'll need to use `sl-change` and `sl-after-show` now.

This change was necessary to address a critical issue in frameworks that use DOM templates with declarative event bindings such as `<sl-button @slChange="handler">`. Due to HTML's case-insensitivity, browsers translate attribute names to lowercase, turning `@slChange` into `@slchange`, making it impossible to listen to `slChange`.

While declarative event binding is a non-standard feature, not supporting it would make Shoelace much harder to use in popular frameworks. To accommodate those users and provide a better developer experience, we decided to change the naming convention while Shoelace is still in beta.

The following pages demonstrate why this change was necessary.

- [This Polymer FAQ from Custom Elements Everywhere](https://custom-elements-everywhere.com/#faq-polymer)
- [Vue's Event Names documentation](https://vuejs.org/v2/guide/components-custom-events.html#Event-Names)

## 2.0.0-beta.19

- Added `input`, `label`, `prefix`, `clear-button`, `suffix`, `help-text` exported parts to `<sl-select>` to make the input customizable
- Added toast notifications through the `toast()` method on `<sl-alert>`
- Fixed a bug where mouse events would bubble up when `<sl-button>` was disabled, causing tooltips to erroneously appear
- Fixed a bug where pressing space would open and immediately close `<sl-dropdown>` panels in Firefox
- Fixed a bug where `<sl-tooltip>` would throw an error on init
- Fixed a bug in custom keyframes animation example
- Refactored clear logic in `<sl-input>`

## 2.0.0-beta.18

- Added `name` and `invalid` attribute to `<sl-color-picker>`
- Added support for form submission and validation to `<sl-color-picker>`
- Added touch support to demo resizers in the docs
- Added `<sl-responsive-embed>` component
- Fixed a bug where swapping an animated element wouldn't restart the animation in `<sl-animation>`
- Fixed a bug where the cursor was incorrect when `<sl-select>` was disabled
- Fixed a bug where `slblur` and `slfocus` were emitted twice in `<sl-select>`
- Fixed a bug where clicking on `<sl-menu>` wouldn't focus it
- Fixed a bug in the popover utility where `onAfterShow` would fire too soon
- Fixed a bug where `bottom` and `right` placements didn't render properly in `<sl-tab-group>`
- Improved keyboard logic in `<sl-dropdown>`, `<sl-menu>`, and `<sl-select>`
- Updated `<sl-animation>` to stable
- Updated to Stencil 2.0 (you may need to purge `node_modules` and run `npm install` after pulling)
- Updated entry points in `package.json` to reflect new filenames generated by Stencil 2

## 2.0.0-beta.17

- Added `minlength` and `spellcheck` attributes to `<sl-textarea>`
- Fixed a bug where clicking a tag in `<sl-select>` wouldn't toggle the menu
- Fixed a bug where options where `<sl-select>` options weren't always visible or scrollable
- Fixed a bug where setting `null` on `<sl-input>`, `<sl-textarea>`, or `<sl-select>` would throw an error
- Fixed a bug where `role` was on the wrong element and aria attribute weren't explicit in `<sl-checkbox>`, `<sl-switch>`, and `<sl-radio>`
- Fixed a bug where dynamically adding/removing a slot wouldn't work as expected in `<sl-card>`, `<sl-dialog>`, and `<sl-drawer>`
- Fixed a bug where the value wasn't updated and events weren't emitted when using `setRangeText` in `<sl-input>` and `<sl-textarea>`
- Optimized `hasSlot` utility by using a simpler selector
- Updated Bootstrap Icons to 1.0.0 with many icons redrawn and improved
- Updated contribution guidelines

**Form validation has been reworked and is much more powerful now!**

- The `invalid` attribute now reflects the control's validity as determined by the browser's constraint validation API
- Added `required` to `<sl-checkbox>`, `<sl-select>`, and `<sl-switch>`
- Added `reportValidity()` and `setCustomValidity()` methods to all form controls
- Added validation checking for custom and native form controls to `<sl-form>`
- Added `novalidate` attribute to `<sl-form>` to disable validation
- Removed the `valid` attribute from all form controls
- Removed valid and invalid design tokens and related styles (you can use your own custom styles to achieve this)

## 2.0.0-beta.16

- Added `hoist` attribute to `<sl-color-picker>`, `<sl-dropdown>`, and `<sl-select>` to work around panel clipping
- Added `<sl-format-bytes>` utility component
- Added `clearable` and `required` props to `<sl-select>`
- Added `slclear` event to `<sl-input>`
- Added keyboard support to the preview resizer in the docs
- Fixed a bug where the `aria-selected` state was incorrect in `<sl-menu-item>`
- Fixed a bug where custom properties applied to `<sl-tooltip>` didn't affect show/hide transitions
- Fixed a bug where `--sl-input-color-*` custom properties had no effect on `<sl-input>` and `<sl-textarea>`
- Refactored `<sl-dropdown>` and `<sl-tooltip>` to use positioner elements so panels/tooltips can be customized easier

## 2.0.0-beta.15

- Added `image-comparer` component
- Added `--width`, `--height`, and `--thumb-size` custom props to `<sl-switch>`
- Fixed an `aria-labelledby` attribute typo in a number of components
- Fixed a bug where the `change` event wasn't updating the value in `<sl-input>`
- Fixed a bug where `<sl-color-picker>` had the wrong border color in the dark theme
- Fixed a bug where `<sl-menu-item>` had the wrong color in dark mode when disabled
- Fixed a bug where WebKit's autocomplete styles made inputs looks broken
- Fixed a bug where aria labels were wrong in `<sl-select>`
- Fixed a bug where clicking the label wouldn't focus the control in `<sl-select>`

## 2.0.0-beta.14

- Added dark theme
- Added `--sl-panel-background-color` and `--sl-panel-border-color` tokens
- Added `--tabs-border-color` custom property to `<sl-tab-group>`
- Added `--track-color` custom property to `<sl-range>`
- Added `tag` part to `<sl-select>`
- Updated `package.json` so custom elements imports can be consumed from the root
- Fixed a bug where scrolling dialogs didn't resize properly in Safari
- Fixed a bug where `slshow` and `slhide` would be emitted twice in some components
- Fixed a bug where `custom-elements/index.d.ts` was broken due to an unclosed comment (fixed in Stencil 1.17.3)
- Fixed bug where inputs were not using border radius tokens
- Fixed a bug where the text color was being erroneously set in `<sl-progress-ring>`
- Fixed a bug where `<sl-progress-bar>` used the wrong part name internally for `indicator`
- Removed background color from `<sl-menu>`
- Updated to Stencil 1.17.3

## 2.0.0-beta.13

- Added `slactivate` and `sldeactivate` events to `<sl-menu-item>`
- Added experimental `<sl-animation>` component
- Added shields to documentation
- Fixed a bug where link buttons would have `type="button"`
- Fixed a bug where button groups with tooltips experienced an odd spacing issue in Safari
- Fixed a bug where scrolling in dropdowns/selects didn't work properly on Windows (special thanks to [Trendy](http://github.com/trendy) for helping troubleshoot!)
- Fixed a bug where selecting a menu item in a dropdown would cause Safari to scroll
- Fixed a bug where type to select wouldn't accept symbols
- Moved scrolling logic from `<sl-menu>` to `<sl-dropdown>`

## 2.0.0-beta.12

- Added support for `href`, `target`, and `download` to buttons
- Fixed a bug where buttons would have horizontal spacing in Safari
- Fixed a bug that caused an import resolution error when using Shoelace in a Stencil app

## 2.0.0-beta.11

- Added button group component
- Fixed icon button alignment
- Fixed a bug where focus visible observer wasn't removed from `<sl-details>`
- Replaced the deprecated `componentDidUnload` lifecycle method with `disconnectedCallback` to prevent issues with frameworks

## 2.0.0-beta.10

- Added community page to the docs
- Fixed a bug where many components would erroneously receive an `id` when using the custom elements bundle
- Fixed a bug where tab groups weren't scrollable with the mouse

## 2.0.0-beta.9

- Added the icon button component
- Added the skeleton component
- Added the `typeToSelect` method to menu so type-to-select behavior can be controlled externally
- Added the `pulse` attribute to badge
- Fixed a bug where hovering over select showed the wrong cursor
- Fixed a bug where tabbing into a select control would highlight the label
- Fixed a bug where tabbing out of a select control wouldn't close it
- Fixed a bug where closing dropdowns wouldn't give focus back to the trigger
- Fixed a bug where type-to-select wasn't working after the first letter
- Fixed a bug where clicking on menu items and dividers would steal focus from the menu
- Fixed a bug where the color picker wouldn't parse uppercase values
- Removed the `no-footer` attribute from dialog and drawer (slot detection is automatic, so the attribute is not required)
- Removed `close-icon` slot from alert
- Replaced make-shift icon buttons with `<sl-icon-button>` in alert, dialog, drawer, and tag
- Updated Stencil to 1.17.1
- Switched to jsDelivr for better CDN performance

## 2.0.0-beta.8

- Added the card component
- Added `--focus-ring` custom property to tab
- Fixed a bug where range tooltips didn't appear on iOS
- Fixed constructor bindings so they don't break the custom elements bundle
- Fixed tag color contrast to be AA compliant
- Fixed a bug that made it difficult to vertically align rating
- Fixed a bug where dropdowns would always close on mousedown when inside a shadow root
- Made tag text colors AA compliant
- Promoted badge to stable
- Refactored `:host` variables and moved non-display props to base elements
- Refactored event handler bindings to occur in `connectedCallback` instead of the constructor
- Refactored scroll locking logic to use `Set` instead of an array
- Updated the custom elements bundle documentation and added bundler examples
- Upgraded Stencil to 1.17.0-0 (next) to fix custom elements bundle

## 2.0.0-beta.7

- Added links to version 1 resources to the docs
- Added rating component
- Fixed a bug where some build files were missing
- Fixed clearable tags demo
- Fixed touch icon size in docs

## 2.0.0-beta.6

- Enabled the `dist-custom-elements-bundle` output target
- Fixed a bug where nested form controls were ignored in `<sl-form>`

## 2.0.0-beta.5

- Fixed bug where `npm install` would fail due to postinstall script
- Removed unused dependency

## 2.0.0-beta.4

- Added `pill` variation to badges
- Fixed a bug where all badges had `pointer-events: none`
- Fixed `@since` props to show 2.0 instead of 1.0
- Fixed giant cursors in inputs in Safari
- Fixed color picker input width in Safari
- Fixed initial transitions for drawer, dialog, and popover consumers
- Fixed a bug where dialog, dropdown, and drawer would sometimes not transition in on the first open
- Fixed various documentation typos

## 2.0.0-beta.3

- Fix version in docs
- Remove custom elements bundle

## 2.0.0-beta.2

- Fix quick start and installation URLs
- Switch Docsify theme
- Update line heights tokens

## 2.0.0-beta.1

- Initial release<|MERGE_RESOLUTION|>--- conflicted
+++ resolved
@@ -14,13 +14,10 @@
 
 ## Next
 
+- Updated all checks for directionality to use `this.localize.dir()` instead of `el.matches(:dir(rtl))` so older browsers don't error out [#2188]
 - Fixed a bug in `<sl-textarea>` causing scroll jumping when using `resize="auto"` [#2182]
 - Fixed a bug in `<sl-relative-time>` where the title attribute would show with redundant info [#2184]
-<<<<<<< HEAD
-- Updated all checks for directionality to use `this.localize.dir()` instead of `el.matches(:dir(rtl))` so older browsers don't error out [#2188]
-=======
 - Fixed a bug in `<sl-select>` that caused multi-selects without placeholders to have the wrong padding [#2194]
->>>>>>> 4e09baca
 
 ## 2.17.1
 
