---
meta:
  title: Changelog
  description: Changes to each version of the project are documented here.
---

# Changelog

Shoelace follows [Semantic Versioning](https://semver.org/). Breaking changes in components with the <sl-badge variant="primary" pill>Stable</sl-badge> badge will not be accepted until the next major version. As such, all contributions must consider the project's roadmap and take this into consideration. Features that are deemed no longer necessary will be deprecated but not removed.

Components with the <sl-badge variant="warning" pill>Experimental</sl-badge> badge should not be used in production. They are made available as release candidates for development and testing purposes. As such, changes to experimental components will not be subject to semantic versioning.

New versions of Shoelace are released as-needed and generally occur when a critical mass of changes have accumulated. At any time, you can see what's coming in the next release by visiting [next.shoelace.style](https://next.shoelace.style).

## Next

<<<<<<< HEAD
- Improved performance of `<sl-popup>` by waiting for the active state before spinning up the positioning library [#2179]
=======
- Fixed a bug in `<sl-select>` that made the suffix slot collide with the clear button [#2145]
>>>>>>> b46b97c5

## 2.17.0

- Added the `fixed-scroll-controls` attribute to `<sl-tab-group>` [#2128]
- Added support for using `<sl-dropdown>` in `<sl-breadcrumb-item>` default slot [#2015]
- Added the `countdown` attribute to `<sl-alert>` to show a visual indicator before the toast disappears [#1899]
- Fixed a bug with morphing and DOM diffing that would cause elements with reflected initial attributes to not reset. [#2177]
- Fixed a bug that caused errors to show in the console when components disconnect before before `firstUpdated()` executes [#2127]
- Fixed a bug that made pagination work incorrectly in `<sl-carousel>` [#2155]
- Fixed a bug in `<sl-tab-group>` that caused the active tab indicator to be the wrong size when the tab's content changes [#2164]
- Fixed a bug in `<sl-select>` that caused the prefix icon to have incorrect spacing [#2167]
- Fixed a bug in `<sl-button>` that prevented link buttons from being disabled [#2151]

## 2.16.0

- Added the Czech translation [#2084]
- Added the `base__popup` part to `<sl-dropdown>` [#2078]
- Added the `suffix` slot and corresponding part to `<sl-select>` [#2063]
- `<sl-tab>` `closable` property now reflects. [#2041]
- `<sl-tab-group>` now implements a proper "roving tabindex" and `<sl-tab>` is no longer tabbable by default. This aligns closer to the APG pattern for tabs. [#2041]
- Fixed a bug in `<sl-menu>` that did not allow checkboxes to be checked that were in submenus. [#2116]
- Fixed a bug in `<sl-details>` / `<sl-drawer>` that was accidentally detecting overflows and showing a scrollbar. [#2121]
- Fixed a bug in the submenu controller that prevented submenus from rendering in RTL without explicitly setting `dir` on the parent menu item [#1992]
- Fixed a bug where `<sl-relative-time>` would announce the full time instead of the relative time in screen readers
- When calling `customElements.define` we no longer register with anonymous classes by default [#2079]
- When avatar image load fails, send error event [#2122]

## 2.15.1

- Fixed a bug in `<sl-radio-group>` where if a click did not contain a `<sl-radio>` it would show a console error. [#2009]
- Fixed a bug in `<sl-split-panel>` that caused it not to recalculate it's position when going from being `display: none;` to its original display value. [#1942]
- Fixed a bug in `<dialog>` where when it showed it would cause a layout shift. [#1967]
- Fixed a bug in `<sl-tooltip>` that allowed unwanted text properties to leak in [#1947]
- Fixed a bug in `<sl-button-group>` classes [#1974]
- Fixed a bug in `<sl-textarea>` that may throw errors on `disconnectedCallback` in test environments [#1985]
- Fixed a bug in `<sl-color-picker>` that would log a non-passive event listener warning [#2005]
- Fixed a bug in the submenu controller that allowed submenus to go offscreen and not be scrollable [#2001]
- Fixed a bug in `<sl-range>` that caused the tooltip position to be incorrect in some cases [#1979]

## 2.15.0

- Added the Slovenian translation [#1893]
- Added support for `contextElement` to `VirtualElements` in `<sl-popup>` [#1874]
- Added the `spinner` and `spinner__base` parts to `<sl-tree-item>` [#1937]
- Added the `sync` property to `<sl-dropdown>` so the menu can easily sync sizes with the trigger element [#1935]
- Fixed a bug in `<sl-icon>` that did not properly apply mutators to spritesheets [#1927]
- Fixed a bug in `.sl-scroll-lock` causing layout shifts [#1895]
- Fixed a bug in `<sl-rating>` that caused the rating to not reset in some circumstances [#1877]
- Fixed a bug in `<sl-select>` that caused the menu to not close when rendered in a shadow root [#1878]
- Fixed a bug in `<sl-tree>` that caused a new stacking context resulting in tooltips being clipped [#1709]
- Fixed a bug in `<sl-tab-group>` that caused the scroll controls to toggle indefinitely when zoomed in Safari [#1839]
- Fixed a bug in the submenu controller that allowed two submenus to be open at the same time [#1880]
- Fixed a bug in `<sl-select>` where the tag size wouldn't update with the control's size [#1886]
- Fixed a bug in `<sl-checkbox>` and `<sl-switch>` where the color of the required content wasn't applying correctly
- Fixed a bug in `<sl-checkbox>` where help text was incorrectly styled [#1897]
- Fixed a bug in `<sl-input>` that prevented the control from receiving focus when clicking over the clear button
- Fixed a bug in `<sl-carousel>` that caused the carousel to be out of sync when used with reduced motion settings [#1887]
- Fixed a bug in `<sl-button-group>` that caused styles to stop working when using `className` on buttons in React [#1926]

## 2.14.0

- Added the Arabic translation [#1852]
- Added help text to `<sl-checkbox>` [#1860]
- Added help text to `<sl-switch>` [#1800]
- Fixed a bug in `<sl-option>` that caused HTML tags to be included in `getTextLabel()`
- Fixed a bug in `<sl-carousel>` that caused slides to not switch correctly [#1862]
- Refactored component styles to be consumed more efficiently [#1692]

## 2.13.1

- Fixed a bug where the safe triangle was always visible when selecting nested `<sl-menu>` elements [#1835]

## 2.13.0

- Added the `hover-bridge` feature to `<sl-popup>` to support better tooltip accessibility [#1734]
- Added the `loading` attribute and the `spinner` and `spinner__base` part to `<sl-menu-item>` [#1700]
- Fixed files that did not have `.js` extensions. [#1770]
- Fixed a bug in `<sl-tree>` when providing custom expand / collapse icons [#1922]
- Fixed `<sl-dialog>` not accounting for elements with hidden dialog controls like `<video>` [#1755]
- Fixed focus trapping not scrolling elements into view. [#1750]
- Fixed more performance issues with focus trapping performance. [#1750]
- Fixed a bug in `<sl-input>` and `<sl-textarea>` that made it work differently from `<input>` and `<textarea>` when using defaults [#1746]
- Fixed a bug in `<sl-select>` that prevented it from closing when tabbing to another select inside a shadow root [#1763]
- Fixed a bug in `<sl-spinner>` that caused the animation to appear strange in certain circumstances [#1787]
- Fixed a bug in `<sl-dialog>` with focus trapping [#1813]
- Fixed a bug that caused form controls to submit even after they were removed from the DOM [#1823]
- Fixed a bug that caused empty `<sl-radio-group>` elements to log an error in the console [#1795]
- Fixed a bug that caused modal scroll locking to conflict with the `scrollbar-gutter` property [#1805]
- Fixed a bug in `<sl-option>` that caused slotted content to show up when calling `getTextLabel()` [#1730]
- Fixed a bug in `<sl-color-picker>` that caused picker values to not match the preview color [#1831]
- Fixed a bug in `<sl-carousel>` where pagination dots don't update when swiping slide in iOS Safari [#1748]
- Fixed a bug in`<sl-carousel>` where trying to swipe doesn't change the slide in Firefox for Android [#1748]
- Improved the accessibility of `<sl-tooltip>` so they persist when hovering over the tooltip and dismiss when pressing [[Esc]] [#1734]
- Improved "close" behavior of multiple components in supportive browsers using the `CloseWatcher` API [#1788]
- Removed the scroll controller from the experimental `<sl-carousel>` and moved all mouse related logic into the component [#1748]

## 2.12.0

- Added the Italian translation [#1727]
- Added the ability to call `form.checkValidity()` and it will use Shoelace's custom `checkValidity()` handler. [#1708]
- Fixed a bug where nested dialogs were not properly trapping focus. [#1711]
- Fixed a bug with form controls removing the custom validity handlers from the form. [#1708]
- Fixed a bug in form control components that used a `form` property, but not an attribute. [#1707]
- Fixed a bug with bundled components using CDN builds not having translations on initial connect [#1696]
- Fixed a bug where the `"sl-change"` event would always fire simultaneously with `"sl-input"` event in `<sl-color-picker>`. The `<sl-change>` event now only fires when a user stops dragging a slider or stops dragging on the color canvas. [#1689]
- Updated the copy icon in the system library [#1702]

## 2.11.2

- Fixed a bug in `<sl-carousel>` component that caused an error to be thrown when rendered with Lit [#1684]

## 2.11.1

- Improved the experimental `<sl-carousel>` component [#1605]

## 2.11.0

- Added the Croatian translation [#1656]
- Fixed a bug that caused the [[Escape]] key to stop propagating when tooltips are disabled [#1607]
- Fixed a bug that made it impossible to style placeholders in `<sl-select>` [#1667]
- Fixed a bug that caused `dist/react/index.js` to be blank [#1659]

## 2.10.0

- Added the Simplified Chinese translation [#1604]
- Fixed a bug [in the localize dependency](https://github.com/shoelace-style/localize/issues/20) that caused underscores in language codes to throw a `RangeError`
- Fixed a bug in the focus trapping utility used by modals that caused unexpected focus behavior. [#1583]
- Fixed a bug in `<sl-copy-button>` that prevented exported tooltip parts from being styled [#1586]
- Fixed a bug in `<sl-menu>` that caused it not to fire the `sl-select` event if you clicked an element inside of a `<sl-menu-item>` [#1599]
- Fixed a bug that caused focus trap logic to hang the browser in certain circumstances [#1612]
- Improved submenu selection by implementing the [safe triangle](https://www.smashingmagazine.com/2023/08/better-context-menus-safe-triangles/) method [#1550]
- Updated `@shoelace-style/localize` to 3.1.0
- Updated `@lib-labs/react` to stable `@lit/react`
- Updated Bootstrap Icons to 1.11.1
- Updated Lit to 3.0.0
- Updated TypeScript to 5.2.2
- Updated all other dependencies to latest versions

## 2.9.0

- Added the `modal` property to `<sl-dialog>` and `<sl-drawer>` to support third-party modals [#1571]
- Fixed a bug in the autoloader causing it to register non-Shoelace elements [#1563]
- Fixed a bug in `<sl-switch>` that resulted in improper spacing between the label and the required asterisk [#1540]
- Fixed a bug in `<sl-icon>` that caused icons to not load when the default library used a sprite sheet [#1572]
- Removed error when a missing popup anchor is provided [#1548]
- Updated `@ctrl/tinycolor` to 4.0.1 [#1542]
- Updated Bootstrap Icons to 1.11.0

## 2.8.0

- Added `--isolatedModules` and `--verbatimModuleSyntax` to `tsconfig.json`. For anyone directly importing event types, they no longer provide a default export due to these options being enabled. For people using the `events/event.js` file directly, there is no change.
- Added support for submenus in `<sl-menu-item>` [#1410]
- Added the `--submenu-offset` custom property to `<sl-menu-item>` [#1410]
- Fixed an issue with focus trapping elements like `<sl-dialog>` when wrapped by other elements not checking the assigned elements of `<slot>`s. [#1537]
- Fixed type issues with the `ref` attribute in React Wrappers. [#1526]
- Fixed a regression that caused `<sl-radio-button>` to render incorrectly with gaps [#1523]
- Improved expand/collapse behavior of `<sl-tree>` to work more like users expect [#1521]
- Improved `<sl-menu-item>` so labels truncate properly instead of getting chopped and overflowing
- Removed the extra `React.Component` around `@lit-labs/react` wrapper. [#1531]
- Updated `@lit-labs/react` to v2.0.1. [#1531]

## 2.7.0

- Added the experimental `<sl-copy-button>` component [#1473]
- Fixed a bug in `<sl-dropdown>` where pressing [[Up]] or [[Down]] when focused on the trigger wouldn't focus the first/last menu items [#1472]
- Fixed a bug that caused key presses in text fields to be hijacked when used inside `<sl-tree>` [#1492]
- Fixed an upstream bug that caused React CodePen examples to stop working
- Improved the behavior of the clear button in `<sl-input>` to prevent the component's width from shifting when toggled [#1496]
- Improved `<sl-tooltip>` to prevent user selection so the tooltip doesn't get highlighted when dragging selections
- Moved tag type definitions out of component files and into definition files
- Removed `sideEffects` key from `package.json`. Update React docs to use cherry-picking. [#1485]
- Updated Bootstrap Icons to 1.10.5

## 2.6.0

- Added JSDoc comments to React Wrappers for better documentation when hovering a component. [#1450]
- Added `displayName` to React Wrappers for better debugging. [#1450]
- Added non-auto-registering routes for Components to fix a number of issues around auto-registration. [#1450]
- Added a console warning if you attempt to register the same Shoelace component twice. [#1450]
- Added tests for `<sl-qr-code>` [#1416]
- Added support for pressing [[Space]] to select/toggle selected `<sl-menu-item>` elements [#1429]
- Added support for virtual elements in `<sl-popup>` [#1449]
- Added the `spinner` part to `<sl-button>` [#1460]
- Added a `shoelace.js` and `shoelace-autoloader.js` to exportmaps. [#1450]
- Added types to events emitted by React wrapped components [#1419]
- Fixed React component treeshaking by introducing `sideEffects` key in `package.json`. [#1450]
- Fixed a bug in `<sl-tree>` where it was auto-defining `<sl-tree-item>`. [#1450]
- Fixed a bug in focus trapping of modal elements like `<sl-dialog>`. We now manually handle focus ordering as well as added `offsetParent()` check for tabbable boundaries in Safari. Test cases added for `<sl-dialog>` inside a shadowRoot [#1403]
- Fixed a bug in `valueAsDate` on `<sl-input>` where it would always set `type="date"` for the underlying `<input>` element. It now falls back to the native browser implementation for the in-memory input. This may cause unexpected behavior if you're using `valueAsDate` on any input elements that aren't `type="date"`. [#1399]
- Fixed a bug in `<sl-qr-code>` where the `background` attribute was never passed to the QR code [#1416]
- Fixed a bug in `<sl-dropdown>` where aria attributes were incorrectly applied to the default `<slot>` causing Lighthouse errors [#1417]
- Fixed a bug in `<sl-carousel>` that caused navigation to work incorrectly in some case [#1420]
- Fixed a number of slots that incorrectly had aria- and/or role attributes directly on them [#1422]
- Fixed a bug in `<sl-tree>` that caused focus to be stolen when removing focused tree items [#1430]
- Fixed a bug in `<sl-dialog>` and `<sl-drawer>` that caused nested modals to respond too eagerly to the [[Esc]] key [#1457]
- Improved `<sl-details>` to use `<details>` internally for better semantics and to enable search to find in supportive browsers when collapsed [#1470]
- Updated ESLint and related plugins to the latest versions
- Changed the default entrypoint for jsDelivr to point to the autoloader. [#1450]

## 2.5.2

- Fixed broken source buttons in the docs [#1401]

## 2.5.1

- Fixed missing extensions from imports that broke with TypeScript 5 [#1391]
- Fixed a regression that caused slotted styles to not work in `<sl-select>` [#1387]
- Reimplemented the theme switcher so it supports light, dark, and system (auto) in the docs [#1395]

## 2.5.0

This release [unbundles Lit](https://github.com/shoelace-style/shoelace/issues/559) (and other dependencies) from Shoelace. There are now two distributions for the project:

1. `cdn/` – a bundled, CDN-ready distribution
2. `dist/` – an unbundled, npm-ready distribution

:::warning
If you're a CDN user, you must update your path to point to `cdn/` instead of `dist/`. You can copy and paste the latest paths from the [installation page](/getting-started/installation).
:::

- Added a `cdn/` distribution for bundled dependencies (imports for npm users remain the same) [#1369]
- Added the `checkbox` part and related exported parts to `<sl-tree-item>` so you can target it with CSS [#1318]
- Added the `submenu-icon` part to `<sl-menu-item>` (submenus have not been implemented yet, but this part is required to allow customizations)
- Added the ability to use Sprite Sheets when using `<sl-icon>` via a custom resolver.
- Added tests for `<sl-split-panel>` [#1343]
- Fixed a bug where changing the size of `<sl-radio-group>` wouldn't update the size of child elements
- Fixed a bug in `<sl-select>` and `<sl-color-picker>` where the `size` attribute wasn't being reflected [#1318]
- Fixed a bug in `<sl-radio-group>` where `<sl-radio>` would not get checked if `<sl-radio-group>` was defined first. [#1364]
- Fixed a bug in `<sl-input>` that caused date pickers to look filled in even when empty in Safari [#1341]
- Fixed a bug in `<sl-radio-group>` that sometimes caused dual scrollbars in containers that overflowed [#1380]
- Fixed a bug in `<sl-carousel>` not loading the English language pack automatically. [#1384]
- Improved `<sl-button>` so it can accept children of variable heights [#1317]
- Improved the docs to more clearly explain sizing radios and radio buttons
- Improved the performance of `<sl-rating>` by partially rendering unseen icons [#1310]
- Improved the Portuguese translation [#1336]
- Improved the German translation [#1339]
- Improved the autoloader so it watches `<html>` instead of `<body>` since the latter gets replaced by some frameworks [#1338]
- Improved the Rails documentation [#1258]
- Replaced Docsify with Eleventy to generate a static HTML version of the docs
- Updated esbuild to 0.18.2
- Updated Lit to 2.7.5
- Updated TypeScript to 5.1.3

## 2.4.0

- Added the `discover()` function to the experimental autoloader's exports [#1236]
- Added the `size` attribute to `<sl-radio-group>` so labels and controls will be sized consistently [#1301]
- Added tests for `<sl-animated-image>` [#1246]
- Added tests for `<sl-animation>` [#1274]
- Fixed a bug in `<sl-tree-item>` that prevented long labels from wrapping [#1243]
- Fixed a bug in `<sl-tree-item>` that caused labels to be misaligned when text wraps [#1244]
- Fixed an incorrect CSS property value in `<sl-checkbox>` [#1272]
- Fixed a bug in `<sl-avatar>` that caused the initials to show up behind images with transparency [#1260]
- Fixed a bug in `<sl-split-panel>` that prevented the divider from being focusable in some browsers [#1288]
- Fixed a bug that caused `<sl-tab-group>` to affect scrolling when initializing [#1292]
- Fixed a bug in `<sl-menu-item>` that allowed the hover state to show when focused [#1282]
- Fixed a bug in `<sl-carousel>` that prevented interactive elements from receiving clicks [#1262]
- Fixed a bug in `<sl-input>` that caused `valueAsDate` and `valueAsNumber` to not be set synchronously in some cases [#1302]
- Improved the behavior of `<sl-carousel>` when used inside a flex container [#1235]
- Improved the behavior of `<sl-tree-item>` to support buttons and other interactive elements [#1234]
- Improved the performance of `<sl-include>` to prevent an apparent memory leak in some browsers [#1284]
- Improved the accessibility of `<sl-select>`, `<sl-split-panel>`, and `<sl-details>` by ensuring slots don't have roles [#1287]

## 2.3.0

- Added an experimental autoloader
- Added the `subpath` argument to `getBasePath()` to make it easier to generate full paths to any file
- Added `custom-elements.json` to package exports
- Added `tag__base`, `tag__content`, `tag__remove-button`, `tag__remove-button__base` parts to `<sl-select>`
- Fixed a bug in `<sl-rating>` that allowed the `sl-change` event to be emitted when disabled [#1220]
- Fixed a regression in `<sl-input>` that caused `min` and `max` to stop working when `type="date"` [#1224]
- Improved accessibility of `<sl-carousel>` [#1218]
- Improved `<sl-option>` so it converts non-string values to strings for convenience [#1226]
- Updated the docs to dogfood the autoloader

## 2.2.0

- Added TypeScript types to all custom events [#1183]
- Added the `svg` part to `<sl-icon>`
- Added the `getForm()` method to all form controls [#1180]
- Added the experimental carousel component [#851]
- Fixed a bug in `<sl-select>` that caused the display label to render incorrectly in Chrome after form validation [#1197]
- Fixed a bug in `<sl-input>` that prevented users from applying their own value for `autocapitalize`, `autocomplete`, and `autocorrect` when using `type="password` [#1205]
- Fixed a bug in `<sl-tab-group>` that prevented scroll controls from showing when dynamically adding tabs [#1208]
- Fixed a bug in `<sl-input>` that caused the calendar icon to be clipped in Firefox [#1213]
- Fixed a bug in `<sl-tab>` that caused `sl-tab-show` to be emitted when activating the close button
- Fixed a bug in `<sl-spinner>` that caused `--track-color` to be invisible with certain colors
- Fixed a bug in `<sl-menu-item>` that caused the focus color to show when selecting menu items with a mouse or touch device
- Fixed a bug in `<sl-select>` that caused `sl-change` and `sl-input` to be emitted too early [#1201]
- Fixed a positioning edge case that caused `<sl-popup>` to positioned nested popups incorrectly [#1135]
- Fixed a bug in `<sl-tree>` that caused the tree item to collapse when clicking a child item, dragging the mouse, and releasing it on the parent node [#1082]
- Updated `@shoelace-style/localize` to 3.1.0
- Updated `@floating-ui/dom` to 1.2.1

When using `<input type="password">` the default value for `autocapitalize`, `autocomplete`, and `autocorrect` may be affected due to the bug fixed in [#1205]restore the previous behavior.

## 2.1.0

- Added the `sl-focus` and `sl-blur` events to `<sl-color-picker>`
- Added the `focus()` and `blur()` methods to `<sl-color-picker>`
- Added the `sl-invalid` event to all form controls to enable custom validation logic [#1167]
- Added `validity` and `validationMessage` properties to all form controls [#1167]
- Added the `rel` attribute to `<sl-button>` to allow users to create button links that point to specific targets [#1200]
- Fixed a bug in `<sl-animated-image>` where the play and pause buttons were transposed [#1147]
- Fixed a bug that prevented `web-types.json` from being generated [#1154]
- Fixed a bug in `<sl-color-picker>` that prevented `sl-change` and `sl-input` from emitting when using the eye dropper [#1157]
- Fixed a bug in `<sl-dropdown>` that prevented keyboard users from selecting menu items when using the keyboard [#1165]
- Fixed a bug in the template for `<sl-select>` that caused the `form-control-help-text` part to not be in the same location as other form controls [#1178]
- Fixed a bug in `<sl-checkbox>` and `<sl-switch>` that caused the browser to scroll incorrectly when focusing on a control in a container with overflow [#1169]
- Fixed a bug in `<sl-menu-item>` that caused the `click` event to be emitted when the item was disabled [#1113]
- Fixed a bug in form controls that erroneously prevented validation states from being set when `novalidate` was used on the containing form [#1164]
- Fixed a bug in `<sl-checkbox>` that caused the required asterisk to appear before the label in Chrome
- Fixed a bug that prevented large form control labels from having the correct font size [#1195]
- Improved the behavior of `<sl-dropdown>` in Safari so keyboard interaction works the same as in other browsers [#1177]
- Improved the [icons](/components/icon) page so it's not as sluggish in Safari [#1122]
- Improved the accessibility of `<sl-switch>` when used in forced-colors / Windows High Contrast mode [#1114]
- Improved user interaction heuristics for all form controls [#1175]

## 2.0.0

This is the first stable release of Shoelace 2, meaning breaking changes to the API will no longer be accepted for this version. Development of Shoelace 2.0 started in January 2020. The first beta was released on [July 15, 2020](https://github.com/shoelace-style/shoelace/releases/tag/v2.0.0-beta.1). Since then, Shoelace has grown quite a bit! Here are some stats from the project as of January 24, 2023:

- 55 components have been built
- [Over 2,500 commits](https://github.com/shoelace-style/shoelace/commits/next) have been made to the project
- [88 beta versions](https://github.com/shoelace-style/shoelace/tags) have been released
- [85 people](https://github.com/shoelace-style/shoelace/graphs/contributors) have contributed to the project
- [669 issues](https://github.com/shoelace-style/shoelace/issues?q=is%3Aissue+is%3Aclosed) have been filed on GitHub
- [274 pull requests](https://github.com/shoelace-style/shoelace/pulls) have been opened
- [More than 150 discussions](https://github.com/shoelace-style/shoelace/discussions) have been started on GitHub
- [Over 500 people](https://discord.com/invite/mg8f26C) have joined the Shoelace community on Discord
- [Over 300 million CDN hits](https://www.jsdelivr.com/package/npm/@shoelace-style/shoelace) per month
- [Over 13,000 npm downloads](https://www.npmjs.com/package/@shoelace-style/shoelace) per week
- [73rd most popular project](https://www.jsdelivr.com/statistics) on jsDelivr
- [#2

I'd like to extend a very special thank you to every single contributor who worked to make this possible. Everyone who's filed a bug, submitted a PR, requested a feature, started a discussion, helped with testing, and advocated for the project. You are just as responsible for Shoelace's success as I am. I'd also like to thank the folks at [Font&nbsp;Awesome](https://fontawesome.com/) for recognizing Shoelace's potential and [believing in me](https://blog.fontawesome.com/shoelace-joins-font-awesome/) to make it happen.

Thank you! And keep building _awesome_ stuff!

Without further ado, here are the notes for this release.

- Added support for the `inert` attribute on `<sl-menu-item>` to allow hidden menu items to not accept focus [#1107]
- Added the `tag` part to `<sl-select>`
- Added `sl-hover` event to `<sl-rating>` [#1125]
- Added the `@documentation` tag with a link to the docs for each component
- Added the `form` attribute to all form controls to allow placing them outside of a `<form>` element [#1130]
- Added the `getFormControls()` function as an alternative to `HTMLFormElement.elements`
- Added missing docs for the `header-actions` slot in `<sl-dialog>` and `<sl-drawer>`
- Added `hue-slider-handle` and `opacity-slider-handle` parts to `<sl-color-picker>` and correct other part names in the docs [#1142]
- Fixed a bug in `<sl-select>` that prevented placeholders from showing when `multiple` was used [#1109]
- Fixed a bug in `<sl-select>` that caused tags to not be rounded when using the `pill` attribute [#1117]
- Fixed a bug in `<sl-select>` where the `sl-change` and `sl-input` events didn't weren't emitted when removing tags [#1119]
- Fixed a bug in `<sl-select>` that caused the listbox to scroll to the first selected item when selecting multiple items [#1138]
- Fixed a bug in `<sl-select>` where the input color and input hover color wasn't using the correct design tokens [#1143]
- Fixed a bug in `<sl-color-picker>` that logged a console error when parsing swatches with whitespace
- Fixed a bug in `<sl-color-picker>` that caused selected colors to be wrong due to incorrect HSV calculations
- Fixed a bug in `<sl-color-picker>` that prevented the initial value from being set correct when assigned as a property [#1141]
- Fixed a bug in `<sl-radio-button>` that caused the checked button's right border to be incorrect [#1110]
- Fixed a bug in `<sl-spinner>` that caused the animation to stop working correctly in Safari [#1121]
- Fixed a bug that prevented the entire `<sl-tab-panel>` to be hidden when inactive
- Fixed a bug that caused the value of `<sl-radio-group>` to be `undefined` depending on where the radio was activated [#1134]
- Fixed a bug that caused body content to shift when scroll locking was enabled [#1132]
- Fixed a bug in `<sl-icon>` that caused icons to sometimes be clipped in Safari
- Fixed a bug that prevented label colors from inheriting by default in `<sl-checkbox>`, `<sl-radio>`, and `<sl-switch>`
- Fixed a bug in `<sl-radio-group>` that caused an extra margin between the host element and the internal fieldset [#1139]
- Refactored the `ShoelaceFormControl` interface to remove the `invalid` property, allowing a more intuitive API for controlling validation internally
- Renamed the internal `FormSubmitController` to `FormControlController` to better reflect what it's used for
- Updated Lit to 2.6.1
- Updated Floating UI to 1.1.0
- Updated all other dependencies to latest versions

## 2.0.0-beta.88

This release includes a complete rewrite of `<sl-select>` to improve accessibility and simplify its internals.

- 🚨 BREAKING: rewrote `<sl-select>`
  - Accessibility has been significantly improved, especially in screen readers
  - You must use `<sl-option>` instead of `<sl-menu-item>` for options now
  - The `suffix` slot was removed because it was confusing to users and its position made the clear button inaccessible
  - The `max-tags-visible` attribute has been renamed to `max-options-visible`
  - Many parts have been removed or renamed (please see the docs for more details)
- 🚨 BREAKING: removed the `sl-label-change` event from `<sl-menu-item>` (listen for `slotchange` instead)
- 🚨 BREAKING: removed type to select logic from `<sl-menu>` (this was added specifically for `<sl-select>` which no longer uses `<sl-menu>`)
- 🚨 BREAKING: swatches in `<sl-color-picker>` are no longer present by default (but you can set them using the `swatches` attribute now)
- 🚨 BREAKING: improved the accessibility of `<sl-menu-item>` so checked items are announced as such
  - Checkbox menu items must now have `type="checkbox"` before applying the `checked` attribute
  - Checkbox menu items will now toggle their `checked` state on their own when selected
  - Disabled menu items will now receive focus, but are still not selectable
- Added the `<sl-option>` component
- Added Traditional Chinese translation [#1086]
- Added support for `swatches` to be an attribute of `<sl-color-picker>` so swatches can be defined declaratively (it was previously a property; use a `;` to separate color values)
- Fixed a bug in `<sl-tree-item>` where the checked/indeterminate states could get out of sync when using the `multiple` option [#1076]
- Fixed a bug in `<sl-tree>` that caused `sl-selection-change` to emit before the DOM updated [#1096]
- Fixed a bug that prevented `<sl-switch>` from submitting a default value of `on` when no value was provided [#1103]
- Fixed a bug in `<sl-textarea>` that caused the scrollbar to show sometimes when using `resize="auto"`
- Fixed a bug in `<sl-input>` and `<sl-textarea>` that caused its validation states to be out of sync in some cases [#1063]
- Reorganized all components to make class structures more consistent
- Updated some incorrect default values for design tokens in the docs [#1097]
- Updated non-public fields to use the `private` keyword (these were previously private only by convention, but now TypeScript will warn you)
- Updated the hover style of `<sl-menu-item>` to be consistent with `<sl-option>`
- Updated the status of `<sl-tree>` and `<sl-tree-item>` from experimental to stable
- Updated React wrappers to use the latest API from `@lit-labs/react` [#1090]
- Updated Bootstrap Icons to 1.10.3

## 2.0.0-beta.87

- 🚨 BREAKING: changed the default size of medium checkboxes, radios, and switches to 18px instead of 16px
- 🚨 BREAKING: renamed the `--sl-toggle-size` design token to `--sl-toggle-size-medium`
- Added the `--sl-toggle-size-small` and `--sl-toggle-size-large` design tokens
- Added the `size` attribute to `<sl-checkbox>`, `<sl-radio>`, and `<sl-switch>` [#1071]
- Added the `sl-input` event to `<sl-checkbox>`, `<sl-color-picker>`, `<sl-radio>`, `<sl-range>`, and `<sl-switch>`
- Added HSV format to `<sl-color-picker>` [#1072]
- Fixed a bug in `<sl-color-picker>` that sometimes prevented the color from updating when clicking or tapping on the controls
- Fixed a bug in `<sl-color-picker>` that prevented text from being entered in the color input
- Fixed a bug in `<sl-input>` that caused the `sl-change` event to be incorrectly emitted when the value was set programmatically [#917]
- Fixed a bug in `<sl-input>` and `<sl-textarea>` that made it impossible to disable spell checking [#1061]
- Fixed non-modal behaviors in `<sl-drawer>` when using the `contained` attribute [#1051]
- Fixed a bug in `<sl-checkbox>` and `<sl-radio>` that caused the checked icons to not scale property when resized
- Fixed a bug that broke React imports [#1050]
- Refactored `<sl-color-picker>` to use `@ctrl/tinycolor` instead of `color` saving ~67KB [#1072]
- Removed the `formdata` event polyfill since it's now available in the last two versions of all major browsers

## 2.0.0-beta.86

- 🚨 BREAKING: changed the default value of `date` in `<sl-relative-time>` to the current date instead of the Unix epoch
- 🚨 BREAKING: removed the `handle-icon` part and slot from `<sl-image-comparer>` (use `handle` instead)
- 🚨 BREAKING: removed the `handle` slot from `<sl-split-panel>` (use the `divider` slot instead)
- 🚨 BREAKING: removed the `--box-shadow` custom property from `<sl-alert>` (apply a box shadow to `::part(base)` instead)
- 🚨 BREAKING: removed the `play-icon` and `pause-icon` parts (use the `play-icon` and `pause-icon` slots instead)
- Added `header-actions` slot to `<sl-dialog>` and `<sl-drawer>`
- Added the `expand-icon` and `collapse-icon` slots to `<sl-details>` and refactored the icon animation [#1046]
- Added the `play-icon` and `pause-icon` slots to `<sl-animated-image>` so you can customize the default icons
- Converted `isTreeItem()` export to a static method of `<sl-tree-item>`
- Fixed a bug in `<sl-tree-item>` where `sl-selection-change` was emitted when the selection didn't change [#1030]
- Fixed a bug in `<sl-button-group>` that caused the border to render incorrectly when hovering over icons inside buttons [#1035]
- Fixed an incorrect default for `flip-fallback-strategy` in `<sl-popup>` that caused the fallback strategy to be `initial` instead of `best-fit`, which is inconsistent with Floating UI's default [#1036]
- Fixed a bug where browser validation tooltips would show up when hovering over form controls [#1037]
- Fixed a bug in `<sl-tab-group>` that sometimes caused the active tab indicator to not animate
- Fixed a bug in `<sl-tree-item>` that caused the expand/collapse icon slot to be out of sync when the node is open initially
- Fixed the mislabeled `handle-icon` slot in `<sl-image-comparer>` (it now points to the `<slot>`, not the slot's fallback content)
- Fixed the border radius in `<sl-dropdown>` so it matches with nested `<sl-menu>` elements
- Fixed a bug that caused all button values to appear in submitted form data even if they weren't the submitter
- Improved IntelliSense in VS Code, courtesy of [Burton's amazing CEM Analyzer plugin](https://github.com/break-stuff/cem-plugin-vs-code-custom-data-generator)
- Improved accessibility of `<sl-alert>` so the alert is announced and the close button has a label
- Improved accessibility of `<sl-progress-ring>` so slotted labels are announced along with visually hidden labels
- Refactored all styles and animations to use `translate`, `rotate`, and `scale` instead of `transform`
- Removed slot wrappers from many components, allowing better control over user-applied styles
- Removed unused aria attributes from `<sl-skeleton>`
- Replaced the `x` icon in the system icon library with `x-lg` to improve icon consistency

## 2.0.0-beta.85

- Fixed a bug in `<sl-dropdown>` that caused containing dialogs, drawers, etc. to close when pressing [[Escape]] while focused [#1024]
- Fixed a bug in `<sl-tree-item>` that allowed lazy nodes to be incorrectly selected [#1023]
- Fixed a typing bug in `<sl-tree-item>` [#1026]
- Updated Floating UI to 1.0.7 to fix a bug that prevented `hoist` from working correctly in `<sl-dropdown>` after a recent update [#1024]

## 2.0.0-beta.84

- 🚨 BREAKING: Removed the `fieldset` property from `<sl-radio-group>` (use CSS parts if you want to keep the border) [#965]
- 🚨 BREAKING: Removed `base` and `label` parts from `<sl-radio-group>` (use `form-control` and `form-control__label` instead) [#965]
- 🚨 BREAKING: Removed the `base` part from `<sl-icon>` (style the host element directly instead)
- 🚨 BREAKING: Removed the `invalid` attribute from form controls (use `[data-invalid]` to target it with CSS)
- Added validation states to all form controls to allow styling based on various validation states [#1011]
  - `data-required` - indicates that a value is required
  - `data-optional` - indicates that a value is NOT required
  - `data-invalid` - indicates that the form control is invalid
  - `data-valid` - indicates that the form control is valid
  - `data-user-invalid` - indicates the form control is invalid and the user has interacted with it
  - `data-user-valid` - indicates the form control is valid and the user has interacted with it
- Added npm exports [#1020]
- Added `checkValidity()` method to all form controls
- Added `reportValidity()` method to `<sl-range>`
- Added `button--checked` to `<sl-radio-button>` and `control--checked` to `<sl-radio>` to style just the checked state [#933]
- Added tests for `<sl-menu>`, `<sl-menu-item>`, `<sl-menu-label>`, `<sl-rating>`, `<sl-relative-time>`, `<sl-skeleton>`, `<sl-tab-panel>` and `<sl-tag>` [#935]
  [#949]
  [#956]
- Added translations for Hungarian, Turkish, English (United Kingdom) and German (Austria) [#982]
- Added `--indicator-transition-duration` custom property to `<sl-progress-ring>` [#986]
- Added `--sl-input-required-content-color` custom property to all form controls [#948]
- Added the ability to cancel `sl-show` and `sl-hide` events in `<sl-details>` [#993]
- Added `focus()` and `blur()` methods to `<sl-radio-button>`
- Added `stepUp()` and `stepDown()` methods to `<sl-input>` and `<sl-range>` [#1013]
- Added `showPicker()` method to `<sl-input>` [#1013]
- Added the `handle-icon` part to `<sl-image-comparer>`
- Added `caret`, `check`, `grip-vertical`, `indeterminate`, and `radio` icons to the system library and removed `check-lg` [#985]
- Added the `loading` attribute to `<sl-avatar>` to allow lazy loading of image avatars [#1006]
- Added `formenctype` attribute to `<sl-button>` [#1009]
- Added `exports` to `package.json` and removed the `main` and `module` properties [#1007]
- Fixed a bug in `<sl-card>` that prevented the border radius to apply correctly to the header [#934]
- Fixed a bug in `<sl-button-group>` where the inner border disappeared on focus [#980]
- Fixed a bug that caused prefix/suffix animations in `<sl-input>` to wobble [#996]
- Fixed a bug in `<sl-icon>` that prevented color from being set on the host element [#999]
- Fixed a bug in `<sl-dropdown>` where the `keydown` event erroneously propagated to ancestors when pressing [[Escape]] [#990]
- Fixed a bug that prevented arrow keys from scrolling content within `<sl-dialog>` and `<sl-drawer>` [#925]
- Fixed a bug that prevented [[Escape]] from closing `<sl-dialog>` and `<sl-drawer>` in some cases
- Fixed a bug that caused forms to submit unexpectedly when selecting certain characters [#988]
- Fixed a bug in `<sl-radio-group>` that prevented the `invalid` property from correctly reflecting validity sometimes [#992]
- Fixed a bug in `<sl-tree>` that prevented selections from working correctly on dynamically added tree items [#963]
- Fixed module paths in `custom-elements.json` so they point to the dist file instead of the source file [#725]
- Fixed an incorrect return value for `reportValidity()` in `<sl-color-picker>`
- Improved `<sl-badge>` to improve padding and render relative to the current font size
- Improved how many components display in forced-colors mode / Windows High Contrast mode
  - Improved `<sl-color-picker>` so it's usable in forced-colors mode
  - Improved `<sl-dialog>` and `<sl-drawer>` so the panel is more visible in forced-colors mode
  - Improved `<sl-menu-item>` so selections are visible in forced-colors mode
  - Improved `<sl-progress-bar>` so it's visible in forced-colors mode
  - Improved `<sl-radio-button>` so checked states are visible in forced-colors mode
  - Improved `<sl-range>` so the thumb, track, and tooltips are visible in forced-colors mode
  - Improved `<sl-rating>` so icons are visible in forced-colors mode
  - Improved `<sl-split-panel>` so the divider is visible in forced-colors mode
  - Improved `<sl-tree-item>` so selected items are visible in forced-colors mode
  - Improved `<sl-tab-group>` so tabs are cleaner and easier to understand in forced-colors mode
- Improved positioning of the menu in `<sl-select>` so you can customize the menu width [#1018]
- Moved all component descriptions to `@summary` to get them within documentation tools [#962]
- Refactored form controls to use the `ShoelaceFormControl` interface to improve type safety and consistency
- Updated Lit to 2.4.1
- Updated `@shoelace-style/localize` t0 3.0.3 to support for extended language codes
- Updated Bootstrap Icons to 1.10.2
- Updated TypeScript to 4.8.4
- Updated esbuild to 0.15.14
- Updated all other dependencies to latest versions

## 2.0.0-beta.83

This release removes the `<sl-responsive-media>` component. When this component was introduced, support for [`aspect-ratio`](https://developer.mozilla.org/en-US/docs/Web/CSS/aspect-ratio)) wasn't great. These days, [the property is supported](https://caniuse.com/mdn-css_properties_aspect-ratio) by all of Shoelace's target browsers, making a dedicated component redundant.

- 🚨 BREAKING: Removed `<sl-responsive-media>` (use the well-supported `aspect-ratio` CSS property instead)
- 🚨 BREAKING: Changed the `toggle-password` attribute of `<sl-input>` to `password-toggle` for consistency
- Added an expand/collapse animation to `<sl-tree-item>`
- Added `sl-lazy-change` event to `<sl-tree-item>`
- Added `expand-button` part to `<sl-tree-item>` [#893]
- Added `password-visible` attribute to `<sl-input>` [#913]
- Fixed a bug in `<sl-popup>` that didn't account for the arrow's diagonal size
- Fixed a bug in `<sl-popup>` that caused arrow placement to be incorrect with RTL
- Fixed a bug in `<sl-progress-ring>` that caused the indeterminate animation to stop working in Safari [#891]
- Fixed a bug in `<sl-range>` that caused it to overflow a container at 100% width [#905]
- Fixed a bug in `<sl-tree-item>` that prevented custom expand/collapse icons from rendering
- Fixed a bug in `<sl-tree-item>` where the `expand-icon` and `collapse-icon` slots were reversed
- Fixed a bug in `<sl-tree-item>` that prevented the keyboard from working after lazy loading [#882]
- Fixed a bug in `<sl-textarea>` that prevented the textarea from resizing automatically when setting the value programmatically [#912]
- Fixed a handful of paths to prevent TypeScript from getting upset [#886]
- Fixed a bug in `<sl-radio-group>` where the `button-group__base` part was documented but not exposed [#909]
- Fixed a bug in `<sl-range>` that caused the active track color to render on the wrong side in RTL [#916]
- Refactored the internal event emitter to be part of `ShoelaceElement` to reduce imports and improve DX
- Downgraded Floating UI from 1.0.1 to 1.0.0 due to new logic that makes positioning much slower for certain components [#915]
- Upgraded the status of `<sl-animated-image>`, `<sl-popup>`, and `<sl-split-panel>` from experimental to stable

## 2.0.0-beta.82

- Added the `sync` and `arrow-placement` attributes to `<sl-popup>`
- Changed the `auto-size` attribute of the experimental `<sl-popup>` component so it accepts `horizontal`, `vertical`, and `both` instead of a boolean value
- Changed the `flip-fallback-placement` attribute of the experimental `<sl-popup>` component to `flip-fallback-placements`
- Changed the `flip-fallback-strategy` in the experimental `<sl-popup>` component to accept `best-fit` and `initial` instead of `bestFit` and `initialPlacement`
- Fixed a bug in `<sl-dropdown>` that caused the panel to resize horizontally when the trigger is clipped by the viewport [#860]
- Fixed a bug in `<sl-tree>` where dynamically changing slotted items wouldn't update the tree properly
- Fixed a bug in `<sl-split-panel>` that caused the panel to stack when clicking on the divider in mobile versions of Chrome [#862]
- Fixed a bug in `<sl-popup>` that prevented flip fallbacks from working as intended
- Fixed a bug that caused concurrent animations to work incorrectly when the durations were different [#867]
- Fixed a bug in `<sl-color-picker>` that caused the trigger and color preview to ignore opacity on first render [#869]
- Fixed a bug in `<sl-tree>` that prevented the keyboard from working when the component was nested in a shadow root [#871]
- Fixed a bug in `<sl-tab-group>` that prevented the keyboard from working when the component was nested in a shadow root [#872]
- Fixed a bug in `<sl-tab>` that allowed disabled tabs to erroneously receive focus
- Improved single selection in `<sl-tree>` so nodes expand and collapse and receive selection when clicking on the label
- Renamed `expanded-icon` and `collapsed-icon` slots to `expand-icon` and `collapse-icon` in the experimental `<sl-tree>` and `<sl-tree-item>` components
- Improved RTL support for `<sl-image-comparer>`
- Refactored components to extend from `ShoelaceElement` to make `dir` and `lang` reactive properties in all components

## 2.0.0-beta.81

- 🚨 BREAKING: removed the `base` part from `<sl-menu>` and removed an unnecessary `<div>` that made styling more difficult
- Added the `anchor` property to `<sl-popup>` to support external anchors
- Added read-only custom properties `--auto-size-available-width` and `--auto-size-available-height` to `<sl-popup>` to improve support for overflowing popup content
- Added `label` to `<sl-rating>` to improve accessibility for screen readers
- Added the `base__popup` and `base__arrow` parts to `<sl-tooltip>` [#858]
- Fixed a bug where auto-size wasn't being applied to `<sl-dropdown>` and `<sl-select>`
- Fixed a bug in `<sl-popup>` that caused auto-size to kick in before flip
- Fixed a bug in `<sl-popup>` that prevented the `arrow-padding` attribute from working as expected
- Fixed a bug in `<sl-tooltip>` that prevented the popup from appearing with the correct z-index [#854]
- Improved accessibility of `<sl-rating>` so keyboard nav works better and screen readers announce it properly
- Improved accessibility of `<sl-spinner>` so screen readers no longer skip over it
- Removed a user agent sniffing notice that appeared in Chrome [#855]
- Removed the default hover effect in `<sl-tree-items>` to make selections more obvious
- Updated Floating UI to 1.0.1
- Updated esbuild to 0.15.1
- Updated all other dependencies to latest versions

## 2.0.0-beta.80

This release breaks radio buttons, which is something that needed to happen to solve a longstanding accessibility issue where screen readers announced an incorrect number of radios, e.g. "1 of 1" instead of "1 of 3." Many attempts to solve this without breaking the existing API were made, but none worked across the board. The new implementation upgrades `<sl-radio-group>` to serve as the "form control" while `<sl-radio>` and `<sl-radio-button>` serve as options within the form control.

To upgrade to this version, you will need to rework your radio controls by moving `name` up to the radio group. And instead of setting `checked` to select a specific radio, you can set `value` on the radio group and the checked item will update automatically.

- 🚨 BREAKING: improved accessibility of `<sl-radio-group>`, `<sl-radio>`, and `<sl-radio-button>` so they announce properly in screen readers
  - Added the `name` attribute to `<sl-radio-group>` and removed it from `<sl-radio>` and `<sl-radio-button>`
  - Added the `value` attribute to `<sl-radio-group>` (use this to control which radio is checked)
  - Added the `sl-change` event to `sl-radio-group`
  - Added `setCustomValidity()` and `reportValidity()` to `<sl-radio-group>`
  - Removed the `checked` attribute from `<sl-radio>` and `<sl-radio-button>` (use the radio group's `value` attribute instead)
  - Removed the `sl-change` event from `<sl-radio>` and `<sl-radio-button>` (listen for it on the radio group instead)
  - Removed the `invalid` attribute from `<sl-radio>` and `<sl-radio-button>`
  - Removed `setCustomValidity()` and `reportValidity()` from `<sl-radio>` and `<sl-radio-button>` (now available on the radio group)
- Added the experimental `<sl-popup>` component
- Fixed a bug in `<sl-menu-item>` where labels weren't always aligned correctly
- Fixed a bug in `<sl-range>` that caused the tooltip to be positioned incorrectly when switching between LTR/RTL
- Refactored `<sl-dropdown>` to use `<sl-popup>`
- Refactored `<sl-tooltip>` to use `<sl-popup>` and added the `body` part
- Revert disabled focus behavior in `<sl-tab-group>`, `<sl-menu>`, and `<sl-tree>` to be consistent with native form controls and menus [#845]

## 2.0.0-beta.79

- Added experimental `<sl-tree>` and `<sl-tree-item>` components [#823]
- Added `--indicator-width` custom property to `<sl-progress-ring>` [#837]
- Added Swedish translation [#838]
- Added support for `step="any"` for `<sl-input type="number">` [#839]
- Changed the type of component styles from `CSSResult` to `CSSResultGroup` [#828]
- Fixed a bug in `<sl-color-picker>` where using [[Left]] and [[Right]] would select the wrong color
- Fixed a bug in `<sl-dropdown>` that caused the position to be incorrect on the first show when using `hoist` [#843]
- Fixed a bug in `<sl-tab-group>` where the divider was on the wrong side when using `placement="end"`
- Fixed a bug in `<sl-tab-group>` that caused nested tab groups to scroll when using `placement="start|end"` [#815]
- Fixed a bug in `<sl-tooltip>` that caused the target to be lost after a slot change [#831]
- Fixed a bug in `<sl-tooltip>` that caused the position to be incorrect on the first show when using `hoist`
- Improved accessibility of `<sl-tab-group>`, `<sl-tab>`, and `<sl-tab-panel>` to announce better in screen readers and by allowing focus on disabled items
- Improved accessibility of `<sl-menu>` and `<sl-menu-item>` by allowing focus on disabled items
- Updated Lit to 2.2.8
- Update esbuild to 0.14.50
- Updated Bootstrap Icons to 1.9.1
- Updated Floating UI to 1.0.0
- Updated all other dependencies to latest versions

## 2.0.0-beta.78

- 🚨 BREAKING: Moved the `checked-icon` and `indeterminate-icon` parts from a wrapper `<span>` to the `<svg>` in `<sl-checkbox>` [#786]
- 🚨 BREAKING: Moved the `checked-icon` part from a wrapper `<span>` to the `<svg>` in `<sl-radio>` [#786]
- Added the `--track-active-offset` custom property to `<sl-range>` [#806]
- Fixed a bug that caused `<sl-select>` to sometimes have two vertical scrollbars [#814]
- Fixed a bug that caused a gray line to appear between radio buttons [#821]
- Fixed a bug that caused `<sl-animated-image>` to not render anything when using the `play` attribute initially [#824]
- Removed `:focus-visible` shim now that the last two major versions of Safari support it
- Updated Bootstrap Icons to 1.9.0
- Updated esbuild to 0.14.49
- Updated Floating UI to 0.5.4
- Updated Lit to 2.2.7
- Updated all other dependencies to latest versions

## 2.0.0-beta.77

- Added styles to required form controls so they show an asterisk next to the label by default
- Added the `--sl-input-required-content` design token
- Added the `required` attribute to `<sl-radio-group>` and fixed constraint validation logic to support custom validation
- Added the `checked-icon` part to `<sl-menu-item>`
- Added the `no-spin-buttons` attribute to `<sl-input type="number">` [#798]
- Added support for resetting forms using `<sl-button type="reset">` [#799]
- Fixed a bug where a duplicate clear button showed in Firefox [#791]
- Fixed a bug where setting `valueAsDate` or `valueAsNumber` too early on `<sl-input>` would throw an error [#796]
- Fixed a bug in `<sl-color-picker>` where empty values weren't properly supported [#797]
- Fixed a bug in `<sl-color-picker>` where values were logged to the console when using the keyboard
- Fixed a bug in `<sl-input>` where password controls would try to autocorrect/autocomplete/autocapitalize when the password is visible
- Fixed label alignment in `<sl-checkbox>` and `<sl-radio>` so they align to the top of the control instead of the center when wrapping
- Fixed labels in `<sl-checkbox>` and `<sl-radio>` so they use the `--sl-input-label-color` design token
- Improved performance of the tabbable utility which can prevent the browser from temporarily locking up in focus traps [#800]
- Updated the `fieldset` attribute so it reflects in `<sl-radio-group>`

## 2.0.0-beta.76

- Added support for RTL animations in the Animation Registry
- Fixed a bug where the bottom border of `<sl-select>` could be cut off when the dropdown scrolls
- Fixed a bug in `<sl-select>` that could result in the browser locking up due to an infinite positioning loop [#777]
- Improved RTL animations for `<sl-drawer>` [#784]
- Improved RTL styles for `<sl-button-group>` [#783]
- Improved RTL styles for the toast stack [#785]
- Improved typings for translations and localized terms
- Upgraded @shoelace-style/localize to 3.0

## 2.0.0-beta.75

- Added Persian translation [#774]
- Added `color-scheme` to light and dark themes to improve rendering of browser-provided UI [#776]
- Added `--track-width` custom property to `<sl-tab-group>`
- Fixed focus rings for `<sl-input>`, `<sl-select>`, and `<sl-textarea>` in Safari since they don't use `:focus-visible` [#767]
- Fixed a bug where calling `HTMLFormElement.reportValidity()` would skip Shoelace form controls [#772]
- Fixed a bug that prevented `<sl-tooltip>` from closing when disabled [#775]
- Fixed a bug that allowed `<sl-icon-button>` to emit a `click` event when disabled [#781]
- Improved the default icon for `<sl-image-comparer>` so it's more intuitive and removed `grip-vertical` from system icon library
- Improved RTL styles for many components [#768]
- Improved base path logic to execute only when `getBasePath()` is first called to better support SSR [#778]
- Improved `DOMParser` instantiation in `<sl-icon>` to better support SSR [#778]
- Reverted menu item caching due to regression [#766]
- Updated Floating UI to 0.5.2

## 2.0.0-beta.74

- 🚨 BREAKING: reworked focus rings to use outlines instead of box shadows
  - Removed the `--sl-focus-ring-alpha` design token
  - Refactored `--sl-focus-ring` to be an `outline` property instead of a `box-shadow` property
  - Added `--sl-focus-ring-color`, `--sl-focus-ring-style`, and `--sl-focus-ring-offset`
- 🚨 BREAKING: removed `variant` from `<sl-radio-button>`
- Added `sl-label-change` event to `<sl-menu-item>`
- Added `blur()`, `click()`, and `focus()` methods as well as `sl-blur` and `sl-focus` events to `<sl-icon-button>` [#730]
- Added Tabler Icons example to icons page
- Fixed a bug where updating a menu item's label wouldn't update the display label in `<sl-select>` [#729]
- Fixed a bug where the FormData event polyfill was causing issues with older browsers [#747]
- Fixed a bug that caused a console error when setting `value` to `null` or `undefined` in `<sl-input>`, `<sl-select>`, and `<sl-textarea>` [#751]
- Fixed a bug that caused `<sl-checkbox>` and `<sl-radio>` controls without a `value` to submit as `null` instead of `on` like native inputs [#744]
- Fixed a bug that caused `<sl-dropdown>` and dependent components to add unexpected padding around the panel [#743]
- Fixed a bug that prevented `valueAsDate` and `valueAsNumber` from updating synchronously [#760]
- Fixed a bug that caused `<sl-menu-item>` to load icons from the default library instead of the system library [#765]
- Fixed a bug in `<sl-input>` that prevented a canceled `keydown` event from submitting the containing form when pressing enter [#764]
- Improved behavior of clearable and password toggle buttons in `<sl-input>` and `<sl-select>` [#745]
- Improved performance of `<sl-select>` by caching menu items instead of traversing for them each time
- Improved drag utility so initial click/touch events can be accepted [#758]
- Improved `<sl-color-picker>` to use an HSB grid instead of HSL to be more consistent with existing color picker implementations [#762]
- Improved `<sl-color-picker>` so the cursor is hidden and the preview is larger when dragging the grid
- Refactored `<sl-menu>` to be more performant by caching menu items on slot change
- Reverted form submit logic [#718]
- Updated the `disabled` attribute so it reflects in `<sl-dropdown>` [#741]
- Updated the `name` and `icon` attribute so they reflect in `<sl-icon>` [#742]
- Updated Lit to 2.2.5
- Updated Bootstrap Icons to 1.8.3
- Updated TypeScript to 4.7.2
- Updated esbuild to 0.14.40
- Updated all other dependencies to latest versions

## 2.0.0-beta.73

- Added `button` part to `<sl-radio-button>`
- Added custom validity examples and tests to `<sl-checkbox>`, `<sl-radio>`, and `<sl-radio-button>`
- Added `enterkeyhint` attribute to `<sl-input>` and `<sl-textarea>`
- Fixed a bug that prevented `setCustomValidity()` from working with `<sl-radio-button>`
- Fixed a bug where the right border of a checked `<sl-radio-button>` was the wrong color
- Fixed a bug that prevented a number of properties, methods, etc. from being documented in `<sl-radio>` and `<sl-radio-button>`
- Fixed a bug in `<sl-avatar>` that prevented valid images from showing after an invalid or missing image was provided [#717]
- Fixed a bug that resulted in a console error being thrown on keydown in `<sl-dropdown>` [#719]
- Fixed a bug that prevented `<sl-dropdown>` from being closed when opened initially [#720]
- Fixed a bug that caused the test runner to fail when using a locale other than en-US [#726]
- Improved form submit logic so most user-added event listeners will run after form data is attached and validation occurs [#718]
- Improved accessibility of `<sl-tooltip>` so screen readers announce the content on hover/focus [#219]
- Improved accessibility of form controls by exposing clear buttons and password visibility buttons to screen readers while keeping them out of the tab order [#727]
- Updated `<sl-tab-group>` and `<sl-menu>` to cycle through tabs and menu items instead of stopping at the first/last when using the keyboard
- Removed path aliasing (again) because it doesn't work with Web Test Runner's esbuild plugin

## 2.0.0-beta.72

- 🚨 BREAKING: refactored parts in `<sl-input>`, `<sl-range>`, `<sl-select>`, and `<sl-textarea>` to allow you to customize the label and help text position
  - Added `form-control-input` part
  - Renamed `label` to `form-control-label`
  - Renamed `help-text` to `form-control-help-text`
- 🚨 BREAKING: removed status from the `sl-error` event payload in `<sl-icon>`
- Added the experimental `<sl-radio-button>` component
- Added `button-group` and `button-group__base` parts to `<sl-radio-group>`
- Added the `label` attribute and slot to `<sl-color-picker>` to improve accessibility with screen readers
- Fixed a bug that prevented form submission from working as expected in some cases
- Fixed a bug that prevented `<sl-split-panel>` from toggling `vertical` properly [#703]
- Fixed a bug that prevented `<sl-color-picker>` from rendering a color initially [#704]
- Fixed a bug that caused focus trapping to fail when used inside a shadow root [#709]
- Improved accessibility throughout the docs
- Improved accessibility of `<sl-dropdown>` so the trigger's expanded state is announced correctly
- Improved accessibility of `<sl-format-date>` but rendering a `<time>` element instead of plain text
- Improved accessibility of `<sl-select>` so disabled controls announce correct
- Improved accessibility in `<sl-tag>` so remove buttons have labels
- Refactored `<sl-radio>` to move selection logic into `<sl-radio-group>`
- Updated slot detection logic so it ignores visually hidden elements
- Upgraded the status of `<sl-visually-hidden>` from experimental to stable

## 2.0.0-beta.71

- 🚨 BREAKING: refactored exported parts to ensure composed components and their parts can be targeted via CSS
  - Refactored the `eye-dropper-button` part and added `eye-dropper-button__base`, `eye-dropper-button__prefix`, `eye-dropper-button__label`, `eye-dropper-button__suffix`, and `eye-dropper-button__caret` parts to `<sl-color-picker>`
  - Refactored the `format-button` part and added `format-button__base`, `format-button__prefix`, `format-button__label`, `format-button__suffix`, and `format-button__caret` parts to `<sl-color-picker>`
  - Moved the `close-button` part in `<sl-alert>` to the internal `<sl-icon-button>` and removed the `<span>` that wrapped it
  - Moved the `close-button` part in `<sl-dialog>` and `<sl-drawer>` to point to the host element and added the `close-button__base` part
  - Renamed parts in `<sl-select>` from `tag-base` to `tag__base`, `tag-content` to `tag__content`, and `tag-remove-button` to `tag__remove-button`
  - Moved the `close-button` part in `<sl-tab>` to the internal `<sl-icon-button>` and added the `close-button__base` part
  - Moved the `scroll-button` part in `<sl-tab-group>` to the internal `<sl-icon-button>` and added the `scroll-button__base`, `scroll-button--start`, and `scroll-button--end` parts
  - Moved the `remove-button` part in `<sl-tag>` to the internal `<sl-icon-button>` and added the `remove-button__base` part
- 🚨 BREAKING: removed `checked-icon` part from `<sl-menu-item>` in preparation for parts refactor
- 🚨 BREAKING: changed the `typeToSelect()` method's argument from `String` to `KeyboardEvent` in `<sl-menu>` to support more advanced key combinations
- Added `form`, `formaction`, `formmethod`, `formnovalidate`, and `formtarget` attributes to `<sl-button>` [#699]
- Added Prettier and ESLint to markdown files
- Added background color and border to `<sl-menu>`
- Added more tests for `<sl-input>`, `<sl-select>`, and `<sl-textarea>`
- Fixed a bug that prevented forms from submitting when pressing [[Enter]] inside of an `<sl-input>` [#700]
- Fixed a bug in `<sl-input>` that prevented the `valueAsDate` and `valueAsNumber` properties from working when set before the component was initialized
- Fixed a bug in `<sl-dropdown>` where pressing [[Home]] or [[End]] wouldn't select the first or last menu items, respectively
- Improved `autofocus` behavior in Safari for `<sl-dialog>` and `<sl-drawer>` [#693]
- Improved type to select logic in `<sl-menu>` so it supports [[Backspace]] and gives users more time before resetting
- Improved checkmark size and positioning in `<sl-menu-item>`
- Improved accessibility in form controls that have help text so they're announced correctly in various screen readers
- Removed feature detection for `focus({ preventScroll })` since it no longer works in Safari
- Removed the `--sl-tooltip-arrow-start-end-offset` design token
- Removed the `pattern` attribute from `<sl-textarea>` as it was documented incorrectly and never supported
- Replaced Popper positioning dependency with Floating UI in `<sl-dropdown>` and `<sl-tooltip>`

## 2.0.0-beta.70

- Added `tag-base`, `tag-content`, and `tag-remove-button` parts to `<sl-select>` [#682]
- Added support for focusing elements with `autofocus` when `<sl-dialog>` and `<sl-drawer>` open [#688]
- Added the `placement` attribute to `<sl-select>` [#687]
- Added Danish translation [#690]
- Fixed a bug that allowed `<sl-dropdown>` to go into an incorrect state when activating the trigger while disabled [#684]
- Fixed a bug where Safari would sometimes not focus after preventing `sl-initial-focus` [#688]
- Fixed a bug where the active tab indicator in `<sl-tab-group>` would be misaligned when using disabled tabs [#695]
- Improved the size of the remove button in `<sl-tag>`
- Removed Google Analytics from the docs

## 2.0.0-beta.69

- Added `web-types.json` to improve the dev experience for WebStorm/PHPStorm users [#328]
- Fixed a bug that caused an error when pressing up/down in `<sl-select>`
- Fixed a bug that caused `<sl-details>` to not show when double clicking the summary while open [#662]
- Fixed a bug that prevented the first/last menu item from receiving focus when pressing up/down in `<sl-dropdown>`
- Fixed a bug that caused the active tab indicator in `<sl-tab-group>` to render incorrectly when used inside an element that animates [#671]
- Fixed a bug that allowed values in `<sl-range>` to be invalid according to its `min|max|step` [#674]
- Updated Lit to 2.1.4
- Updated all other dependencies to latest versions

## 2.0.0-beta.68

- Fixed path aliases in generated files so they're relative again [#669]

## 2.0.0-beta.67

- Fixed a TypeScript config regression introduced in [#647]

## 2.0.0-beta.66

- Attempted to fix a bug that prevented types from being generated in the build

## 2.0.0-beta.65

- 🚨 BREAKING: the `unit` property of `<sl-format-bytes>` has changed to `byte | bit` instead of `bytes | bits`
- Added `display-label` part to `<sl-select>` [#650]
- Added `--spacing` custom property to `<sl-divider>` [#664]
- Added `event.detail.source` to the `sl-request-close` event in `<sl-dialog>` and `<sl-drawer>`
- Fixed a bug that caused `<sl-progress-ring>` to render the wrong size when `--track-width` was increased [#656]
- Fixed a bug that allowed `<sl-details>` to open and close when disabled using a screen reader [#658]
- Fixed a bug in the FormData event polyfill that threw an error in some environments [#666]
- Implemented stricter linting to improve consistency and reduce errors, which resulted in many small refactors throughout the codebase [#647]
- Improved accessibility of `<sl-dialog>` and `<sl-drawer>` by making the title an `<h2>` and adding a label to the close button
- Improved search results in the documentation
- Refactored `<sl-format-byte>` to use `Intl.NumberFormat` so it supports localization
- Refactored themes so utility styles are no longer injected as `<style>` elements to support stricter CSP rules [#571]
- Restored the nicer animation on `<sl-spinner>` and verified it works in Safari
- Updated Feather icon example to use Lucide [#657]
- Updated minimum Node version to 14.17
- Updated Lit to 2.1.2
- Updated to Bootstrap Icons to 1.8.1
- Updated all other dependencies to latest versions

## 2.0.0-beta.64

- 🚨 BREAKING: removed `<sl-form>` because all form components submit with `<form>` now ([learn more](/getting-started/form-controls))
- 🚨 BREAKING: changed `submit` attribute to `type="submit"` on `<sl-button>`
- 🚨 BREAKING: changed the `alt` attribute to `label` in `<sl-avatar>` for consistency with other components
- Added `role="status"` to `<sl-spinner>`
- Added `valueAsDate` and `valueAsNumber` properties to `<sl-input>` [#570]
- Added `start`, `end`, and `panel` parts to `<sl-split-panel>` [#639]
- Fixed broken spinner animation in Safari [#633]
- Fixed an a11y bug in `<sl-tooltip>` where `aria-describedby` referenced an id in the shadow root
- Fixed a bug in `<sl-radio>` where tabbing didn't work properly in Firefox [#596]
- Fixed a bug in `<sl-input>` where clicking the left/right edge of the control wouldn't focus it
- Fixed a bug in `<sl-input>` where autofill had strange styles [#644]
- Improved `<sl-spinner>` track color when used on various backgrounds
- Improved a11y in `<sl-radio>` so VoiceOver announces radios properly in a radio group
- Improved the API for the experimental `<sl-split-panel>` component by making `position` accept a percentage and adding the `position-in-pixels` attribute
- Refactored `<sl-breadcrumb-item>`, `<sl-button>`, `<sl-card>`, `<sl-dialog>`, `<sl-drawer>`, `<sl-input>`, `<sl-range>`, `<sl-select>`, and `<sl-textarea>` to use a Reactive Controller for slot detection
- Refactored internal id usage in `<sl-details>`, `<sl-dialog>`, `<sl-drawer>`, and `<sl-dropdown>`
- Removed `position: relative` from the common component stylesheet
- Updated Lit to 2.1.0
- Updated all other dependencies to latest versions

## 2.0.0-beta.63

- 🚨 BREAKING: changed the `type` attribute to `variant` in `<sl-alert>`, `<sl-badge>`, `<sl-button>`, and `<sl-tag>` since it's more appropriate and to disambiguate from other `type` attributes
- 🚨 BREAKING: removed `base` part from `<sl-divider>` to simplify the styling API
- Added the experimental `<sl-split-panel>` component
- Added `focus()` and `blur()` methods to `<sl-select>` [#625]
- Fixed a bug where setting `tooltipFormatter` on `<sl-range>` in JSX causes React@experimental to error out
- Fixed a bug where clicking on a slotted icon in `<sl-button>` wouldn't submit forms [#626]
- Added the `sl-` prefix to generated ids for `<sl-tab>` and `<sl-tab-panel>`
- Refactored `<sl-button>` to use Lit's static expressions to reduce code
- Simplified `<sl-spinner>` animation

## 2.0.0-beta.62

- 🚨 BREAKING: changed the `locale` attribute to `lang` in `<sl-format-bytes>`, `<sl-format-date>`, `<sl-format-number>`, and `<sl-relative-time>` to be consistent with how localization is handled
- Added localization support including translations for English, German, German (Switzerland), Spanish, French, Hebrew, Japanese, Dutch, Polish, Portuguese, and Russian translations [#419]
- CodePen examples will now open in light or dark depending on your current preference
- Fixed a bug where tag names weren't being generated in `vscode.html-custom-data.json` [#593]
- Fixed a bug in `<sl-tooltip>` where the tooltip wouldn't reposition when content changed
- Fixed a bug in `<sl-select>` where focusing on a filled control showed the wrong focus ring
- Fixed a bug where setting `value` initially on `<sl-color-picker>` didn't work in React [#602]
- Updated filled inputs to have the same appearance when focused
- Updated `color` dependency from 3.1.3 to 4.0.2
- Updated `<sl-format-bytes>`, `<sl-format-date>`, `<sl-format-number>`, and `<sl-relative-time>` to work like other localized components
- Upgraded the status of `<sl-qr-code>` from experimental to stable
- Updated to Bootstrap Icons to 1.7.2
- Upgraded color to 4.1.0

## 2.0.0-beta.61

This release improves the dark theme by shifting luminance in both directions, slightly condensing the spectrum. This results in richer colors in dark mode. It also reduces theme stylesheet sizes by eliminating superfluous gray palette variations.

In [beta.48](#_200-beta48), I introduced a change to color tokens that allowed you to access alpha values at the expense of a verbose, non-standard syntax. After considering feedback from the community, I've decided to revert this change so the `rgb()` function is no longer required. Many users reported never using it for alpha, and even more reported having trouble remembering to use `rgb()` and that it was causing more harm than good.

Furthermore, both Safari and Firefox have implemented [`color-mix()`](<https://developer.mozilla.org/en-US/docs/Web/CSS/color_value/color-mix()>) behind a flag, so access to alpha channels and other capabilities are coming to the browser soon.

If you're using color tokens in your own stylesheet, simply remove the `rgb()` to update to this version.

```css
.your-styles {
  /* change this */
  color: rgb(var(--sl-color-primary-500));

  /* to this */
  color: var(--sl-color-primary-500);
}
```

Thank you for your help and patience with testing Shoelace. I promise, we're not far from a stable release!

- 🚨 BREAKING: removed blue gray, cool gray, true gray, and warm gray color palettes
- 🚨 BREAKING: removed `--sl-focus-ring-color`, and `--sl-focus-ring-alpha` (use `--sl-focus-ring` instead)
- 🚨 BREAKING: removed `--sl-surface-base` and `--sl-surface-base-alt` tokens (use the neutral palette instead)
- Added experimental `<sl-visually-hidden>` component
- Added `clear-icon` slot to `<sl-select>` [#591]
- Fixed a bug in `<sl-progress-bar>` where the label would show in the default slot
- Improved the dark theme palette so colors are bolder and don't appear washed out
- Improved a11y of `<sl-avatar>` by representing it as an image with an `alt` [#579]
- Improved a11y of the scroll buttons in `<sl-tab-group>`
- Improved a11y of the close button in `<sl-tab>`
- Improved a11y of `<sl-tab-panel>` by removing an invalid `aria-selected` attribute [#579]
- Improved a11y of `<sl-icon>` by not using a variation of the `name` attribute for labels (use the `label` attribute instead)
- Moved `role` from the shadow root to the host element in `<sl-menu>`
- Removed redundant `role="menu"` in `<sl-dropdown>`
- Slightly faster animations for showing and hiding `<sl-dropdown>`
- Updated to Bootstrap Icons to 1.7.1
- Upgraded the status of `<sl-mutation-observer>` from experimental to stable

## 2.0.0-beta.60

- Added React examples and CodePen links to all components
- Changed the `attr` in experimental `<sl-mutation-observer>` to require `"*"` instead of `""` to target all attributes
- Fixed a bug in `<sl-progress-bar>` where the `label` attribute didn't set the label
- Fixed a bug in `<sl-rating>` that caused disabled and readonly controls to transition on hover
- The `panel` property of `<sl-tab>` is now reflected
- The `name` property of `<sl-tab-panel>` is now reflected

## 2.0.0-beta.59

- Added React wrappers as first-class citizens
- Added eye dropper to `<sl-color-picker>` when the browser supports the [EyeDropper API](https://wicg.github.io/eyedropper-api/)
- Fixed a bug in `<sl-button-group>` where buttons groups with only one button would have an incorrect border radius
- Improved the `<sl-color-picker>` trigger's border in dark mode
- Switched clearable icon from `x-circle` to `x-circle-fill` to make it easier to recognize
- Updated to Bootstrap Icons to 1.7.0
- Updated to Lit 2.0.2

## 2.0.0-beta.58

This version once again restores the bundled distribution because the unbundled + CDN approach is currently confusing and [not working properly](https://github.com/shoelace-style/shoelace/issues/559#issuecomment-949662331). Unbundling the few dependencies Shoelace has is still a goal of the project, but [this jsDelivr bug](https://github.com/jsdelivr/jsdelivr/issues/18337) needs to be resolved before we can achieve it.

I sincerely apologize for the instability of the last few beta releases as a result of this effort.

- Added experimental `<sl-animated-image>` component
- Added `label` attribute to `<sl-progress-bar>` and `<sl-progress-ring>` to improve a11y
- Fixed a bug where the tooltip would show briefly when clicking a disabled `<sl-range>`
- Fixed a bug that caused a console error when `<sl-range>` was used
- Fixed a bug where the `nav` part in `<sl-tab-group>` was on the incorrect element [#563]
- Fixed a bug where non-integer aspect ratios were calculated incorrectly in `<sl-responsive-media>`
- Fixed a bug in `<sl-range>` where setting `value` wouldn't update the active and inactive portion of the track [#572]
- Reverted to publishing the bundled dist and removed `/+esm` links from the docs
- Updated to Bootstrap Icons to 1.6.1

## 2.0.0-beta.57

- Fix CodePen links and CDN links

## 2.0.0-beta.56

This release is the second attempt at unbundling dependencies. This will be a breaking change only if your configuration _does not_ support bare module specifiers. CDN users and bundler users will be unaffected, but note the URLs for modules on the CDN must have the `/+esm` now.

- Added the `hoist` attribute to `<sl-tooltip>` [#564]
- Unbundled dependencies and configured external imports to be packaged with bare module specifiers

## 2.0.0-beta.55

- Revert unbundling due to issues with the CDN not handling bare module specifiers as expected

## 2.0.0-beta.54

Shoelace doesn't have a lot of dependencies, but this release unbundles most of them so you can potentially save some extra kilobytes. This will be a breaking change only if your configuration _does not_ support bare module specifiers. CDN users and bundler users will be unaffected.

- 🚨 BREAKING: renamed the `sl-clear` event to `sl-remove`, the `clear-button` part to `remove-button`, and the `clearable` property to `removable` in `<sl-tag>`
- Added the `disabled` attribute to `<sl-resize-observer>`
- Fixed a bug in `<sl-mutation-observer>` where setting `disabled` initially didn't work
- Unbundled dependencies and configured external imports to be packaged with bare module specifiers

## 2.0.0-beta.53

- 🚨 BREAKING: removed `<sl-menu-divider>` (use `<sl-divider>` instead)
- 🚨 BREAKING: removed `percentage` attribute from `<sl-progress-bar>` and `<sl-progress-ring>` (use `value` instead)
- 🚨 BREAKING: switched the default `type` of `<sl-tag>` from `primary` to `neutral`
- Added the experimental `<sl-mutation-observer>` component
- Added the `<sl-divider>` component
- Added `--sl-color-neutral-0` and `--sl-color-neutral-50` as early surface tokens to improve the appearance of alert, card, and panels in dark mode
- Added the `--sl-panel-border-width` design token
- Added missing background color to `<sl-details>`
- Added the `--padding` custom property to `<sl-tab-panel>`
- Added the `outline` variation to `<sl-button>` [#522]
- Added the `filled` variation to `<sl-input>`, `<sl-textarea>`, and `<sl-select>` and supporting design tokens
- Added the `control` part to `<sl-select>` so you can target the main control with CSS [#538]
- Added a border to `<sl-badge>` to improve contrast when drawn on various background colors
- Added `--track-color-active` and `--track-color-inactive` custom properties to `<sl-range>` [#550]
- Added the undocumented custom properties `--thumb-size`, `--tooltip-offset`, `--track-height` on `<sl-range>`
- Changed the default `distance` in `<sl-dropdown>` from `2` to `0` [#538]
- Fixed a bug where `<sl-select>` would be larger than the viewport when it had lots of options [#544]
- Fixed a bug where `<sl-progress-ring>` wouldn't animate in Safari
- Updated the default height of `<sl-progress-bar>` from `16px` to `1rem` and added a subtle shadow to indicate depth
- Removed the `lit-html` dependency and moved corresponding imports to `lit` [#546]

## 2.0.0-beta.52

- 🚨 BREAKING: changed the `--stroke-width` custom property of `<sl-spinner>` to `--track-width` for consistency
- 🚨 BREAKING: removed the `size` and `stroke-width` attributes from `<sl-progress-ring>` so it's fully customizable with CSS (use the `--size` and `--track-width` custom properties instead)
- Added the `--speed` custom property to `<sl-spinner>`
- Added the `--size` and `--track-width` custom properties to `<sl-progress-ring>`
- Added tests for `<sl-badge>` [#530]
- Fixed a bug where `<sl-tab>` wasn't using a border radius token [#523]
- Fixed a bug in the Remix Icons example where some icons would 404 [#528]
- Updated `<sl-progress-ring>` to use only CSS for styling
- Updated `<sl-spinner>` to use an SVG and improved the indicator animation
- Updated to Lit 2.0 and lit-html 2.0 🔥

## 2.0.0-beta.51

A number of users had trouble counting characters that repeat, so this release improves design token patterns so that "t-shirt sizes" are more accessible. For example, `--sl-font-size-xxx-large` has become `--sl-font-size-3x-large`. This change applies to all design tokens that use this scale.

- 🚨 BREAKING: all t-shirt size design tokens now use `2x`, `3x`, `4x` instead of `xx`, `xxx`, `xxxx`
- Added missing `--sl-focus-ring-*` tokens to dark theme
- Added an "Importing" section to all components with copy/paste code to make cherry picking easier
- Improved the documentation search with a custom plugin powered by [Lunr](https://lunrjs.com/)
- Improved the `--sl-shadow-x-small` elevation
- Improved visibility of elevations and overlays in dark theme
- Reduced the size of `<sl-color-picker>` slightly to better accommodate mobile devices
- Removed `<sl-icon>` dependency from `<sl-color-picker>` and improved the copy animation

## 2.0.0-beta.50

- Added `<sl-breadcrumb>` and `<sl-breadcrumb-item>` components
- Added `--sl-letter-spacing-denser`, `--sl-letter-spacing-looser`, `--sl-line-height-denser`, and `--sl-line-height-looser` design tokens
- Fixed a bug where form controls would error out when the value was set to `undefined` [#513]

## 2.0.0-beta.49

This release changes the way focus states are applied to elements. In browsers that support [`:focus-visible`](https://developer.mozilla.org/en-US/docs/Web/CSS/:focus-visible), it will be used. In unsupportive browsers ([currently only Safari](https://caniuse.com/mdn-css_selectors_focus-visible)), `:focus` will be used instead. This means the browser will determine whether a focus ring should be shown based on how the user interacts with the page.

This release also fixes a critical bug in the color scale where `--sl-color-neutral-0` and `--sl-color-neutral-1000` were reversed.

- 🚨 BREAKING: fixed a bug where `--sl-color-neutral-0` and `--sl-color-neutral-1000` were inverted (swap them to update)
- 🚨 BREAKING: removed the `no-fieldset` property from `<sl-radio-group>` (fieldsets are now hidden by default; use `fieldset` to show them)
- 🚨 BREAKING: removed `--focus-ring` custom property from `<sl-input>`, `<sl-select>`, `<sl-tab>` for consistency with other form controls
- Added `--swatch-size` custom property to `<sl-color-picker>`
- Added `date` to `<sl-input>` as a supported `type`
- Added the `--sl-focus-ring` design token for a more convenient way to apply focus ring styles
- Adjusted elevation tokens to use neutral in light mode and black in dark mode
- Adjusted `--sl-overlay-background-color` in dark theme to be black instead of gray
- Fixed a bug in `<sl-color-picker>` where the opacity slider wasn't showing the current color
- Fixed a bug where Edge in Windows would show the native password toggle next to the custom password toggle [#508]
- Fixed a bug where pressing up/down in `<sl-tab-group>` didn't select the next/previous tab in vertical placements
- Improved size of `<sl-color-picker>`
- Improved icon contrast in `<sl-input>`
- Improved contrast of `<sl-switch>`
- Improved `:focus-visible` behavior in many components
- Removed elevation from `<sl-color-picker>` when rendered inline
- Removed custom `:focus-visible` logic in favor of a directive that outputs `:focus-visible` or `:focus` depending on browser support
- Updated to Lit 2.0.0-rc.3
- Updated to lit-html 2.0.0-rc.4

## 2.0.0-beta.48

This release improves theming by offering both light and dark themes that can be used autonomously. It also improves contrast in most components, adds a variety of new color primitives, and changes the way color tokens are consumed.

Previously, color tokens were in hexadecimal format. Now, Shoelace now uses an `R G B` format that requires you to use the `rgb()` function in your CSS.

```css
.example {
  /* rgb() is required now */
  color: var(--sl-color-neutral-500);
}
```

This is more verbose than previous versions, but it has the advantage of letting you set the alpha channel of any color token.

```css
.example-with-alpha {
  /* easily adjust opacity for any color token */
  color: rgb(var(--sl-color-neutral-500) / 50%);
}
```

This change applies to all design tokens that implement a color. Refer to the [color tokens](/tokens/color) page for more details.

- 🚨 BREAKING: all design tokens that implement colors have been converted to `R G B` and must be used with the `rgb()` function
- 🚨 BREAKING: removed `--sl-color-black|white` color tokens (use `--sl-color-neutral-0|1000` instead)
- 🚨 BREAKING: removed `--sl-color-primary|success|warning|info|danger-text` design tokens (use theme or primitive colors instead)
- 🚨 BREAKING: removed `info` variant from `<sl-alert>`, `<sl-badge>`, `<sl-button>`, and `<sl-tag>` (use `neutral` instead)
- 🚨 BREAKING: removed `--sl-color-info-*` design token (use `--sl-color-neutral-*` instead)
- 🚨 BREAKING: renamed `dist/themes/base.css` to `dist/themes/light.css`
- 🚨 BREAKING: removed `--sl-focus-ring-color-primary` tokens (use color tokens and `--sl-focus-ring-width|alpha` instead)
- 🚨 BREAKING: removed `--tabs-border-color` from `<sl-tab-group>` (use `--track-color` instead)
- 🚨 BREAKING: changed the default value for `effect` to `none` in `<sl-skeleton>` (use `sheen` to restore the original behavior)
- Added new color primitives to the base set of design tokens
- Added `--sl-color-*-950` swatches to all color palettes
- Added a console error that appears when menu items have duplicate values in `<sl-select>`
- Added CodePen link to code examples
- Added `prefix` and `suffix` slots to `<sl-select>` [#501]
- Added `--indicator-color` custom property to `<sl-tab-group>`
- Exposed base and dark stylesheets so they can be imported via JavaScript [#438]
- Fixed a bug in `<sl-menu>` where pressing [[Enter]] after using type to select would result in the wrong value
- Fixed a bug in `<sl-radio-group>` where clicking a radio button would cause the wrong control to be focused
- Fixed a bug in `<sl-button>` and `<sl-icon-button>` where an unintended `ref` attribute was present
- Fixed a bug in the focus-visible utility that failed to respond to mouseup events
- Fixed a bug where clicking on a menu item would persist its hover/focus state
- Fixed a bug in `<sl-select>` where it would erroneously intercept important keyboard shortcuts [#504]
- Improved contrast throughout all components [#128]
- Refactored thumb position logic in `<sl-switch>` [#490]
- Reworked the dark theme to use an inverted + shifted design token approach instead of component-specific selectors

## 2.0.0-beta.47

This release improves how component dependencies are imported. If you've been cherry picking, you no longer need to import component dependencies manually. This significantly improves developer experience, making Shoelace even easier to use. For transparency, component dependencies will continue to be listed in the docs.

- Added "Reflects" column to the properties table
- Dependencies are now automatically imported for all components
- Fixed a bug where tabbing into `<sl-radio-group>` would not always focus the checked radio
- Fixed a bug in component styles that prevented the box sizing reset from being applied
- Fixed a regression in `<sl-color-picker>` where dragging the grid handle wasn't smooth
- Fixed a bug where slot detection could incorrectly match against slots of child elements [#481]
- Fixed a bug in `<sl-input>` where focus would move to the end of the input when typing in Safari [#480]
- Improved base path utility logic

## 2.0.0-beta.46

This release improves the developer experience of `<sl-animation>`. Previously, an animation was assumed to be playing unless the `pause` attribute was set. This behavior has been reversed and `pause` has been removed. Now, animations will not play until the new `play` attribute is applied.

This is a lot more intuitive and makes it easier to activate animations imperatively. In addition, the `play` attribute is automatically removed automatically when the animation finishes or cancels, making it easier to restart finite animations. Lastly, the animation's timing is now accessible through the new `currentTime` property instead of `getCurrentTime()` and `setCurrentTime()`.

In addition, Shoelace no longer uses Sass. Component styles now use Lit's template literal styles and theme files use pure CSS.

- 🚨 BREAKING: removed the `pause` attribute from `<sl-animation>` (use `play` to start and stop the animation instead)
- 🚨 BREAKING: removed `getCurrentTime()` and `setCurrentTime()` from `<sl-animation>` (use the `currentTime` property instead)
- 🚨 BREAKING: removed the `close-on-select` attribute from `<sl-dropdown>` (use `stay-open-on-select` instead)
- Added the `currentTime` property to `<sl-animation>` to control the current time without methods
- Fixed a bug in `<sl-range>` where the tooltip wasn't showing in Safari [#477]
- Fixed a bug in `<sl-menu>` where pressing [[Enter]] in a menu didn't work with click handlers
- Reworked `<sl-menu>` and `<sl-menu-item>` to use a roving tab index and improve keyboard accessibility
- Reworked tabbable logic to be more performant [#466]
- Switched component stylesheets from Sass to Lit's template literal styles
- Switched theme stylesheets from Sass to CSS

## 2.0.0-beta.45

This release changes the way component metadata is generated. Previously, the project used TypeDoc to analyze components and generate a very large file with type data. The data was then parsed and converted to an easier-to-consume file called `metadata.json`. Alas, TypeDoc is expensive to run and the metadata format wasn't standard.

Thanks to an amazing effort by [Pascal Schilp](https://twitter.com/passle_), the world has a simpler, faster way to gather metadata using the [Custom Elements Manifest Analyzer](https://github.com/open-wc/custom-elements-manifest). Not only is this tool faster, but the data follows the evolving `custom-elements.json` format. This is exciting because a standard format for custom elements opens the door for many potential uses, including documentation generation, framework adapters, IDE integrations, third-party uses, and more. [Check out Pascal's great article](https://dev.to/open-wc/introducing-custom-elements-manifest-gkk) for more info about `custom-elements.json` and the new analyzer.

The docs have been updated to use the new `custom-elements.json` file. If you're relying on the old `metadata.json` file for any purpose, this will be a breaking change for you.

- 🚨 BREAKING: removed the `sl-overlay-click` event from `<sl-dialog>` and `<sl-drawer>` (use `sl-request-close` instead) [#471]
- 🚨 BREAKING: removed `metadata.json` (use `custom-elements.json` instead)
- Added `custom-elements.json` for component metadata
- Added `sl-request-close` event to `<sl-dialog>` and `<sl-drawer>`
- Added `dialog.denyClose` and `drawer.denyClose` animations
- Fixed a bug in `<sl-color-picker>` where setting `value` immediately wouldn't trigger an update
- Fixed a bug in `<sl-dialog>` and `<sl-drawer>` where setting `open` initially didn't set a focus trap
- Fixed a bug that resulted in form controls having incorrect validity when `disabled` was initially set [#473]
- Fixed a bug in the docs that caused the metadata file to be requested twice
- Fixed a bug where tabbing out of a modal would cause the browser to lag [#466]
- Updated the docs to use the new `custom-elements.json` for component metadata

## 2.0.0-beta.44

- 🚨 BREAKING: all `invalid` props on form controls now reflect validity before interaction [#455]
- Allow `null` to be passed to disable animations in `setDefaultAnimation()` and `setAnimation()`
- Converted build scripts to ESM
- Fixed a bug in `<sl-checkbox>` where `invalid` did not update properly
- Fixed a bug in `<sl-dropdown>` where a `keydown` listener wasn't cleaned up properly
- Fixed a bug in `<sl-select>` where `sl-blur` was emitted prematurely [#456]
- Fixed a bug in `<sl-select>` where no selection with `multiple` resulted in an incorrect value [#457]
- Fixed a bug in `<sl-select>` where `sl-change` was emitted immediately after connecting to the DOM [#458]
- Fixed a bug in `<sl-select>` where non-printable keys would cause the menu to open
- Fixed a bug in `<sl-select>` where `invalid` was not always updated properly
- Reworked the `@watch` decorator to use `update` instead of `updated` resulting in better performance and flexibility

## 2.0.0-beta.43

- Added `?` to optional arguments in methods tables in the docs
- Added the `scrollPosition()` method to `<sl-textarea>` to get/set scroll position
- Added initial tests for `<sl-dialog>`, `<sl-drawer>`, `<sl-dropdown>`, and `<sl-tooltip>`
- Fixed a bug in `<sl-tab-group>` where scrollable tab icons were not displaying correctly
- Fixed a bug in `<sl-dialog>` and `<sl-drawer>` where preventing clicks on the overlay no longer worked as described [#452]
- Fixed a bug in `<sl-dialog>` and `<sl-drawer>` where setting initial focus no longer worked as described [#453]
- Fixed a bug in `<sl-card>` where the `slotchange` listener wasn't attached correctly [#454]
- Fixed lifecycle bugs in a number of components [#451]
- Removed `fill: both` from internal animate utility so styles won't "stick" by default [#450]

## 2.0.0-beta.42

This release addresses an issue with the `open` attribute no longer working in a number of components, as a result of the changes in beta.41. It also removes a small but controversial feature that complicated show/hide logic and led to a poor experience for developers and end users.

There are two ways to show/hide affected components: by calling `show() | hide()` and by toggling the `open` prop. Previously, it was possible to call `event.preventDefault()` in an `sl-show | sl-hide ` handler to stop the component from showing/hiding. The problem becomes obvious when you set `el.open = false`, the event gets canceled, and in the next cycle `el.open` has reverted to `true`. Not only is this unexpected, but it also doesn't play nicely with frameworks. Additionally, this made it impossible to await `show() | hide()` since there was a chance they'd never resolve.

Technical reasons aside, canceling these events seldom led to a good user experience, so the decision was made to no longer allow `sl-show | sl-hide` to be cancelable.

- 🚨 BREAKING: `sl-show` and `sl-hide` events are no longer cancelable
- Added Iconoir example to the icon docs
- Added Web Test Runner
- Added initial tests for `<sl-alert>` and `<sl-details>`
- Changed the `cancelable` default to `false` for the internal `@event` decorator
- Fixed a bug where toggling `open` stopped working in `<sl-alert>`, `<sl-dialog>`, `<sl-drawer>`, `<sl-dropdown>`, and `<sl-tooltip>`
- Fixed a bug in `<sl-range>` where setting a value outside the default `min` or `max` would clamp the value [#448]
- Fixed a bug in `<sl-dropdown>` where placement wouldn't adjust properly when shown [#447]
- Fixed a bug in the internal `shimKeyframesHeightAuto` utility that caused `<sl-details>` to measure heights incorrectly [#445]
- Fixed a number of imports that should have been type imports
- Updated Lit to 2.0.0-rc.2
- Updated esbuild to 0.12.4

## 2.0.0-beta.41

This release changes how components animate. In previous versions, CSS transitions were used for most show/hide animations. Transitions are problematic due to the way `transitionend` works. This event fires once _per transition_, and it's impossible to know which transition to look for when users can customize any possible CSS property. Because of this, components previously required the `opacity` property to transition. If a user were to prevent `opacity` from transitioning, the component wouldn't hide properly and the `sl-after-show|hide` events would never emit.

CSS animations, on the other hand, have a more reliable `animationend` event. Alas, `@keyframes` don't cascade and can't be injected into a shadow DOM via CSS, so there would be no good way to customize them.

The most elegant solution I found was to use the [Web Animations API](https://developer.mozilla.org/en-US/docs/Web/API/Web_Animations_API), which offers more control over animations at the expense of customizations being done in JavaScript. Fortunately, through the [Animation Registry](/getting-started/customizing#animations), you can customize animations globally and/or per component with a minimal amount of code.

- 🚨 BREAKING: changed `left` and `right` placements to `start` and `end` in `<sl-drawer>`
- 🚨 BREAKING: changed `left` and `right` placements to `start` and `end` in `<sl-tab-group>`
- 🚨 BREAKING: removed `--hide-duration`, `--hide-timing-function`, `--show-duration`, and `--show-timing-function` custom properties from `<sl-tooltip>` (use the Animation Registry instead)
- Added the Animation Registry
- Fixed a bug where removing `<sl-dropdown>` from the DOM and adding it back destroyed the popover reference [#443]
- Updated animations for `<sl-alert>`, `<sl-dialog>`, `<sl-drawer>`, `<sl-dropdown>`, and `<sl-tooltip>` to use the Animation Registry instead of CSS transitions
- Improved a11y by respecting `prefers-reduced-motion` for all show/hide animations
- Improved `--show-delay` and `--hide-delay` behavior in `<sl-tooltip>` so they only apply on hover
- Removed the internal popover utility

## 2.0.0-beta.40

- 🚨 BREAKING: renamed `<sl-responsive-embed>` to `<sl-responsive-media>` and added support for images and videos [#436]
- Fixed a bug where setting properties before an element was defined would render incorrectly [#425]
- Fixed a bug that caused all modules to be imported when cherry picking certain components [#439]
- Fixed a bug where the scrollbar would reposition `<sl-dialog>` on hide causing it to jump [#424]
- Fixed a bug that prevented the project from being built in a Windows environment
- Improved a11y in `<sl-progress-ring>`
- Removed `src/utilities/index.ts` to prevent tree-shaking confusion (please import utilities directly from their respective modules)
- Removed global `[hidden]` styles so they don't affect anything outside of components
- Updated to Bootstrap Icons 1.5.0
- Updated React docs to use [`@shoelace-style/react`](https://github.com/shoelace-style/react)
- Updated NextJS docs [#434]
- Updated TypeScript to 4.2.4

## 2.0.0-beta.39

- Added experimental `<sl-qr-code>` component
- Added `system` icon library and updated all components to use this instead of the default icon library [#420]
- Updated to esbuild 0.8.57
- Updated to Lit 2.0.0-rc.1 and lit-html 2.0.0-rc.2

## 2.0.0-beta.38

- 🚨 BREAKING: `<sl-radio>` components must be located inside an `<sl-radio-group>` for proper accessibility [#218]
- Added `<sl-radio-group>` component [#218]
- Added `--header-spacing`, `--body-spacing`, and `--footer-spacing` custom properties to `<sl-drawer>` and `<sl-dialog>` [#409]
- Fixed a bug where `<sl-menu-item>` prefix and suffix slots wouldn't always receive the correct spacing
- Fixed a bug where `<sl-badge>` used `--sl-color-white` instead of the correct design tokens [#407]
- Fixed a bug in `<sl-dialog>` and `<sl-drawer>` where the escape key would cause parent components to close
- Fixed a race condition bug in `<sl-icon>` [#410]
- Improved focus trap behavior in `<sl-dialog>` and `<sl-drawer>`
- Improved a11y in `<sl-dialog>` and `<sl-drawer>` by restoring focus to trigger on close
- Improved a11y in `<sl-radio>` with Windows high contrast mode [#215]
- Improved a11y in `<sl-select>` by preventing the chevron icon from being announced
- Internal: removed the `options` argument from the modal utility as focus trapping is now handled internally

## 2.0.0-beta.37

- Added `click()` method to `<sl-checkbox>`, `<sl-radio>`, and `<sl-switch>`
- Added the `activation` attribute to `<sl-tab-group>` to allow for automatic and manual tab activation
- Added `npm run create <tag>` script to scaffold new components faster
- Fixed a bug in `<sl-tooltip>` where events weren't properly cleaned up on disconnect
- Fixed a bug in `<sl-tooltip>` where they wouldn't display after toggling `disabled` off and on again [#391]
- Fixed a bug in `<sl-details>` where `show()` and `hide()` would toggle the control when disabled
- Fixed a bug in `<sl-color-picker>` where setting `value` wouldn't update the control
- Fixed a bug in `<sl-tab-group>` where tabs that are initially disabled wouldn't receive the indicator on activation [#403]
- Fixed incorrect event names for `sl-after-show` and `sl-after-hide` in `<sl-details>`
- Improved a11y for disabled buttons that are rendered as links
- Improved a11y for `<sl-button-group>` by adding the correct `role` attribute
- Improved a11y for `<sl-input>`, `<sl-range>`, `<sl-select>`, and `<sl-textarea>` so labels and helper text are read properly by screen readers
- Removed `sl-show`, `sl-hide`, `sl-after-show`, `sl-after-hide` events from `<sl-color-picker>` (the color picker's visibility cannot be controlled programmatically so these shouldn't have been exposed; the dropdown events now bubble up so you can listen for those instead)
- Reworked `<sl-button-group>` so it doesn't require light DOM styles

## 2.0.0-beta.36

- 🚨 BREAKING: renamed `setFocus()` to `focus()` in button, checkbox, input, menu item, radio, range, rating, select, switch, and tab
- 🚨 BREAKING: renamed `removeFocus()` to `blur()` in button, checkbox, input, menu item, radio, range, rating, select, switch, and tab
- Added `click()` method to `<sl-button>`
- Fixed a bug where toggling `open` on `<sl-drawer>` would skip the transition
- Fixed a bug where `<sl-color-picker>` could be opened when disabled
- Fixed a bug in `<sl-color-picker>` that caused erratic slider behaviors [#388]
- Fixed a bug where `<sl-details>` wouldn't always render the correct height when open initially [#357]
- Renamed `components.json` to `metadata.json`
- Updated to the prerelease versions of LitElement and lit-html
- Updated to Bootstrap Icons 1.4.1

## 2.0.0-beta.35

- Fixed a bug in `<sl-animation>` where `sl-cancel` and `sl-finish` events would never fire
- Fixed a bug where `<sl-alert>` wouldn't always transition properly
- Fixed a bug where using `<sl-menu>` inside a shadow root would break keyboard selections [#382]
- Fixed a bug where toggling `multiple` in `<sl-select>` would lead to a stale display label
- Fixed a bug in `<sl-tab-group>` where changing `placement` could result in the active tab indicator being drawn a few pixels off
- Fixed a bug in `<sl-button>` where link buttons threw an error on focus, blur, and click
- Improved `@watch` decorator to run after update instead of during
- Updated `<sl-menu-item>` checked icon to `check` instead of `check2`
- Upgraded the status of `<sl-resize-observer>` from experimental to stable

## 2.0.0-beta.34

This release changes the way components are registered if you're [cherry picking](/getting-started/installation#cherry-picking) or [using a bundler](/getting-started/installation#bundling). This recommendation came from the LitElement team and simplifies Shoelace's dependency graph. It also eliminates the need to call a `register()` function before using each component.

From now on, importing a component will register it automatically. The caveat is that bundlers may not tree shake the library properly if you import from `@shoelace-style/shoelace`, so the recommendation is to import components and utilities from their corresponding files instead.

- 🚨 BREAKING: removed `all.shoelace.js` (use `shoelace.js` instead)
- 🚨 BREAKING: component modules now have a side effect, so bundlers may not tree shake properly when importing from `@shoelace-style/shoelace` (see the [installation page](/getting-started/installation#bundling) for more details and how to update)
- Added `sl-clear` event to `<sl-select>`
- Fixed a bug where dynamically changing menu items in `<sl-select>` would cause the display label to be blank [#374]
- Fixed a bug where setting the `value` attribute or property on `<sl-input>` and `<sl-textarea>` would trigger validation too soon
- Fixed the margin in `<sl-menu-label>` to align with menu items
- Fixed `autofocus` attributes in `<sl-input>` and `<sl-textarea>`
- Improved types for `autocapitalize` in `<sl-input>` and `<sl-textarea>`
- Reverted the custom `@tag` decorator in favor of `@customElement` to enable auto-registration

## 2.0.0-beta.33

- Fixed a bug where link buttons could have incorrect `target`, `download`, and `rel` props
- Fixed `aria-label` and `aria-labelledby` props in `<sl-dialog>` and `<sl-drawer>`
- Fixed `tabindex` attribute in `<sl-menu>`
- Fixed a bug in `<sl-select>` where tags would always render as pills
- Fixed a bug in `<sl-button>` where calling `setFocus()` would throw an error

## 2.0.0-beta.32

- Added tag name maps so TypeScript can identify Shoelace elements [#371]
- Fixed a bug where the active tab indicator wouldn't render properly on tabs styled with `flex-end` [#355]
- Fixed a bug where `sl-change` wasn't emitted by `<sl-checkbox>` or `<sl-switch>` [#370]
- Fixed a bug where some props weren't being watched correctly in `<sl-alert>` and `<sl-color-picker>`
- Improved `@watch` decorator so watch handlers don't run before the first render
- Removed guards that were added due to previous watch handler behavior

## 2.0.0-beta.31

- Add touch support to `<sl-rating>` [#362]
- Fixed a bug where the `open` attribute on `<sl-details>` would prevent it from opening [#357]
- Fixed event detail type parsing so component class names are shown instead of `default`

## 2.0.0-beta.30

- Fix default exports for all components so cherry picking works again [#365]
- Revert FOUC base style because it interferes with some framework and custom element use cases

## 2.0.0-beta.29

**This release migrates component implementations from Shoemaker to LitElement.** Due to feedback from the community, Shoelace will rely on a more heavily tested library for component implementations. This gives you a more solid foundation and reduces my maintenance burden. Thank you for all your comments, concerns, and encouragement! Aside from that, everything else from beta.28 still applies plus the following.

- 🚨 BREAKING: removed the `symbol` property from `<sl-rating>` and reverted to `getSymbol` for optimal flexibility
- Added `vscode.html-custom-data.json` to the build to support IntelliSense (see [the usage section](/getting-started/usage#code-completion) for details)
- Added a base style to prevent FOUC before components are defined
- Fixed bug where TypeScript types weren't being generated [#364]
- Improved vertical padding in `<sl-tooltip>`
- Moved chunk files into a separate folder
- Reverted menu item active styles
- Updated esbuild to 0.8.54

## 2.0.0-beta.28

**This release includes a major under the hood overhaul of the library and how it's distributed.** Until now, Shoelace was developed with Stencil. This release moves to a lightweight tool called Shoemaker, a homegrown utility that provides declarative templating and data binding while reducing the boilerplate required for said features.

This change in tooling addresses a number of longstanding bugs and limitations. It also gives us more control over the library and build process while streamlining development and maintenance. Instead of two different distributions, Shoelace now offers a single, standards-compliant collection of ES modules. This may affect how you install and use the library, so please refer to the [installation page](/getting-started/installation) for details.

:::warning
Due to the large number of internal changes, I would consider this update to be less stable than previous ones. If you're using Shoelace in a production app, consider holding off until the next beta to allow for more exhaustive testing from the community. Please report any bugs you find on the [issue tracker](https://github.com/shoelace-style/shoelace/issues).
:::

The component API remains the same except for the changes noted below. Thanks for your patience as I work diligently to make Shoelace more stable and future-proof. 🙌

- 🚨 BREAKING: removed the custom elements bundle (you can import ES modules directly)
- 🚨 BREAKING: removed `getAnimationNames()` and `getEasingNames()` methods from `<sl-animation>` (you can import them from `utilities/animation.js` instead)
- 🚨 BREAKING: removed the `<sl-icon-library>` component since it required imperative initialization (you can import the `registerIconLibrary()` function from `utilities/icon-library.js` instead)
- 🚨 BREAKING: removed the experimental `<sl-theme>` component due to technical limitations (you should set the `sl-theme-{name}` class on the `<body>` instead)
- 🚨 BREAKING: moved the base stylesheet from `dist/shoelace.css` to `dist/themes/base.css`
- 🚨 BREAKING: moved `icons` into `assets/icons` to make future assets easier to colocate
- 🚨 BREAKING: changed `getSymbol` property in `<sl-rating>` to `symbol` (it now accepts a string or a function that returns an icon name)
- 🚨 BREAKING: renamed `setAssetPath()` to `setBasePath()` and added the ability to set the library's base path with a `data-shoelace` attribute (`setBasePath()` is exported from `utilities/base-path.js`)
- Fixed `min` and `max` types in `<sl-input>` to allow numbers and strings [#330]
- Fixed a bug where `<sl-checkbox>`, `<sl-radio>`, and `<sl-switch>` controls would shrink with long labels [#325]
- Fixed a bug in `<sl-select>` where the dropdown menu wouldn't reposition when the box resized [#340]
- Fixed a bug where ignoring clicks and clicking the overlay would prevent the escape key from closing the dialog/drawer [#344]
- Removed the lazy loading dist (importing `shoelace.js` will load and register all components now)
- Switched from Stencil to Shoemaker
- Switched to a custom build powered by [esbuild](https://esbuild.github.io/)
- Updated to Bootstrap Icons 1.4.0

## 2.0.0-beta.27

- Added `handle-icon` slot to `<sl-image-comparer>` [#311]
- Added `label` and `helpText` props and slots to `<sl-range>` [#318]
- Added "Integrating with NextJS" tutorial to the docs, courtesy of [crutchcorn](https://github.com/crutchcorn)
- Added `content` slot to `<sl-tooltip>` [#322]
- Fixed a bug in `<sl-select>` where removing a tag would toggle the dropdown
- Fixed a bug in `<sl-input>` and `<sl-textarea>` where the input might not exist when the value watcher is called [#313]
- Fixed a bug in `<sl-details>` where hidden elements would receive focus when tabbing [#323]
- Fixed a bug in `<sl-icon>` where `sl-error` would only be emitted for network failures [#326]
- Reduced the default line-height for `<sl-tooltip>`
- Updated `<sl-menu-item>` focus styles
- Updated `<sl-select>` so tags will wrap when `multiple` is true
- Updated to Stencil 2.4.0

## 2.0.0-beta.26

- 🚨 BREAKING: Fixed animations bloat
  - Removed ~400 baked-in Animista animations because they were causing ~200KB of bloat (they can still be used with custom keyframes)
  - Reworked animations into a separate module ([`@shoelace-style/animations`](https://github.com/shoelace-style/animations)) so it's more maintainable and animations are sync with the latest version of animate.css
  - Animation and easing names are now camelCase (e.g. `easeInOut` instead of `ease-in-out`)
- Added initial E2E tests [#169]
- Added the `FocusOptions` argument to all components that have a `setFocus()` method
- Added `sl-initial-focus` event to `<sl-dialog>` and `<sl-drawer>` so focus can be customized to a specific element
- Added `close-button` part to `<sl-tab>` so the close button can be customized
- Added `scroll-button` part to `<sl-tab-group>` so the scroll buttons can be customized
- Fixed a bug where `sl-hide` would be emitted twice when closing an alert with `hide()`
- Fixed a bug in `<sl-color-picker>` where the toggle button was smaller than the preview button in Safari
- Fixed a bug in `<sl-tab-group>` where activating a nested tab group didn't work properly [#299]
- Fixed a bug in `<sl-tab-group>` where removing tabs would throw an error
- Fixed a bug in `<sl-alert>`, `<sl-dialog>`, `<sl-drawer>`, `<sl-select>`, and `<sl-tag>` where the close button's base wasn't exported so it couldn't be styled
- Removed `text` type from `<sl-badge>` as it was erroneously copied and never had styles
- Updated `<sl-tab-group>` so the `active` property is reflected to its attribute
- Updated the docs to show dependencies instead of dependents which is much more useful when working with the custom elements bundle
- Updated to Bootstrap Icons 1.3.0

## 2.0.0-beta.25

- 🚨 BREAKING: Reworked color tokens
  - Theme colors are now inspired by Tailwind's professionally-designed color palette
  - Color token variations now range from 50, 100, 200, 300, 400, 500, 600, 700, 800, 900, 950
  - Color token variations were inverted, e.g. 50 is lightest and 950 is darkest
  - All component styles were adapted to use the new color tokens, but visual changes are subtle
  - The dark theme was adapted use the new color tokens
  - HSL is no longer used because it is not perceptually uniform (this may be revisited when all browsers support [LCH colors](https://lea.verou.me/2020/04/lch-colors-in-css-what-why-and-how/))
- 🚨 BREAKING: Refactored `<sl-select>` to improve accessibility [#216]
  - Removed the internal `<sl-input>` because it was causing problems with a11y and virtual keyboards
  - Removed `input`, `prefix` and `suffix` parts
- 🚨 BREAKING: Removed `copy-button` part from `<sl-color-picker>` since copying is now done by clicking the preview
- Added `getFormattedValue()` method to `<sl-color-picker>` so you can retrieve the current value in any format
- Added visual separators between solid buttons in `<sl-button-group>`
- Added `help-text` attribute to `<sl-input>`, `<sl-textarea>`, and `<sl-select>`
- Fixed a bug where moving the mouse while `<sl-dropdown>` is closing would remove focus from the trigger
- Fixed a bug where `<sl-menu-item>` didn't set a default color in the dark theme
- Fixed a bug where `<sl-color-picker>` preview wouldn't update in Safari
- Fixed a bug where removing an icon's `name` or `src` wouldn't remove the previously rendered SVG [#285]
- Fixed a bug where disabled link buttons didn't appear disabled
- Improved button spacings and added split button example
- Improved elevation tokens in dark theme
- Improved accessibility in `<sl-tooltip>` by allowing escape to dismiss it [#219]
- Improved slot detection in `<sl-card>`, `<sl-dialog>`, and `<sl-drawer>`
- Made `@types/resize-observer-browser` a dependency so users don't have to install it manually
- Refactored internal label + help text logic into a functional component used by `<sl-input>`, `<sl-textarea>`, and `<sl-select>`
- Removed `sl-blur` and `sl-focus` events from `<sl-menu>` since menus can't have focus as of 2.0.0-beta.22
- Updated `<sl-spinner>` so the indicator is more obvious
- Updated to Bootstrap Icons 1.2.2

## 2.0.0-beta.24

- Added `<sl-format-date>` component
- Added `indeterminate` state to `<sl-progress-bar>` [#274]
- Added `--track-color`, `--indicator-color`, and `--label-color` to `<sl-progress-bar>` [#276]
- Added `allow-scripts` attribute to `<sl-include>` [#280]
- Fixed a bug where `<sl-menu-item>` color variable was incorrect [#272]
- Fixed a bug where `<sl-dialog>` and `<sl-drawer>` would emit the `sl-hide` event twice [#275]
- Fixed a bug where calling `event.preventDefault()` on certain form elements wouldn't prevent `<sl-form>` from submitting [#277]
- Fixed drag handle orientation in `<sl-image-comparer>`
- Restyled `<sl-spinner>` so the track is visible and the indicator is smaller.
- Removed `resize-observer-polyfill` in favor of `@types/resize-observer-browser` since all target browsers support `ResizeObserver`
- Upgraded the status of `<sl-form>`, `<sl-image-comparer>`, and `<sl-include>` from experimental to stable

## 2.0.0-beta.23

- Added `<sl-format-number>` component
- Added `<sl-relative-time>` component
- Added `closable` attribute to `<sl-tab>`
- Added experimental `<sl-resize-observer>` utility
- Added experimental `<sl-theme>` utility and updated theming documentation
- Fixed a bug where `<sl-menu-item>` wouldn't render properly in the dark theme
- Fixed a bug where `<sl-select>` would show an autocomplete menu
- Improved placeholder contrast in dark theme
- Updated to Bootstrap Icons 1.1.0
- Updated to Stencil 2.3.0

## 2.0.0-beta.22

- 🚨 BREAKING: Refactored `<sl-menu>` and `<sl-menu-item>` to improve accessibility by using proper focus states [#217]
  - Moved `tabindex` from `<sl-menu>` to `<sl-menu-item>`
  - Removed the `active` attribute from `<sl-menu-item>` because synthetic focus states are bad for accessibility
  - Removed the `sl-activate` and `sl-deactivate` events from `<sl-menu-item>` (listen for `focus` and `blur` instead)
  - Updated `<sl-select>` so keyboard navigation still works
- Added `no-scroll-controls` attribute to `<sl-tab-group>` [#253]
- Fixed a bug where setting `open` initially wouldn't show `<sl-dialog>` or `<sl-drawer>` [#255]
- Fixed a bug where `disabled` could be set when buttons are rendered as links
- Fixed a bug where hoisted dropdowns would render in the wrong position when placed inside `<sl-dialog>` [#252]
- Fixed a bug where boolean aria attributes didn't explicitly set `true|false` string values in the DOM
- Fixed a bug where `aria-describedby` was never set on tooltip targets in `<sl-tooltip>`
- Fixed a bug where setting `position` on `<sl-image-comparer>` wouldn't update the divider's position
- Fixed a bug where the check icon was announced to screen readers in `<sl-menu-item>`
- Improved `<sl-icon-button>` accessibility by encouraging proper use of `label` and hiding the internal icon from screen readers [#220]
- Improved `<sl-dropdown>` accessibility by attaching `aria-haspopup` and `aria-expanded` to the slotted trigger
- Refactored position logic to remove an unnecessary state variable in `<sl-image-comparer>`
- Refactored design tokens to use `rem` instead of `px` for input height and spacing [#221]
- Removed `console.log` from modal utility
- Updated to Stencil 2.2.0

## 2.0.0-beta.21

- Added `label` slot to `<sl-input>`, `<sl-select>`, and `<sl-textarea>` [#248]
- Added `label` slot to `<sl-dialog>` and `<sl-drawer>`
- Added experimental `<sl-include>` component
- Added status code to the `sl-error` event in `<sl-icon>`
- Fixed a bug where initial transitions didn't show in `<sl-dialog>` and `<sl-drawer>` [#247]
- Fixed a bug where indeterminate checkboxes would maintain the indeterminate state when toggled
- Fixed a bug where concurrent active modals (i.e. dialog, drawer) would try to steal focus from each other
- Improved `<sl-color-picker>` grid and slider handles [#246]
- Refactored `<sl-icon>` request logic and removed unused cache map
- Reworked show/hide logic in `<sl-alert>`, `<sl-dialog>`, and `<sl-drawer>` to not use reflow hacks and the `hidden` attribute
- Reworked slot logic in `<sl-card>`, `<sl-dialog>`, and `<sl-drawer>`
- Updated to Popper 2.5.3 to address a fixed position bug in Firefox

## 2.0.0-beta.20

- 🚨 BREAKING: Transformed all Shoelace events to lowercase ([details](#why-did-event-names-change))
- Added support for dropdowns and non-icon elements to `<sl-input>`
- Added `spellcheck` attribute to `<sl-input>`
- Added `<sl-icon-library>` to allow custom icon library registration
- Added `library` attribute to `<sl-icon>` and `<sl-icon-button>`
- Added "Integrating with Rails" tutorial to the docs, courtesy of [ParamagicDev](https://github.com/ParamagicDev)
- Fixed a bug where `<sl-progress-ring>` rendered incorrectly when zoomed in Safari [#227]
- Fixed a bug where tabbing into slotted elements closes `<sl-dropdown>` when used in a shadow root [#223]
- Fixed a bug where scroll anchoring caused undesirable scrolling when `<sl-details>` are grouped

Shoelace events were updated to use a lowercase, kebab-style naming convention. Instead of event names such as `slChange` and `slAfterShow`, you'll need to use `sl-change` and `sl-after-show` now.

This change was necessary to address a critical issue in frameworks that use DOM templates with declarative event bindings such as `<sl-button @slChange="handler">`. Due to HTML's case-insensitivity, browsers translate attribute names to lowercase, turning `@slChange` into `@slchange`, making it impossible to listen to `slChange`.

While declarative event binding is a non-standard feature, not supporting it would make Shoelace much harder to use in popular frameworks. To accommodate those users and provide a better developer experience, we decided to change the naming convention while Shoelace is still in beta.

The following pages demonstrate why this change was necessary.

- [This Polymer FAQ from Custom Elements Everywhere](https://custom-elements-everywhere.com/#faq-polymer)
- [Vue's Event Names documentation](https://vuejs.org/v2/guide/components-custom-events.html#Event-Names)

## 2.0.0-beta.19

- Added `input`, `label`, `prefix`, `clear-button`, `suffix`, `help-text` exported parts to `<sl-select>` to make the input customizable
- Added toast notifications through the `toast()` method on `<sl-alert>`
- Fixed a bug where mouse events would bubble up when `<sl-button>` was disabled, causing tooltips to erroneously appear
- Fixed a bug where pressing space would open and immediately close `<sl-dropdown>` panels in Firefox
- Fixed a bug where `<sl-tooltip>` would throw an error on init
- Fixed a bug in custom keyframes animation example
- Refactored clear logic in `<sl-input>`

## 2.0.0-beta.18

- Added `name` and `invalid` attribute to `<sl-color-picker>`
- Added support for form submission and validation to `<sl-color-picker>`
- Added touch support to demo resizers in the docs
- Added `<sl-responsive-embed>` component
- Fixed a bug where swapping an animated element wouldn't restart the animation in `<sl-animation>`
- Fixed a bug where the cursor was incorrect when `<sl-select>` was disabled
- Fixed a bug where `slblur` and `slfocus` were emitted twice in `<sl-select>`
- Fixed a bug where clicking on `<sl-menu>` wouldn't focus it
- Fixed a bug in the popover utility where `onAfterShow` would fire too soon
- Fixed a bug where `bottom` and `right` placements didn't render properly in `<sl-tab-group>`
- Improved keyboard logic in `<sl-dropdown>`, `<sl-menu>`, and `<sl-select>`
- Updated `<sl-animation>` to stable
- Updated to Stencil 2.0 (you may need to purge `node_modules` and run `npm install` after pulling)
- Updated entry points in `package.json` to reflect new filenames generated by Stencil 2

## 2.0.0-beta.17

- Added `minlength` and `spellcheck` attributes to `<sl-textarea>`
- Fixed a bug where clicking a tag in `<sl-select>` wouldn't toggle the menu
- Fixed a bug where options where `<sl-select>` options weren't always visible or scrollable
- Fixed a bug where setting `null` on `<sl-input>`, `<sl-textarea>`, or `<sl-select>` would throw an error
- Fixed a bug where `role` was on the wrong element and aria attribute weren't explicit in `<sl-checkbox>`, `<sl-switch>`, and `<sl-radio>`
- Fixed a bug where dynamically adding/removing a slot wouldn't work as expected in `<sl-card>`, `<sl-dialog>`, and `<sl-drawer>`
- Fixed a bug where the value wasn't updated and events weren't emitted when using `setRangeText` in `<sl-input>` and `<sl-textarea>`
- Optimized `hasSlot` utility by using a simpler selector
- Updated Bootstrap Icons to 1.0.0 with many icons redrawn and improved
- Updated contribution guidelines

**Form validation has been reworked and is much more powerful now!**

- The `invalid` attribute now reflects the control's validity as determined by the browser's constraint validation API
- Added `required` to `<sl-checkbox>`, `<sl-select>`, and `<sl-switch>`
- Added `reportValidity()` and `setCustomValidity()` methods to all form controls
- Added validation checking for custom and native form controls to `<sl-form>`
- Added `novalidate` attribute to `<sl-form>` to disable validation
- Removed the `valid` attribute from all form controls
- Removed valid and invalid design tokens and related styles (you can use your own custom styles to achieve this)

## 2.0.0-beta.16

- Added `hoist` attribute to `<sl-color-picker>`, `<sl-dropdown>`, and `<sl-select>` to work around panel clipping
- Added `<sl-format-bytes>` utility component
- Added `clearable` and `required` props to `<sl-select>`
- Added `slclear` event to `<sl-input>`
- Added keyboard support to the preview resizer in the docs
- Fixed a bug where the `aria-selected` state was incorrect in `<sl-menu-item>`
- Fixed a bug where custom properties applied to `<sl-tooltip>` didn't affect show/hide transitions
- Fixed a bug where `--sl-input-color-*` custom properties had no effect on `<sl-input>` and `<sl-textarea>`
- Refactored `<sl-dropdown>` and `<sl-tooltip>` to use positioner elements so panels/tooltips can be customized easier

## 2.0.0-beta.15

- Added `image-comparer` component
- Added `--width`, `--height`, and `--thumb-size` custom props to `<sl-switch>`
- Fixed an `aria-labelledby` attribute typo in a number of components
- Fixed a bug where the `change` event wasn't updating the value in `<sl-input>`
- Fixed a bug where `<sl-color-picker>` had the wrong border color in the dark theme
- Fixed a bug where `<sl-menu-item>` had the wrong color in dark mode when disabled
- Fixed a bug where WebKit's autocomplete styles made inputs looks broken
- Fixed a bug where aria labels were wrong in `<sl-select>`
- Fixed a bug where clicking the label wouldn't focus the control in `<sl-select>`

## 2.0.0-beta.14

- Added dark theme
- Added `--sl-panel-background-color` and `--sl-panel-border-color` tokens
- Added `--tabs-border-color` custom property to `<sl-tab-group>`
- Added `--track-color` custom property to `<sl-range>`
- Added `tag` part to `<sl-select>`
- Updated `package.json` so custom elements imports can be consumed from the root
- Fixed a bug where scrolling dialogs didn't resize properly in Safari
- Fixed a bug where `slshow` and `slhide` would be emitted twice in some components
- Fixed a bug where `custom-elements/index.d.ts` was broken due to an unclosed comment (fixed in Stencil 1.17.3)
- Fixed bug where inputs were not using border radius tokens
- Fixed a bug where the text color was being erroneously set in `<sl-progress-ring>`
- Fixed a bug where `<sl-progress-bar>` used the wrong part name internally for `indicator`
- Removed background color from `<sl-menu>`
- Updated to Stencil 1.17.3

## 2.0.0-beta.13

- Added `slactivate` and `sldeactivate` events to `<sl-menu-item>`
- Added experimental `<sl-animation>` component
- Added shields to documentation
- Fixed a bug where link buttons would have `type="button"`
- Fixed a bug where button groups with tooltips experienced an odd spacing issue in Safari
- Fixed a bug where scrolling in dropdowns/selects didn't work properly on Windows (special thanks to [Trendy](http://github.com/trendy) for helping troubleshoot!)
- Fixed a bug where selecting a menu item in a dropdown would cause Safari to scroll
- Fixed a bug where type to select wouldn't accept symbols
- Moved scrolling logic from `<sl-menu>` to `<sl-dropdown>`

## 2.0.0-beta.12

- Added support for `href`, `target`, and `download` to buttons
- Fixed a bug where buttons would have horizontal spacing in Safari
- Fixed a bug that caused an import resolution error when using Shoelace in a Stencil app

## 2.0.0-beta.11

- Added button group component
- Fixed icon button alignment
- Fixed a bug where focus visible observer wasn't removed from `<sl-details>`
- Replaced the deprecated `componentDidUnload` lifecycle method with `disconnectedCallback` to prevent issues with frameworks

## 2.0.0-beta.10

- Added community page to the docs
- Fixed a bug where many components would erroneously receive an `id` when using the custom elements bundle
- Fixed a bug where tab groups weren't scrollable with the mouse

## 2.0.0-beta.9

- Added the icon button component
- Added the skeleton component
- Added the `typeToSelect` method to menu so type-to-select behavior can be controlled externally
- Added the `pulse` attribute to badge
- Fixed a bug where hovering over select showed the wrong cursor
- Fixed a bug where tabbing into a select control would highlight the label
- Fixed a bug where tabbing out of a select control wouldn't close it
- Fixed a bug where closing dropdowns wouldn't give focus back to the trigger
- Fixed a bug where type-to-select wasn't working after the first letter
- Fixed a bug where clicking on menu items and dividers would steal focus from the menu
- Fixed a bug where the color picker wouldn't parse uppercase values
- Removed the `no-footer` attribute from dialog and drawer (slot detection is automatic, so the attribute is not required)
- Removed `close-icon` slot from alert
- Replaced make-shift icon buttons with `<sl-icon-button>` in alert, dialog, drawer, and tag
- Updated Stencil to 1.17.1
- Switched to jsDelivr for better CDN performance

## 2.0.0-beta.8

- Added the card component
- Added `--focus-ring` custom property to tab
- Fixed a bug where range tooltips didn't appear on iOS
- Fixed constructor bindings so they don't break the custom elements bundle
- Fixed tag color contrast to be AA compliant
- Fixed a bug that made it difficult to vertically align rating
- Fixed a bug where dropdowns would always close on mousedown when inside a shadow root
- Made tag text colors AA compliant
- Promoted badge to stable
- Refactored `:host` variables and moved non-display props to base elements
- Refactored event handler bindings to occur in `connectedCallback` instead of the constructor
- Refactored scroll locking logic to use `Set` instead of an array
- Updated the custom elements bundle documentation and added bundler examples
- Upgraded Stencil to 1.17.0-0 (next) to fix custom elements bundle

## 2.0.0-beta.7

- Added links to version 1 resources to the docs
- Added rating component
- Fixed a bug where some build files were missing
- Fixed clearable tags demo
- Fixed touch icon size in docs

## 2.0.0-beta.6

- Enabled the `dist-custom-elements-bundle` output target
- Fixed a bug where nested form controls were ignored in `<sl-form>`

## 2.0.0-beta.5

- Fixed bug where `npm install` would fail due to postinstall script
- Removed unused dependency

## 2.0.0-beta.4

- Added `pill` variation to badges
- Fixed a bug where all badges had `pointer-events: none`
- Fixed `@since` props to show 2.0 instead of 1.0
- Fixed giant cursors in inputs in Safari
- Fixed color picker input width in Safari
- Fixed initial transitions for drawer, dialog, and popover consumers
- Fixed a bug where dialog, dropdown, and drawer would sometimes not transition in on the first open
- Fixed various documentation typos

## 2.0.0-beta.3

- Fix version in docs
- Remove custom elements bundle

## 2.0.0-beta.2

- Fix quick start and installation URLs
- Switch Docsify theme
- Update line heights tokens

## 2.0.0-beta.1

- Initial release<|MERGE_RESOLUTION|>--- conflicted
+++ resolved
@@ -14,11 +14,8 @@
 
 ## Next
 
-<<<<<<< HEAD
 - Improved performance of `<sl-popup>` by waiting for the active state before spinning up the positioning library [#2179]
-=======
 - Fixed a bug in `<sl-select>` that made the suffix slot collide with the clear button [#2145]
->>>>>>> b46b97c5
 
 ## 2.17.0
 
