--- conflicted
+++ resolved
@@ -20,12 +20,9 @@
 - Added a console warning if you attempt to register the same Shoelace component twice. [#1450]
 - Added tests for `<sl-qr-code>` [#1416]
 - Added support for pressing [[Space]] to select/toggle selected `<sl-menu-item>` elements [#1429]
-<<<<<<< HEAD
+- Added support for virtual elements in `<sl-popup>` [#1449]
 - Fixed React component treeshaking by introducing `sideEffects` key in `package.json`. [#1450]
 - Fixed a bug in `<sl-tree>` where it was auto-defining `<sl-tree-item>`. [#1450]
-=======
-- Added support for virtual elements in `<sl-popup>` [#1449]
->>>>>>> 119d2996
 - Fixed a bug in focus trapping of modal elements like `<sl-dialog>`. We now manually handle focus ordering as well as added `offsetParent()` check for tabbable boundaries in Safari. Test cases added for `<sl-dialog>` inside a shadowRoot [#1403]
 - Fixed a bug in `valueAsDate` on `<sl-input>` where it would always set `type="date"` for the underlying `<input>` element. It now falls back to the native browser implementation for the in-memory input. This may cause unexpected behavior if you're using `valueAsDate` on any input elements that aren't `type="date"`. [#1399]
 - Fixed a bug in `<sl-qr-code>` where the `background` attribute was never passed to the QR code [#1416]
