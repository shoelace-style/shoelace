---
meta:
  title: Changelog
  description: Changes to each version of the project are documented here.
---

# Changelog

Shoelace follows [Semantic Versioning](https://semver.org/). Breaking changes in components with the <sl-badge variant="primary" pill>Stable</sl-badge> badge will not be accepted until the next major version. As such, all contributions must consider the project's roadmap and take this into consideration. Features that are deemed no longer necessary will be deprecated but not removed.

Components with the <sl-badge variant="warning" pill>Experimental</sl-badge> badge should not be used in production. They are made available as release candidates for development and testing purposes. As such, changes to experimental components will not be subject to semantic versioning.

New versions of Shoelace are released as-needed and generally occur when a critical mass of changes have accumulated. At any time, you can see what's coming in the next release by visiting [next.shoelace.style](https://next.shoelace.style).

## Next

<<<<<<< HEAD
- Focus trapping now scrolls elements into view. [#1750]
- Further improvements to focus trapping performance. [#1750]
=======
- Added the `hover-bridge` feature to `<sl-popup>` to support better tooltip accessibility [#1734]
- Improved the accessibility of `<sl-tooltip>` so they persist when hovering over the tooltip and dismiss when pressing [[Esc]] [#1734]
>>>>>>> e2b7327d

## 2.12.0

- Added the Italian translation [#1727]
- Added the ability to call `form.checkValidity()` and it will use Shoelace's custom `checkValidity()` handler. [#1708]
- Fixed a bug where nested dialogs were not properly trapping focus. [#1711]
- Fixed a bug with form controls removing the custom validity handlers from the form. [#1708]
- Fixed a bug in form control components that used a `form` property, but not an attribute. [#1707]
- Fixed a bug with bundled components using CDN builds not having translations on initial connect [#1696]
- Fixed a bug where the `"sl-change"` event would always fire simultaneously with `"sl-input"` event in `<sl-color-picker>`. The `<sl-change>` event now only fires when a user stops dragging a slider or stops dragging on the color canvas. [#1689]
- Updated the copy icon in the system library [#1702]

## 2.11.2

- Fixed a bug in `<sl-carousel>` component that caused an error to be thrown when rendered with Lit [#1684]

## 2.11.1

- Improved the experimental `<sl-carousel>` component [#1605]

## 2.11.0

- Added the Croatian translation [#1656]
- Fixed a bug that caused the [[Escape]] key to stop propagating when tooltips are disabled [#1607]
- Fixed a bug that made it impossible to style placeholders in `<sl-select>` [#1667]
- Fixed a bug that caused `dist/react/index.js` to be blank [#1659]

## 2.10.0

- Added the Simplified Chinese translation [#1604]
- Fixed a bug [in the localize dependency](https://github.com/shoelace-style/localize/issues/20) that caused underscores in language codes to throw a `RangeError`
- Fixed a bug in the focus trapping utility used by modals that caused unexpected focus behavior. [#1583]
- Fixed a bug in `<sl-copy-button>` that prevented exported tooltip parts from being styled [#1586]
- Fixed a bug in `<sl-menu>` that caused it not to fire the `sl-select` event if you clicked an element inside of a `<sl-menu-item>` [#1599]
- Fixed a bug that caused focus trap logic to hang the browser in certain circumstances [#1612]
- Improved submenu selection by implementing the [safe triangle](https://www.smashingmagazine.com/2023/08/better-context-menus-safe-triangles/) method [#1550]
- Updated `@shoelace-style/localize` to 3.1.0
- Updated `@lib-labs/react` to stable `@lit/react`
- Updated Bootstrap Icons to 1.11.1
- Updated Lit to 3.0.0
- Updated TypeScript to 5.2.2
- Updated all other dependencies to latest versions

## 2.9.0

- Added the `modal` property to `<sl-dialog>` and `<sl-drawer>` to support third-party modals [#1571]
- Fixed a bug in the autoloader causing it to register non-Shoelace elements [#1563]
- Fixed a bug in `<sl-switch>` that resulted in improper spacing between the label and the required asterisk [#1540]
- Fixed a bug in `<sl-icon>` that caused icons to not load when the default library used a sprite sheet [#1572]
- Removed error when a missing popup anchor is provided [#1548]
- Updated `@ctrl/tinycolor` to 4.0.1 [#1542]
- Updated Bootstrap Icons to 1.11.0

## 2.8.0

- Added `--isolatedModules` and `--verbatimModuleSyntax` to `tsconfig.json`. For anyone directly importing event types, they no longer provide a default export due to these options being enabled. For people using the `events/event.js` file directly, there is no change.
- Added support for submenus in `<sl-menu-item>` [#1410]
- Added the `--submenu-offset` custom property to `<sl-menu-item>` [#1410]
- Fixed an issue with focus trapping elements like `<sl-dialog>` when wrapped by other elements not checking the assigned elements of `<slot>`s. [#1537]
- Fixed type issues with the `ref` attribute in React Wrappers. [#1526]
- Fixed a regression that caused `<sl-radio-button>` to render incorrectly with gaps [#1523]
- Improved expand/collapse behavior of `<sl-tree>` to work more like users expect [#1521]
- Improved `<sl-menu-item>` so labels truncate properly instead of getting chopped and overflowing
- Removed the extra `React.Component` around `@lit-labs/react` wrapper. [#1531]
- Updated `@lit-labs/react` to v2.0.1. [#1531]

## 2.7.0

- Added the experimental `<sl-copy-button>` component [#1473]
- Fixed a bug in `<sl-dropdown>` where pressing [[Up]] or [[Down]] when focused on the trigger wouldn't focus the first/last menu items [#1472]
- Fixed a bug that caused key presses in text fields to be hijacked when used inside `<sl-tree>` [#1492]
- Fixed an upstream bug that caused React CodePen examples to stop working
- Improved the behavior of the clear button in `<sl-input>` to prevent the component's width from shifting when toggled [#1496]
- Improved `<sl-tooltip>` to prevent user selection so the tooltip doesn't get highlighted when dragging selections
- Moved tag type definitions out of component files and into definition files
- Removed `sideEffects` key from `package.json`. Update React docs to use cherry-picking. [#1485]
- Updated Bootstrap Icons to 1.10.5

## 2.6.0

- Added JSDoc comments to React Wrappers for better documentation when hovering a component. [#1450]
- Added `displayName` to React Wrappers for better debugging. [#1450]
- Added non-auto-registering routes for Components to fix a number of issues around auto-registration. [#1450]
- Added a console warning if you attempt to register the same Shoelace component twice. [#1450]
- Added tests for `<sl-qr-code>` [#1416]
- Added support for pressing [[Space]] to select/toggle selected `<sl-menu-item>` elements [#1429]
- Added support for virtual elements in `<sl-popup>` [#1449]
- Added the `spinner` part to `<sl-button>` [#1460]
- Added a `shoelace.js` and `shoelace-autoloader.js` to exportmaps. [#1450]
- Added types to events emitted by React wrapped components [#1419]
- Fixed React component treeshaking by introducing `sideEffects` key in `package.json`. [#1450]
- Fixed a bug in `<sl-tree>` where it was auto-defining `<sl-tree-item>`. [#1450]
- Fixed a bug in focus trapping of modal elements like `<sl-dialog>`. We now manually handle focus ordering as well as added `offsetParent()` check for tabbable boundaries in Safari. Test cases added for `<sl-dialog>` inside a shadowRoot [#1403]
- Fixed a bug in `valueAsDate` on `<sl-input>` where it would always set `type="date"` for the underlying `<input>` element. It now falls back to the native browser implementation for the in-memory input. This may cause unexpected behavior if you're using `valueAsDate` on any input elements that aren't `type="date"`. [#1399]
- Fixed a bug in `<sl-qr-code>` where the `background` attribute was never passed to the QR code [#1416]
- Fixed a bug in `<sl-dropdown>` where aria attributes were incorrectly applied to the default `<slot>` causing Lighthouse errors [#1417]
- Fixed a bug in `<sl-carousel>` that caused navigation to work incorrectly in some case [#1420]
- Fixed a number of slots that incorrectly had aria- and/or role attributes directly on them [#1422]
- Fixed a bug in `<sl-tree>` that caused focus to be stolen when removing focused tree items [#1430]
- Fixed a bug in `<sl-dialog>` and `<sl-drawer>` that caused nested modals to respond too eagerly to the [[Esc]] key [#1457]
- Improved `<sl-details>` to use `<details>` internally for better semantics and to enable search to find in supportive browsers when collapsed [#1470]
- Updated ESLint and related plugins to the latest versions
- Changed the default entrypoint for jsDelivr to point to the autoloader. [#1450]

## 2.5.2

- Fixed broken source buttons in the docs [#1401]

## 2.5.1

- Fixed missing extensions from imports that broke with TypeScript 5 [#1391]
- Fixed a regression that caused slotted styles to not work in `<sl-select>` [#1387]
- Reimplemented the theme switcher so it supports light, dark, and system (auto) in the docs [#1395]

## 2.5.0

This release [unbundles Lit](https://github.com/shoelace-style/shoelace/issues/559) (and other dependencies) from Shoelace. There are now two distributions for the project:

1. `cdn/` – a bundled, CDN-ready distribution
2. `dist/` – an unbundled, npm-ready distribution

:::warning
If you're a CDN user, you must update your path to point to `cdn/` instead of `dist/`. You can copy and paste the latest paths from the [installation page](/getting-started/installation).
:::

- Added a `cdn/` distribution for bundled dependencies (imports for npm users remain the same) [#1369]
- Added the `checkbox` part and related exported parts to `<sl-tree-item>` so you can target it with CSS [#1318]
- Added the `submenu-icon` part to `<sl-menu-item>` (submenus have not been implemented yet, but this part is required to allow customizations)
- Added the ability to use Sprite Sheets when using `<sl-icon>` via a custom resolver.
- Added tests for `<sl-split-panel>` [#1343]
- Fixed a bug where changing the size of `<sl-radio-group>` wouldn't update the size of child elements
- Fixed a bug in `<sl-select>` and `<sl-color-picker>` where the `size` attribute wasn't being reflected [#1318]
- Fixed a bug in `<sl-radio-group>` where `<sl-radio>` would not get checked if `<sl-radio-group>` was defined first. [#1364]
- Fixed a bug in `<sl-input>` that caused date pickers to look filled in even when empty in Safari [#1341]
- Fixed a bug in `<sl-radio-group>` that sometimes caused dual scrollbars in containers that overflowed [#1380]
- Fixed a bug in `<sl-carousel>` not loading the English language pack automatically. [#1384]
- Improved `<sl-button>` so it can accept children of variable heights [#1317]
- Improved the docs to more clearly explain sizing radios and radio buttons
- Improved the performance of `<sl-rating>` by partially rendering unseen icons [#1310]
- Improved the Portuguese translation [#1336]
- Improved the German translation [#1339]
- Improved the autoloader so it watches `<html>` instead of `<body>` since the latter gets replaced by some frameworks [#1338]
- Improved the Rails documentation [#1258]
- Replaced Docsify with Eleventy to generate a static HTML version of the docs
- Updated esbuild to 0.18.2
- Updated Lit to 2.7.5
- Updated TypeScript to 5.1.3

## 2.4.0

- Added the `discover()` function to the experimental autoloader's exports [#1236]
- Added the `size` attribute to `<sl-radio-group>` so labels and controls will be sized consistently [#1301]
- Added tests for `<sl-animated-image>` [#1246]
- Added tests for `<sl-animation>` [#1274]
- Fixed a bug in `<sl-tree-item>` that prevented long labels from wrapping [#1243]
- Fixed a bug in `<sl-tree-item>` that caused labels to be misaligned when text wraps [#1244]
- Fixed an incorrect CSS property value in `<sl-checkbox>` [#1272]
- Fixed a bug in `<sl-avatar>` that caused the initials to show up behind images with transparency [#1260]
- Fixed a bug in `<sl-split-panel>` that prevented the divider from being focusable in some browsers [#1288]
- Fixed a bug that caused `<sl-tab-group>` to affect scrolling when initializing [#1292]
- Fixed a bug in `<sl-menu-item>` that allowed the hover state to show when focused [#1282]
- Fixed a bug in `<sl-carousel>` that prevented interactive elements from receiving clicks [#1262]
- Fixed a bug in `<sl-input>` that caused `valueAsDate` and `valueAsNumber` to not be set synchronously in some cases [#1302]
- Improved the behavior of `<sl-carousel>` when used inside a flex container [#1235]
- Improved the behavior of `<sl-tree-item>` to support buttons and other interactive elements [#1234]
- Improved the performance of `<sl-include>` to prevent an apparent memory leak in some browsers [#1284]
- Improved the accessibility of `<sl-select>`, `<sl-split-panel>`, and `<sl-details>` by ensuring slots don't have roles [#1287]

## 2.3.0

- Added an experimental autoloader
- Added the `subpath` argument to `getBasePath()` to make it easier to generate full paths to any file
- Added `custom-elements.json` to package exports
- Added `tag__base`, `tag__content`, `tag__remove-button`, `tag__remove-button__base` parts to `<sl-select>`
- Fixed a bug in `<sl-rating>` that allowed the `sl-change` event to be emitted when disabled [#1220]
- Fixed a regression in `<sl-input>` that caused `min` and `max` to stop working when `type="date"` [#1224]
- Improved accessibility of `<sl-carousel>` [#1218]
- Improved `<sl-option>` so it converts non-string values to strings for convenience [#1226]
- Updated the docs to dogfood the autoloader

## 2.2.0

- Added TypeScript types to all custom events [#1183]
- Added the `svg` part to `<sl-icon>`
- Added the `getForm()` method to all form controls [#1180]
- Added the experimental carousel component [#851]
- Fixed a bug in `<sl-select>` that caused the display label to render incorrectly in Chrome after form validation [#1197]
- Fixed a bug in `<sl-input>` that prevented users from applying their own value for `autocapitalize`, `autocomplete`, and `autocorrect` when using `type="password` [#1205]
- Fixed a bug in `<sl-tab-group>` that prevented scroll controls from showing when dynamically adding tabs [#1208]
- Fixed a bug in `<sl-input>` that caused the calendar icon to be clipped in Firefox [#1213]
- Fixed a bug in `<sl-tab>` that caused `sl-tab-show` to be emitted when activating the close button
- Fixed a bug in `<sl-spinner>` that caused `--track-color` to be invisible with certain colors
- Fixed a bug in `<sl-menu-item>` that caused the focus color to show when selecting menu items with a mouse or touch device
- Fixed a bug in `<sl-select>` that caused `sl-change` and `sl-input` to be emitted too early [#1201]
- Fixed a positioning edge case that caused `<sl-popup>` to positioned nested popups incorrectly [#1135]
- Fixed a bug in `<sl-tree>` that caused the tree item to collapse when clicking a child item, dragging the mouse, and releasing it on the parent node [#1082]
- Updated `@shoelace-style/localize` to 3.1.0
- Updated `@floating-ui/dom` to 1.2.1

When using `<input type="password">` the default value for `autocapitalize`, `autocomplete`, and `autocorrect` may be affected due to the bug fixed in [#1205]restore the previous behavior.

## 2.1.0

- Added the `sl-focus` and `sl-blur` events to `<sl-color-picker>`
- Added the `focus()` and `blur()` methods to `<sl-color-picker>`
- Added the `sl-invalid` event to all form controls to enable custom validation logic [#1167]
- Added `validity` and `validationMessage` properties to all form controls [#1167]
- Added the `rel` attribute to `<sl-button>` to allow users to create button links that point to specific targets [#1200]
- Fixed a bug in `<sl-animated-image>` where the play and pause buttons were transposed [#1147]
- Fixed a bug that prevented `web-types.json` from being generated [#1154]
- Fixed a bug in `<sl-color-picker>` that prevented `sl-change` and `sl-input` from emitting when using the eye dropper [#1157]
- Fixed a bug in `<sl-dropdown>` that prevented keyboard users from selecting menu items when using the keyboard [#1165]
- Fixed a bug in the template for `<sl-select>` that caused the `form-control-help-text` part to not be in the same location as other form controls [#1178]
- Fixed a bug in `<sl-checkbox>` and `<sl-switch>` that caused the browser to scroll incorrectly when focusing on a control in a container with overflow [#1169]
- Fixed a bug in `<sl-menu-item>` that caused the `click` event to be emitted when the item was disabled [#1113]
- Fixed a bug in form controls that erroneously prevented validation states from being set when `novalidate` was used on the containing form [#1164]
- Fixed a bug in `<sl-checkbox>` that caused the required asterisk to appear before the label in Chrome
- Fixed a bug that prevented large form control labels from having the correct font size [#1195]
- Improved the behavior of `<sl-dropdown>` in Safari so keyboard interaction works the same as in other browsers [#1177]
- Improved the [icons](/components/icon) page so it's not as sluggish in Safari [#1122]
- Improved the accessibility of `<sl-switch>` when used in forced-colors / Windows High Contrast mode [#1114]
- Improved user interaction heuristics for all form controls [#1175]

## 2.0.0

This is the first stable release of Shoelace 2, meaning breaking changes to the API will no longer be accepted for this version. Development of Shoelace 2.0 started in January 2020. The first beta was released on [July 15, 2020](https://github.com/shoelace-style/shoelace/releases/tag/v2.0.0-beta.1). Since then, Shoelace has grown quite a bit! Here are some stats from the project as of January 24, 2023:

- 55 components have been built
- [Over 2,500 commits](https://github.com/shoelace-style/shoelace/commits/next) have been made to the project
- [88 beta versions](https://github.com/shoelace-style/shoelace/tags) have been released
- [85 people](https://github.com/shoelace-style/shoelace/graphs/contributors) have contributed to the project
- [669 issues](https://github.com/shoelace-style/shoelace/issues?q=is%3Aissue+is%3Aclosed) have been filed on GitHub
- [274 pull requests](https://github.com/shoelace-style/shoelace/pulls) have been opened
- [More than 150 discussions](https://github.com/shoelace-style/shoelace/discussions) have been started on GitHub
- [Over 500 people](https://discord.com/invite/mg8f26C) have joined the Shoelace community on Discord
- [Over 300 million CDN hits](https://www.jsdelivr.com/package/npm/@shoelace-style/shoelace) per month
- [Over 13,000 npm downloads](https://www.npmjs.com/package/@shoelace-style/shoelace) per week
- [73rd most popular project](https://www.jsdelivr.com/statistics) on jsDelivr
- [#2

I'd like to extend a very special thank you to every single contributor who worked to make this possible. Everyone who's filed a bug, submitted a PR, requested a feature, started a discussion, helped with testing, and advocated for the project. You are just as responsible for Shoelace's success as I am. I'd also like to thank the folks at [Font&nbsp;Awesome](https://fontawesome.com/) for recognizing Shoelace's potential and [believing in me](https://blog.fontawesome.com/shoelace-joins-font-awesome/) to make it happen.

Thank you! And keep building _awesome_ stuff!

Without further ado, here are the notes for this release.

- Added support for the `inert` attribute on `<sl-menu-item>` to allow hidden menu items to not accept focus [#1107]
- Added the `tag` part to `<sl-select>`
- Added `sl-hover` event to `<sl-rating>` [#1125]
- Added the `@documentation` tag with a link to the docs for each component
- Added the `form` attribute to all form controls to allow placing them outside of a `<form>` element [#1130]
- Added the `getFormControls()` function as an alternative to `HTMLFormElement.elements`
- Added missing docs for the `header-actions` slot in `<sl-dialog>` and `<sl-drawer>`
- Added `hue-slider-handle` and `opacity-slider-handle` parts to `<sl-color-picker>` and correct other part names in the docs [#1142]
- Fixed a bug in `<sl-select>` that prevented placeholders from showing when `multiple` was used [#1109]
- Fixed a bug in `<sl-select>` that caused tags to not be rounded when using the `pill` attribute [#1117]
- Fixed a bug in `<sl-select>` where the `sl-change` and `sl-input` events didn't weren't emitted when removing tags [#1119]
- Fixed a bug in `<sl-select>` that caused the listbox to scroll to the first selected item when selecting multiple items [#1138]
- Fixed a bug in `<sl-select>` where the input color and input hover color wasn't using the correct design tokens [#1143]
- Fixed a bug in `<sl-color-picker>` that logged a console error when parsing swatches with whitespace
- Fixed a bug in `<sl-color-picker>` that caused selected colors to be wrong due to incorrect HSV calculations
- Fixed a bug in `<sl-color-picker>` that prevented the initial value from being set correct when assigned as a property [#1141]
- Fixed a bug in `<sl-radio-button>` that caused the checked button's right border to be incorrect [#1110]
- Fixed a bug in `<sl-spinner>` that caused the animation to stop working correctly in Safari [#1121]
- Fixed a bug that prevented the entire `<sl-tab-panel>` to be hidden when inactive
- Fixed a bug that caused the value of `<sl-radio-group>` to be `undefined` depending on where the radio was activated [#1134]
- Fixed a bug that caused body content to shift when scroll locking was enabled [#1132]
- Fixed a bug in `<sl-icon>` that caused icons to sometimes be clipped in Safari
- Fixed a bug that prevented label colors from inheriting by default in `<sl-checkbox>`, `<sl-radio>`, and `<sl-switch>`
- Fixed a bug in `<sl-radio-group>` that caused an extra margin between the host element and the internal fieldset [#1139]
- Refactored the `ShoelaceFormControl` interface to remove the `invalid` property, allowing a more intuitive API for controlling validation internally
- Renamed the internal `FormSubmitController` to `FormControlController` to better reflect what it's used for
- Updated Lit to 2.6.1
- Updated Floating UI to 1.1.0
- Updated all other dependencies to latest versions

## 2.0.0-beta.88

This release includes a complete rewrite of `<sl-select>` to improve accessibility and simplify its internals.

- 🚨 BREAKING: rewrote `<sl-select>`
  - Accessibility has been significantly improved, especially in screen readers
  - You must use `<sl-option>` instead of `<sl-menu-item>` for options now
  - The `suffix` slot was removed because it was confusing to users and its position made the clear button inaccessible
  - The `max-tags-visible` attribute has been renamed to `max-options-visible`
  - Many parts have been removed or renamed (please see the docs for more details)
- 🚨 BREAKING: removed the `sl-label-change` event from `<sl-menu-item>` (listen for `slotchange` instead)
- 🚨 BREAKING: removed type to select logic from `<sl-menu>` (this was added specifically for `<sl-select>` which no longer uses `<sl-menu>`)
- 🚨 BREAKING: swatches in `<sl-color-picker>` are no longer present by default (but you can set them using the `swatches` attribute now)
- 🚨 BREAKING: improved the accessibility of `<sl-menu-item>` so checked items are announced as such
  - Checkbox menu items must now have `type="checkbox"` before applying the `checked` attribute
  - Checkbox menu items will now toggle their `checked` state on their own when selected
  - Disabled menu items will now receive focus, but are still not selectable
- Added the `<sl-option>` component
- Added Traditional Chinese translation [#1086]
- Added support for `swatches` to be an attribute of `<sl-color-picker>` so swatches can be defined declaratively (it was previously a property; use a `;` to separate color values)
- Fixed a bug in `<sl-tree-item>` where the checked/indeterminate states could get out of sync when using the `multiple` option [#1076]
- Fixed a bug in `<sl-tree>` that caused `sl-selection-change` to emit before the DOM updated [#1096]
- Fixed a bug that prevented `<sl-switch>` from submitting a default value of `on` when no value was provided [#1103]
- Fixed a bug in `<sl-textarea>` that caused the scrollbar to show sometimes when using `resize="auto"`
- Fixed a bug in `<sl-input>` and `<sl-textarea>` that caused its validation states to be out of sync in some cases [#1063]
- Reorganized all components to make class structures more consistent
- Updated some incorrect default values for design tokens in the docs [#1097]
- Updated non-public fields to use the `private` keyword (these were previously private only by convention, but now TypeScript will warn you)
- Updated the hover style of `<sl-menu-item>` to be consistent with `<sl-option>`
- Updated the status of `<sl-tree>` and `<sl-tree-item>` from experimental to stable
- Updated React wrappers to use the latest API from `@lit-labs/react` [#1090]
- Updated Bootstrap Icons to 1.10.3

## 2.0.0-beta.87

- 🚨 BREAKING: changed the default size of medium checkboxes, radios, and switches to 18px instead of 16px
- 🚨 BREAKING: renamed the `--sl-toggle-size` design token to `--sl-toggle-size-medium`
- Added the `--sl-toggle-size-small` and `--sl-toggle-size-large` design tokens
- Added the `size` attribute to `<sl-checkbox>`, `<sl-radio>`, and `<sl-switch>` [#1071]
- Added the `sl-input` event to `<sl-checkbox>`, `<sl-color-picker>`, `<sl-radio>`, `<sl-range>`, and `<sl-switch>`
- Added HSV format to `<sl-color-picker>` [#1072]
- Fixed a bug in `<sl-color-picker>` that sometimes prevented the color from updating when clicking or tapping on the controls
- Fixed a bug in `<sl-color-picker>` that prevented text from being entered in the color input
- Fixed a bug in `<sl-input>` that caused the `sl-change` event to be incorrectly emitted when the value was set programmatically [#917]
- Fixed a bug in `<sl-input>` and `<sl-textarea>` that made it impossible to disable spell checking [#1061]
- Fixed non-modal behaviors in `<sl-drawer>` when using the `contained` attribute [#1051]
- Fixed a bug in `<sl-checkbox>` and `<sl-radio>` that caused the checked icons to not scale property when resized
- Fixed a bug that broke React imports [#1050]
- Refactored `<sl-color-picker>` to use `@ctrl/tinycolor` instead of `color` saving ~67KB [#1072]
- Removed the `formdata` event polyfill since it's now available in the last two versions of all major browsers

## 2.0.0-beta.86

- 🚨 BREAKING: changed the default value of `date` in `<sl-relative-time>` to the current date instead of the Unix epoch
- 🚨 BREAKING: removed the `handle-icon` part and slot from `<sl-image-comparer>` (use `handle` instead)
- 🚨 BREAKING: removed the `handle` slot from `<sl-split-panel>` (use the `divider` slot instead)
- 🚨 BREAKING: removed the `--box-shadow` custom property from `<sl-alert>` (apply a box shadow to `::part(base)` instead)
- 🚨 BREAKING: removed the `play-icon` and `pause-icon` parts (use the `play-icon` and `pause-icon` slots instead)
- Added `header-actions` slot to `<sl-dialog>` and `<sl-drawer>`
- Added the `expand-icon` and `collapse-icon` slots to `<sl-details>` and refactored the icon animation [#1046]
- Added the `play-icon` and `pause-icon` slots to `<sl-animated-image>` so you can customize the default icons
- Converted `isTreeItem()` export to a static method of `<sl-tree-item>`
- Fixed a bug in `<sl-tree-item>` where `sl-selection-change` was emitted when the selection didn't change [#1030]
- Fixed a bug in `<sl-button-group>` that caused the border to render incorrectly when hovering over icons inside buttons [#1035]
- Fixed an incorrect default for `flip-fallback-strategy` in `<sl-popup>` that caused the fallback strategy to be `initial` instead of `best-fit`, which is inconsistent with Floating UI's default [#1036]
- Fixed a bug where browser validation tooltips would show up when hovering over form controls [#1037]
- Fixed a bug in `<sl-tab-group>` that sometimes caused the active tab indicator to not animate
- Fixed a bug in `<sl-tree-item>` that caused the expand/collapse icon slot to be out of sync when the node is open initially
- Fixed the mislabeled `handle-icon` slot in `<sl-image-comparer>` (it now points to the `<slot>`, not the slot's fallback content)
- Fixed the border radius in `<sl-dropdown>` so it matches with nested `<sl-menu>` elements
- Fixed a bug that caused all button values to appear in submitted form data even if they weren't the submitter
- Improved IntelliSense in VS Code, courtesy of [Burton's amazing CEM Analyzer plugin](https://github.com/break-stuff/cem-plugin-vs-code-custom-data-generator)
- Improved accessibility of `<sl-alert>` so the alert is announced and the close button has a label
- Improved accessibility of `<sl-progress-ring>` so slotted labels are announced along with visually hidden labels
- Refactored all styles and animations to use `translate`, `rotate`, and `scale` instead of `transform`
- Removed slot wrappers from many components, allowing better control over user-applied styles
- Removed unused aria attributes from `<sl-skeleton>`
- Replaced the `x` icon in the system icon library with `x-lg` to improve icon consistency

## 2.0.0-beta.85

- Fixed a bug in `<sl-dropdown>` that caused containing dialogs, drawers, etc. to close when pressing [[Escape]] while focused [#1024]
- Fixed a bug in `<sl-tree-item>` that allowed lazy nodes to be incorrectly selected [#1023]
- Fixed a typing bug in `<sl-tree-item>` [#1026]
- Updated Floating UI to 1.0.7 to fix a bug that prevented `hoist` from working correctly in `<sl-dropdown>` after a recent update [#1024]

## 2.0.0-beta.84

- 🚨 BREAKING: Removed the `fieldset` property from `<sl-radio-group>` (use CSS parts if you want to keep the border) [#965]
- 🚨 BREAKING: Removed `base` and `label` parts from `<sl-radio-group>` (use `form-control` and `form-control__label` instead) [#965]
- 🚨 BREAKING: Removed the `base` part from `<sl-icon>` (style the host element directly instead)
- 🚨 BREAKING: Removed the `invalid` attribute from form controls (use `[data-invalid]` to target it with CSS)
- Added validation states to all form controls to allow styling based on various validation states [#1011]
  - `data-required` - indicates that a value is required
  - `data-optional` - indicates that a value is NOT required
  - `data-invalid` - indicates that the form control is invalid
  - `data-valid` - indicates that the form control is valid
  - `data-user-invalid` - indicates the form control is invalid and the user has interacted with it
  - `data-user-valid` - indicates the form control is valid and the user has interacted with it
- Added npm exports [#1020]
- Added `checkValidity()` method to all form controls
- Added `reportValidity()` method to `<sl-range>`
- Added `button--checked` to `<sl-radio-button>` and `control--checked` to `<sl-radio>` to style just the checked state [#933]
- Added tests for `<sl-menu>`, `<sl-menu-item>`, `<sl-menu-label>`, `<sl-rating>`, `<sl-relative-time>`, `<sl-skeleton>`, `<sl-tab-panel>` and `<sl-tag>` [#935]
  [#949]
  [#956]
- Added translations for Hungarian, Turkish, English (United Kingdom) and German (Austria) [#982]
- Added `--indicator-transition-duration` custom property to `<sl-progress-ring>` [#986]
- Added `--sl-input-required-content-color` custom property to all form controls [#948]
- Added the ability to cancel `sl-show` and `sl-hide` events in `<sl-details>` [#993]
- Added `focus()` and `blur()` methods to `<sl-radio-button>`
- Added `stepUp()` and `stepDown()` methods to `<sl-input>` and `<sl-range>` [#1013]
- Added `showPicker()` method to `<sl-input>` [#1013]
- Added the `handle-icon` part to `<sl-image-comparer>`
- Added `caret`, `check`, `grip-vertical`, `indeterminate`, and `radio` icons to the system library and removed `check-lg` [#985]
- Added the `loading` attribute to `<sl-avatar>` to allow lazy loading of image avatars [#1006]
- Added `formenctype` attribute to `<sl-button>` [#1009]
- Added `exports` to `package.json` and removed the `main` and `module` properties [#1007]
- Fixed a bug in `<sl-card>` that prevented the border radius to apply correctly to the header [#934]
- Fixed a bug in `<sl-button-group>` where the inner border disappeared on focus [#980]
- Fixed a bug that caused prefix/suffix animations in `<sl-input>` to wobble [#996]
- Fixed a bug in `<sl-icon>` that prevented color from being set on the host element [#999]
- Fixed a bug in `<sl-dropdown>` where the `keydown` event erroneously propagated to ancestors when pressing [[Escape]] [#990]
- Fixed a bug that prevented arrow keys from scrolling content within `<sl-dialog>` and `<sl-drawer>` [#925]
- Fixed a bug that prevented [[Escape]] from closing `<sl-dialog>` and `<sl-drawer>` in some cases
- Fixed a bug that caused forms to submit unexpectedly when selecting certain characters [#988]
- Fixed a bug in `<sl-radio-group>` that prevented the `invalid` property from correctly reflecting validity sometimes [#992]
- Fixed a bug in `<sl-tree>` that prevented selections from working correctly on dynamically added tree items [#963]
- Fixed module paths in `custom-elements.json` so they point to the dist file instead of the source file [#725]
- Fixed an incorrect return value for `reportValidity()` in `<sl-color-picker>`
- Improved `<sl-badge>` to improve padding and render relative to the current font size
- Improved how many components display in forced-colors mode / Windows High Contrast mode
  - Improved `<sl-color-picker>` so it's usable in forced-colors mode
  - Improved `<sl-dialog>` and `<sl-drawer>` so the panel is more visible in forced-colors mode
  - Improved `<sl-menu-item>` so selections are visible in forced-colors mode
  - Improved `<sl-progress-bar>` so it's visible in forced-colors mode
  - Improved `<sl-radio-button>` so checked states are visible in forced-colors mode
  - Improved `<sl-range>` so the thumb, track, and tooltips are visible in forced-colors mode
  - Improved `<sl-rating>` so icons are visible in forced-colors mode
  - Improved `<sl-split-panel>` so the divider is visible in forced-colors mode
  - Improved `<sl-tree-item>` so selected items are visible in forced-colors mode
  - Improved `<sl-tab-group>` so tabs are cleaner and easier to understand in forced-colors mode
- Improved positioning of the menu in `<sl-select>` so you can customize the menu width [#1018]
- Moved all component descriptions to `@summary` to get them within documentation tools [#962]
- Refactored form controls to use the `ShoelaceFormControl` interface to improve type safety and consistency
- Updated Lit to 2.4.1
- Updated `@shoelace-style/localize` t0 3.0.3 to support for extended language codes
- Updated Bootstrap Icons to 1.10.2
- Updated TypeScript to 4.8.4
- Updated esbuild to 0.15.14
- Updated all other dependencies to latest versions

## 2.0.0-beta.83

This release removes the `<sl-responsive-media>` component. When this component was introduced, support for [`aspect-ratio`](https://developer.mozilla.org/en-US/docs/Web/CSS/aspect-ratio)) wasn't great. These days, [the property is supported](https://caniuse.com/mdn-css_properties_aspect-ratio) by all of Shoelace's target browsers, making a dedicated component redundant.

- 🚨 BREAKING: Removed `<sl-responsive-media>` (use the well-supported `aspect-ratio` CSS property instead)
- 🚨 BREAKING: Changed the `toggle-password` attribute of `<sl-input>` to `password-toggle` for consistency
- Added an expand/collapse animation to `<sl-tree-item>`
- Added `sl-lazy-change` event to `<sl-tree-item>`
- Added `expand-button` part to `<sl-tree-item>` [#893]
- Added `password-visible` attribute to `<sl-input>` [#913]
- Fixed a bug in `<sl-popup>` that didn't account for the arrow's diagonal size
- Fixed a bug in `<sl-popup>` that caused arrow placement to be incorrect with RTL
- Fixed a bug in `<sl-progress-ring>` that caused the indeterminate animation to stop working in Safari [#891]
- Fixed a bug in `<sl-range>` that caused it to overflow a container at 100% width [#905]
- Fixed a bug in `<sl-tree-item>` that prevented custom expand/collapse icons from rendering
- Fixed a bug in `<sl-tree-item>` where the `expand-icon` and `collapse-icon` slots were reversed
- Fixed a bug in `<sl-tree-item>` that prevented the keyboard from working after lazy loading [#882]
- Fixed a bug in `<sl-textarea>` that prevented the textarea from resizing automatically when setting the value programmatically [#912]
- Fixed a handful of paths to prevent TypeScript from getting upset [#886]
- Fixed a bug in `<sl-radio-group>` where the `button-group__base` part was documented but not exposed [#909]
- Fixed a bug in `<sl-range>` that caused the active track color to render on the wrong side in RTL [#916]
- Refactored the internal event emitter to be part of `ShoelaceElement` to reduce imports and improve DX
- Downgraded Floating UI from 1.0.1 to 1.0.0 due to new logic that makes positioning much slower for certain components [#915]
- Upgraded the status of `<sl-animated-image>`, `<sl-popup>`, and `<sl-split-panel>` from experimental to stable

## 2.0.0-beta.82

- Added the `sync` and `arrow-placement` attributes to `<sl-popup>`
- Changed the `auto-size` attribute of the experimental `<sl-popup>` component so it accepts `horizontal`, `vertical`, and `both` instead of a boolean value
- Changed the `flip-fallback-placement` attribute of the experimental `<sl-popup>` component to `flip-fallback-placements`
- Changed the `flip-fallback-strategy` in the experimental `<sl-popup>` component to accept `best-fit` and `initial` instead of `bestFit` and `initialPlacement`
- Fixed a bug in `<sl-dropdown>` that caused the panel to resize horizontally when the trigger is clipped by the viewport [#860]
- Fixed a bug in `<sl-tree>` where dynamically changing slotted items wouldn't update the tree properly
- Fixed a bug in `<sl-split-panel>` that caused the panel to stack when clicking on the divider in mobile versions of Chrome [#862]
- Fixed a bug in `<sl-popup>` that prevented flip fallbacks from working as intended
- Fixed a bug that caused concurrent animations to work incorrectly when the durations were different [#867]
- Fixed a bug in `<sl-color-picker>` that caused the trigger and color preview to ignore opacity on first render [#869]
- Fixed a bug in `<sl-tree>` that prevented the keyboard from working when the component was nested in a shadow root [#871]
- Fixed a bug in `<sl-tab-group>` that prevented the keyboard from working when the component was nested in a shadow root [#872]
- Fixed a bug in `<sl-tab>` that allowed disabled tabs to erroneously receive focus
- Improved single selection in `<sl-tree>` so nodes expand and collapse and receive selection when clicking on the label
- Renamed `expanded-icon` and `collapsed-icon` slots to `expand-icon` and `collapse-icon` in the experimental `<sl-tree>` and `<sl-tree-item>` components
- Improved RTL support for `<sl-image-comparer>`
- Refactored components to extend from `ShoelaceElement` to make `dir` and `lang` reactive properties in all components

## 2.0.0-beta.81

- 🚨 BREAKING: removed the `base` part from `<sl-menu>` and removed an unnecessary `<div>` that made styling more difficult
- Added the `anchor` property to `<sl-popup>` to support external anchors
- Added read-only custom properties `--auto-size-available-width` and `--auto-size-available-height` to `<sl-popup>` to improve support for overflowing popup content
- Added `label` to `<sl-rating>` to improve accessibility for screen readers
- Added the `base__popup` and `base__arrow` parts to `<sl-tooltip>` [#858]
- Fixed a bug where auto-size wasn't being applied to `<sl-dropdown>` and `<sl-select>`
- Fixed a bug in `<sl-popup>` that caused auto-size to kick in before flip
- Fixed a bug in `<sl-popup>` that prevented the `arrow-padding` attribute from working as expected
- Fixed a bug in `<sl-tooltip>` that prevented the popup from appearing with the correct z-index [#854]
- Improved accessibility of `<sl-rating>` so keyboard nav works better and screen readers announce it properly
- Improved accessibility of `<sl-spinner>` so screen readers no longer skip over it
- Removed a user agent sniffing notice that appeared in Chrome [#855]
- Removed the default hover effect in `<sl-tree-items>` to make selections more obvious
- Updated Floating UI to 1.0.1
- Updated esbuild to 0.15.1
- Updated all other dependencies to latest versions

## 2.0.0-beta.80

This release breaks radio buttons, which is something that needed to happen to solve a longstanding accessibility issue where screen readers announced an incorrect number of radios, e.g. "1 of 1" instead of "1 of 3." Many attempts to solve this without breaking the existing API were made, but none worked across the board. The new implementation upgrades `<sl-radio-group>` to serve as the "form control" while `<sl-radio>` and `<sl-radio-button>` serve as options within the form control.

To upgrade to this version, you will need to rework your radio controls by moving `name` up to the radio group. And instead of setting `checked` to select a specific radio, you can set `value` on the radio group and the checked item will update automatically.

- 🚨 BREAKING: improved accessibility of `<sl-radio-group>`, `<sl-radio>`, and `<sl-radio-button>` so they announce properly in screen readers
  - Added the `name` attribute to `<sl-radio-group>` and removed it from `<sl-radio>` and `<sl-radio-button>`
  - Added the `value` attribute to `<sl-radio-group>` (use this to control which radio is checked)
  - Added the `sl-change` event to `sl-radio-group`
  - Added `setCustomValidity()` and `reportValidity()` to `<sl-radio-group>`
  - Removed the `checked` attribute from `<sl-radio>` and `<sl-radio-button>` (use the radio group's `value` attribute instead)
  - Removed the `sl-change` event from `<sl-radio>` and `<sl-radio-button>` (listen for it on the radio group instead)
  - Removed the `invalid` attribute from `<sl-radio>` and `<sl-radio-button>`
  - Removed `setCustomValidity()` and `reportValidity()` from `<sl-radio>` and `<sl-radio-button>` (now available on the radio group)
- Added the experimental `<sl-popup>` component
- Fixed a bug in `<sl-menu-item>` where labels weren't always aligned correctly
- Fixed a bug in `<sl-range>` that caused the tooltip to be positioned incorrectly when switching between LTR/RTL
- Refactored `<sl-dropdown>` to use `<sl-popup>`
- Refactored `<sl-tooltip>` to use `<sl-popup>` and added the `body` part
- Revert disabled focus behavior in `<sl-tab-group>`, `<sl-menu>`, and `<sl-tree>` to be consistent with native form controls and menus [#845]

## 2.0.0-beta.79

- Added experimental `<sl-tree>` and `<sl-tree-item>` components [#823]
- Added `--indicator-width` custom property to `<sl-progress-ring>` [#837]
- Added Swedish translation [#838]
- Added support for `step="any"` for `<sl-input type="number">` [#839]
- Changed the type of component styles from `CSSResult` to `CSSResultGroup` [#828]
- Fixed a bug in `<sl-color-picker>` where using [[Left]] and [[Right]] would select the wrong color
- Fixed a bug in `<sl-dropdown>` that caused the position to be incorrect on the first show when using `hoist` [#843]
- Fixed a bug in `<sl-tab-group>` where the divider was on the wrong side when using `placement="end"`
- Fixed a bug in `<sl-tab-group>` that caused nested tab groups to scroll when using `placement="start|end"` [#815]
- Fixed a bug in `<sl-tooltip>` that caused the target to be lost after a slot change [#831]
- Fixed a bug in `<sl-tooltip>` that caused the position to be incorrect on the first show when using `hoist`
- Improved accessibility of `<sl-tab-group>`, `<sl-tab>`, and `<sl-tab-panel>` to announce better in screen readers and by allowing focus on disabled items
- Improved accessibility of `<sl-menu>` and `<sl-menu-item>` by allowing focus on disabled items
- Updated Lit to 2.2.8
- Update esbuild to 0.14.50
- Updated Bootstrap Icons to 1.9.1
- Updated Floating UI to 1.0.0
- Updated all other dependencies to latest versions

## 2.0.0-beta.78

- 🚨 BREAKING: Moved the `checked-icon` and `indeterminate-icon` parts from a wrapper `<span>` to the `<svg>` in `<sl-checkbox>` [#786]
- 🚨 BREAKING: Moved the `checked-icon` part from a wrapper `<span>` to the `<svg>` in `<sl-radio>` [#786]
- Added the `--track-active-offset` custom property to `<sl-range>` [#806]
- Fixed a bug that caused `<sl-select>` to sometimes have two vertical scrollbars [#814]
- Fixed a bug that caused a gray line to appear between radio buttons [#821]
- Fixed a bug that caused `<sl-animated-image>` to not render anything when using the `play` attribute initially [#824]
- Removed `:focus-visible` shim now that the last two major versions of Safari support it
- Updated Bootstrap Icons to 1.9.0
- Updated esbuild to 0.14.49
- Updated Floating UI to 0.5.4
- Updated Lit to 2.2.7
- Updated all other dependencies to latest versions

## 2.0.0-beta.77

- Added styles to required form controls so they show an asterisk next to the label by default
- Added the `--sl-input-required-content` design token
- Added the `required` attribute to `<sl-radio-group>` and fixed constraint validation logic to support custom validation
- Added the `checked-icon` part to `<sl-menu-item>`
- Added the `no-spin-buttons` attribute to `<sl-input type="number">` [#798]
- Added support for resetting forms using `<sl-button type="reset">` [#799]
- Fixed a bug where a duplicate clear button showed in Firefox [#791]
- Fixed a bug where setting `valueAsDate` or `valueAsNumber` too early on `<sl-input>` would throw an error [#796]
- Fixed a bug in `<sl-color-picker>` where empty values weren't properly supported [#797]
- Fixed a bug in `<sl-color-picker>` where values were logged to the console when using the keyboard
- Fixed a bug in `<sl-input>` where password controls would try to autocorrect/autocomplete/autocapitalize when the password is visible
- Fixed label alignment in `<sl-checkbox>` and `<sl-radio>` so they align to the top of the control instead of the center when wrapping
- Fixed labels in `<sl-checkbox>` and `<sl-radio>` so they use the `--sl-input-label-color` design token
- Improved performance of the tabbable utility which can prevent the browser from temporarily locking up in focus traps [#800]
- Updated the `fieldset` attribute so it reflects in `<sl-radio-group>`

## 2.0.0-beta.76

- Added support for RTL animations in the Animation Registry
- Fixed a bug where the bottom border of `<sl-select>` could be cut off when the dropdown scrolls
- Fixed a bug in `<sl-select>` that could result in the browser locking up due to an infinite positioning loop [#777]
- Improved RTL animations for `<sl-drawer>` [#784]
- Improved RTL styles for `<sl-button-group>` [#783]
- Improved RTL styles for the toast stack [#785]
- Improved typings for translations and localized terms
- Upgraded @shoelace-style/localize to 3.0

## 2.0.0-beta.75

- Added Persian translation [#774]
- Added `color-scheme` to light and dark themes to improve rendering of browser-provided UI [#776]
- Added `--track-width` custom property to `<sl-tab-group>`
- Fixed focus rings for `<sl-input>`, `<sl-select>`, and `<sl-textarea>` in Safari since they don't use `:focus-visible` [#767]
- Fixed a bug where calling `HTMLFormElement.reportValidity()` would skip Shoelace form controls [#772]
- Fixed a bug that prevented `<sl-tooltip>` from closing when disabled [#775]
- Fixed a bug that allowed `<sl-icon-button>` to emit a `click` event when disabled [#781]
- Improved the default icon for `<sl-image-comparer>` so it's more intuitive and removed `grip-vertical` from system icon library
- Improved RTL styles for many components [#768]
- Improved base path logic to execute only when `getBasePath()` is first called to better support SSR [#778]
- Improved `DOMParser` instantiation in `<sl-icon>` to better support SSR [#778]
- Reverted menu item caching due to regression [#766]
- Updated Floating UI to 0.5.2

## 2.0.0-beta.74

- 🚨 BREAKING: reworked focus rings to use outlines instead of box shadows
  - Removed the `--sl-focus-ring-alpha` design token
  - Refactored `--sl-focus-ring` to be an `outline` property instead of a `box-shadow` property
  - Added `--sl-focus-ring-color`, `--sl-focus-ring-style`, and `--sl-focus-ring-offset`
- 🚨 BREAKING: removed `variant` from `<sl-radio-button>`
- Added `sl-label-change` event to `<sl-menu-item>`
- Added `blur()`, `click()`, and `focus()` methods as well as `sl-blur` and `sl-focus` events to `<sl-icon-button>` [#730]
- Added Tabler Icons example to icons page
- Fixed a bug where updating a menu item's label wouldn't update the display label in `<sl-select>` [#729]
- Fixed a bug where the FormData event polyfill was causing issues with older browsers [#747]
- Fixed a bug that caused a console error when setting `value` to `null` or `undefined` in `<sl-input>`, `<sl-select>`, and `<sl-textarea>` [#751]
- Fixed a bug that caused `<sl-checkbox>` and `<sl-radio>` controls without a `value` to submit as `null` instead of `on` like native inputs [#744]
- Fixed a bug that caused `<sl-dropdown>` and dependent components to add unexpected padding around the panel [#743]
- Fixed a bug that prevented `valueAsDate` and `valueAsNumber` from updating synchronously [#760]
- Fixed a bug that caused `<sl-menu-item>` to load icons from the default library instead of the system library [#765]
- Fixed a bug in `<sl-input>` that prevented a canceled `keydown` event from submitting the containing form when pressing enter [#764]
- Improved behavior of clearable and password toggle buttons in `<sl-input>` and `<sl-select>` [#745]
- Improved performance of `<sl-select>` by caching menu items instead of traversing for them each time
- Improved drag utility so initial click/touch events can be accepted [#758]
- Improved `<sl-color-picker>` to use an HSB grid instead of HSL to be more consistent with existing color picker implementations [#762]
- Improved `<sl-color-picker>` so the cursor is hidden and the preview is larger when dragging the grid
- Refactored `<sl-menu>` to be more performant by caching menu items on slot change
- Reverted form submit logic [#718]
- Updated the `disabled` attribute so it reflects in `<sl-dropdown>` [#741]
- Updated the `name` and `icon` attribute so they reflect in `<sl-icon>` [#742]
- Updated Lit to 2.2.5
- Updated Bootstrap Icons to 1.8.3
- Updated TypeScript to 4.7.2
- Updated esbuild to 0.14.40
- Updated all other dependencies to latest versions

## 2.0.0-beta.73

- Added `button` part to `<sl-radio-button>`
- Added custom validity examples and tests to `<sl-checkbox>`, `<sl-radio>`, and `<sl-radio-button>`
- Added `enterkeyhint` attribute to `<sl-input>` and `<sl-textarea>`
- Fixed a bug that prevented `setCustomValidity()` from working with `<sl-radio-button>`
- Fixed a bug where the right border of a checked `<sl-radio-button>` was the wrong color
- Fixed a bug that prevented a number of properties, methods, etc. from being documented in `<sl-radio>` and `<sl-radio-button>`
- Fixed a bug in `<sl-avatar>` that prevented valid images from showing after an invalid or missing image was provided [#717]
- Fixed a bug that resulted in a console error being thrown on keydown in `<sl-dropdown>` [#719]
- Fixed a bug that prevented `<sl-dropdown>` from being closed when opened initially [#720]
- Fixed a bug that caused the test runner to fail when using a locale other than en-US [#726]
- Improved form submit logic so most user-added event listeners will run after form data is attached and validation occurs [#718]
- Improved accessibility of `<sl-tooltip>` so screen readers announce the content on hover/focus [#219]
- Improved accessibility of form controls by exposing clear buttons and password visibility buttons to screen readers while keeping them out of the tab order [#727]
- Updated `<sl-tab-group>` and `<sl-menu>` to cycle through tabs and menu items instead of stopping at the first/last when using the keyboard
- Removed path aliasing (again) because it doesn't work with Web Test Runner's esbuild plugin

## 2.0.0-beta.72

- 🚨 BREAKING: refactored parts in `<sl-input>`, `<sl-range>`, `<sl-select>`, and `<sl-textarea>` to allow you to customize the label and help text position
  - Added `form-control-input` part
  - Renamed `label` to `form-control-label`
  - Renamed `help-text` to `form-control-help-text`
- 🚨 BREAKING: removed status from the `sl-error` event payload in `<sl-icon>`
- Added the experimental `<sl-radio-button>` component
- Added `button-group` and `button-group__base` parts to `<sl-radio-group>`
- Added the `label` attribute and slot to `<sl-color-picker>` to improve accessibility with screen readers
- Fixed a bug that prevented form submission from working as expected in some cases
- Fixed a bug that prevented `<sl-split-panel>` from toggling `vertical` properly [#703]
- Fixed a bug that prevented `<sl-color-picker>` from rendering a color initially [#704]
- Fixed a bug that caused focus trapping to fail when used inside a shadow root [#709]
- Improved accessibility throughout the docs
- Improved accessibility of `<sl-dropdown>` so the trigger's expanded state is announced correctly
- Improved accessibility of `<sl-format-date>` but rendering a `<time>` element instead of plain text
- Improved accessibility of `<sl-select>` so disabled controls announce correct
- Improved accessibility in `<sl-tag>` so remove buttons have labels
- Refactored `<sl-radio>` to move selection logic into `<sl-radio-group>`
- Updated slot detection logic so it ignores visually hidden elements
- Upgraded the status of `<sl-visually-hidden>` from experimental to stable

## 2.0.0-beta.71

- 🚨 BREAKING: refactored exported parts to ensure composed components and their parts can be targeted via CSS
  - Refactored the `eye-dropper-button` part and added `eye-dropper-button__base`, `eye-dropper-button__prefix`, `eye-dropper-button__label`, `eye-dropper-button__suffix`, and `eye-dropper-button__caret` parts to `<sl-color-picker>`
  - Refactored the `format-button` part and added `format-button__base`, `format-button__prefix`, `format-button__label`, `format-button__suffix`, and `format-button__caret` parts to `<sl-color-picker>`
  - Moved the `close-button` part in `<sl-alert>` to the internal `<sl-icon-button>` and removed the `<span>` that wrapped it
  - Moved the `close-button` part in `<sl-dialog>` and `<sl-drawer>` to point to the host element and added the `close-button__base` part
  - Renamed parts in `<sl-select>` from `tag-base` to `tag__base`, `tag-content` to `tag__content`, and `tag-remove-button` to `tag__remove-button`
  - Moved the `close-button` part in `<sl-tab>` to the internal `<sl-icon-button>` and added the `close-button__base` part
  - Moved the `scroll-button` part in `<sl-tab-group>` to the internal `<sl-icon-button>` and added the `scroll-button__base`, `scroll-button--start`, and `scroll-button--end` parts
  - Moved the `remove-button` part in `<sl-tag>` to the internal `<sl-icon-button>` and added the `remove-button__base` part
- 🚨 BREAKING: removed `checked-icon` part from `<sl-menu-item>` in preparation for parts refactor
- 🚨 BREAKING: changed the `typeToSelect()` method's argument from `String` to `KeyboardEvent` in `<sl-menu>` to support more advanced key combinations
- Added `form`, `formaction`, `formmethod`, `formnovalidate`, and `formtarget` attributes to `<sl-button>` [#699]
- Added Prettier and ESLint to markdown files
- Added background color and border to `<sl-menu>`
- Added more tests for `<sl-input>`, `<sl-select>`, and `<sl-textarea>`
- Fixed a bug that prevented forms from submitting when pressing [[Enter]] inside of an `<sl-input>` [#700]
- Fixed a bug in `<sl-input>` that prevented the `valueAsDate` and `valueAsNumber` properties from working when set before the component was initialized
- Fixed a bug in `<sl-dropdown>` where pressing [[Home]] or [[End]] wouldn't select the first or last menu items, respectively
- Improved `autofocus` behavior in Safari for `<sl-dialog>` and `<sl-drawer>` [#693]
- Improved type to select logic in `<sl-menu>` so it supports [[Backspace]] and gives users more time before resetting
- Improved checkmark size and positioning in `<sl-menu-item>`
- Improved accessibility in form controls that have help text so they're announced correctly in various screen readers
- Removed feature detection for `focus({ preventScroll })` since it no longer works in Safari
- Removed the `--sl-tooltip-arrow-start-end-offset` design token
- Removed the `pattern` attribute from `<sl-textarea>` as it was documented incorrectly and never supported
- Replaced Popper positioning dependency with Floating UI in `<sl-dropdown>` and `<sl-tooltip>`

## 2.0.0-beta.70

- Added `tag-base`, `tag-content`, and `tag-remove-button` parts to `<sl-select>` [#682]
- Added support for focusing elements with `autofocus` when `<sl-dialog>` and `<sl-drawer>` open [#688]
- Added the `placement` attribute to `<sl-select>` [#687]
- Added Danish translation [#690]
- Fixed a bug that allowed `<sl-dropdown>` to go into an incorrect state when activating the trigger while disabled [#684]
- Fixed a bug where Safari would sometimes not focus after preventing `sl-initial-focus` [#688]
- Fixed a bug where the active tab indicator in `<sl-tab-group>` would be misaligned when using disabled tabs [#695]
- Improved the size of the remove button in `<sl-tag>`
- Removed Google Analytics from the docs

## 2.0.0-beta.69

- Added `web-types.json` to improve the dev experience for WebStorm/PHPStorm users [#328]
- Fixed a bug that caused an error when pressing up/down in `<sl-select>`
- Fixed a bug that caused `<sl-details>` to not show when double clicking the summary while open [#662]
- Fixed a bug that prevented the first/last menu item from receiving focus when pressing up/down in `<sl-dropdown>`
- Fixed a bug that caused the active tab indicator in `<sl-tab-group>` to render incorrectly when used inside an element that animates [#671]
- Fixed a bug that allowed values in `<sl-range>` to be invalid according to its `min|max|step` [#674]
- Updated Lit to 2.1.4
- Updated all other dependencies to latest versions

## 2.0.0-beta.68

- Fixed path aliases in generated files so they're relative again [#669]

## 2.0.0-beta.67

- Fixed a TypeScript config regression introduced in [#647]

## 2.0.0-beta.66

- Attempted to fix a bug that prevented types from being generated in the build

## 2.0.0-beta.65

- 🚨 BREAKING: the `unit` property of `<sl-format-bytes>` has changed to `byte | bit` instead of `bytes | bits`
- Added `display-label` part to `<sl-select>` [#650]
- Added `--spacing` custom property to `<sl-divider>` [#664]
- Added `event.detail.source` to the `sl-request-close` event in `<sl-dialog>` and `<sl-drawer>`
- Fixed a bug that caused `<sl-progress-ring>` to render the wrong size when `--track-width` was increased [#656]
- Fixed a bug that allowed `<sl-details>` to open and close when disabled using a screen reader [#658]
- Fixed a bug in the FormData event polyfill that threw an error in some environments [#666]
- Implemented stricter linting to improve consistency and reduce errors, which resulted in many small refactors throughout the codebase [#647]
- Improved accessibility of `<sl-dialog>` and `<sl-drawer>` by making the title an `<h2>` and adding a label to the close button
- Improved search results in the documentation
- Refactored `<sl-format-byte>` to use `Intl.NumberFormat` so it supports localization
- Refactored themes so utility styles are no longer injected as `<style>` elements to support stricter CSP rules [#571]
- Restored the nicer animation on `<sl-spinner>` and verified it works in Safari
- Updated Feather icon example to use Lucide [#657]
- Updated minimum Node version to 14.17
- Updated Lit to 2.1.2
- Updated to Bootstrap Icons to 1.8.1
- Updated all other dependencies to latest versions

## 2.0.0-beta.64

- 🚨 BREAKING: removed `<sl-form>` because all form components submit with `<form>` now ([learn more](/getting-started/form-controls))
- 🚨 BREAKING: changed `submit` attribute to `type="submit"` on `<sl-button>`
- 🚨 BREAKING: changed the `alt` attribute to `label` in `<sl-avatar>` for consistency with other components
- Added `role="status"` to `<sl-spinner>`
- Added `valueAsDate` and `valueAsNumber` properties to `<sl-input>` [#570]
- Added `start`, `end`, and `panel` parts to `<sl-split-panel>` [#639]
- Fixed broken spinner animation in Safari [#633]
- Fixed an a11y bug in `<sl-tooltip>` where `aria-describedby` referenced an id in the shadow root
- Fixed a bug in `<sl-radio>` where tabbing didn't work properly in Firefox [#596]
- Fixed a bug in `<sl-input>` where clicking the left/right edge of the control wouldn't focus it
- Fixed a bug in `<sl-input>` where autofill had strange styles [#644]
- Improved `<sl-spinner>` track color when used on various backgrounds
- Improved a11y in `<sl-radio>` so VoiceOver announces radios properly in a radio group
- Improved the API for the experimental `<sl-split-panel>` component by making `position` accept a percentage and adding the `position-in-pixels` attribute
- Refactored `<sl-breadcrumb-item>`, `<sl-button>`, `<sl-card>`, `<sl-dialog>`, `<sl-drawer>`, `<sl-input>`, `<sl-range>`, `<sl-select>`, and `<sl-textarea>` to use a Reactive Controller for slot detection
- Refactored internal id usage in `<sl-details>`, `<sl-dialog>`, `<sl-drawer>`, and `<sl-dropdown>`
- Removed `position: relative` from the common component stylesheet
- Updated Lit to 2.1.0
- Updated all other dependencies to latest versions

## 2.0.0-beta.63

- 🚨 BREAKING: changed the `type` attribute to `variant` in `<sl-alert>`, `<sl-badge>`, `<sl-button>`, and `<sl-tag>` since it's more appropriate and to disambiguate from other `type` attributes
- 🚨 BREAKING: removed `base` part from `<sl-divider>` to simplify the styling API
- Added the experimental `<sl-split-panel>` component
- Added `focus()` and `blur()` methods to `<sl-select>` [#625]
- Fixed a bug where setting `tooltipFormatter` on `<sl-range>` in JSX causes React@experimental to error out
- Fixed a bug where clicking on a slotted icon in `<sl-button>` wouldn't submit forms [#626]
- Added the `sl-` prefix to generated ids for `<sl-tab>` and `<sl-tab-panel>`
- Refactored `<sl-button>` to use Lit's static expressions to reduce code
- Simplified `<sl-spinner>` animation

## 2.0.0-beta.62

- 🚨 BREAKING: changed the `locale` attribute to `lang` in `<sl-format-bytes>`, `<sl-format-date>`, `<sl-format-number>`, and `<sl-relative-time>` to be consistent with how localization is handled
- Added localization support including translations for English, German, German (Switzerland), Spanish, French, Hebrew, Japanese, Dutch, Polish, Portuguese, and Russian translations [#419]
- CodePen examples will now open in light or dark depending on your current preference
- Fixed a bug where tag names weren't being generated in `vscode.html-custom-data.json` [#593]
- Fixed a bug in `<sl-tooltip>` where the tooltip wouldn't reposition when content changed
- Fixed a bug in `<sl-select>` where focusing on a filled control showed the wrong focus ring
- Fixed a bug where setting `value` initially on `<sl-color-picker>` didn't work in React [#602]
- Updated filled inputs to have the same appearance when focused
- Updated `color` dependency from 3.1.3 to 4.0.2
- Updated `<sl-format-bytes>`, `<sl-format-date>`, `<sl-format-number>`, and `<sl-relative-time>` to work like other localized components
- Upgraded the status of `<sl-qr-code>` from experimental to stable
- Updated to Bootstrap Icons to 1.7.2
- Upgraded color to 4.1.0

## 2.0.0-beta.61

This release improves the dark theme by shifting luminance in both directions, slightly condensing the spectrum. This results in richer colors in dark mode. It also reduces theme stylesheet sizes by eliminating superfluous gray palette variations.

In [beta.48](#_200-beta48), I introduced a change to color tokens that allowed you to access alpha values at the expense of a verbose, non-standard syntax. After considering feedback from the community, I've decided to revert this change so the `rgb()` function is no longer required. Many users reported never using it for alpha, and even more reported having trouble remembering to use `rgb()` and that it was causing more harm than good.

Furthermore, both Safari and Firefox have implemented [`color-mix()`](<https://developer.mozilla.org/en-US/docs/Web/CSS/color_value/color-mix()>) behind a flag, so access to alpha channels and other capabilities are coming to the browser soon.

If you're using color tokens in your own stylesheet, simply remove the `rgb()` to update to this version.

```css
.your-styles {
  /* change this */
  color: rgb(var(--sl-color-primary-500));

  /* to this */
  color: var(--sl-color-primary-500);
}
```

Thank you for your help and patience with testing Shoelace. I promise, we're not far from a stable release!

- 🚨 BREAKING: removed blue gray, cool gray, true gray, and warm gray color palettes
- 🚨 BREAKING: removed `--sl-focus-ring-color`, and `--sl-focus-ring-alpha` (use `--sl-focus-ring` instead)
- 🚨 BREAKING: removed `--sl-surface-base` and `--sl-surface-base-alt` tokens (use the neutral palette instead)
- Added experimental `<sl-visually-hidden>` component
- Added `clear-icon` slot to `<sl-select>` [#591]
- Fixed a bug in `<sl-progress-bar>` where the label would show in the default slot
- Improved the dark theme palette so colors are bolder and don't appear washed out
- Improved a11y of `<sl-avatar>` by representing it as an image with an `alt` [#579]
- Improved a11y of the scroll buttons in `<sl-tab-group>`
- Improved a11y of the close button in `<sl-tab>`
- Improved a11y of `<sl-tab-panel>` by removing an invalid `aria-selected` attribute [#579]
- Improved a11y of `<sl-icon>` by not using a variation of the `name` attribute for labels (use the `label` attribute instead)
- Moved `role` from the shadow root to the host element in `<sl-menu>`
- Removed redundant `role="menu"` in `<sl-dropdown>`
- Slightly faster animations for showing and hiding `<sl-dropdown>`
- Updated to Bootstrap Icons to 1.7.1
- Upgraded the status of `<sl-mutation-observer>` from experimental to stable

## 2.0.0-beta.60

- Added React examples and CodePen links to all components
- Changed the `attr` in experimental `<sl-mutation-observer>` to require `"*"` instead of `""` to target all attributes
- Fixed a bug in `<sl-progress-bar>` where the `label` attribute didn't set the label
- Fixed a bug in `<sl-rating>` that caused disabled and readonly controls to transition on hover
- The `panel` property of `<sl-tab>` is now reflected
- The `name` property of `<sl-tab-panel>` is now reflected

## 2.0.0-beta.59

- Added React wrappers as first-class citizens
- Added eye dropper to `<sl-color-picker>` when the browser supports the [EyeDropper API](https://wicg.github.io/eyedropper-api/)
- Fixed a bug in `<sl-button-group>` where buttons groups with only one button would have an incorrect border radius
- Improved the `<sl-color-picker>` trigger's border in dark mode
- Switched clearable icon from `x-circle` to `x-circle-fill` to make it easier to recognize
- Updated to Bootstrap Icons to 1.7.0
- Updated to Lit 2.0.2

## 2.0.0-beta.58

This version once again restores the bundled distribution because the unbundled + CDN approach is currently confusing and [not working properly](https://github.com/shoelace-style/shoelace/issues/559#issuecomment-949662331). Unbundling the few dependencies Shoelace has is still a goal of the project, but [this jsDelivr bug](https://github.com/jsdelivr/jsdelivr/issues/18337) needs to be resolved before we can achieve it.

I sincerely apologize for the instability of the last few beta releases as a result of this effort.

- Added experimental `<sl-animated-image>` component
- Added `label` attribute to `<sl-progress-bar>` and `<sl-progress-ring>` to improve a11y
- Fixed a bug where the tooltip would show briefly when clicking a disabled `<sl-range>`
- Fixed a bug that caused a console error when `<sl-range>` was used
- Fixed a bug where the `nav` part in `<sl-tab-group>` was on the incorrect element [#563]
- Fixed a bug where non-integer aspect ratios were calculated incorrectly in `<sl-responsive-media>`
- Fixed a bug in `<sl-range>` where setting `value` wouldn't update the active and inactive portion of the track [#572]
- Reverted to publishing the bundled dist and removed `/+esm` links from the docs
- Updated to Bootstrap Icons to 1.6.1

## 2.0.0-beta.57

- Fix CodePen links and CDN links

## 2.0.0-beta.56

This release is the second attempt at unbundling dependencies. This will be a breaking change only if your configuration _does not_ support bare module specifiers. CDN users and bundler users will be unaffected, but note the URLs for modules on the CDN must have the `/+esm` now.

- Added the `hoist` attribute to `<sl-tooltip>` [#564]
- Unbundled dependencies and configured external imports to be packaged with bare module specifiers

## 2.0.0-beta.55

- Revert unbundling due to issues with the CDN not handling bare module specifiers as expected

## 2.0.0-beta.54

Shoelace doesn't have a lot of dependencies, but this release unbundles most of them so you can potentially save some extra kilobytes. This will be a breaking change only if your configuration _does not_ support bare module specifiers. CDN users and bundler users will be unaffected.

- 🚨 BREAKING: renamed the `sl-clear` event to `sl-remove`, the `clear-button` part to `remove-button`, and the `clearable` property to `removable` in `<sl-tag>`
- Added the `disabled` attribute to `<sl-resize-observer>`
- Fixed a bug in `<sl-mutation-observer>` where setting `disabled` initially didn't work
- Unbundled dependencies and configured external imports to be packaged with bare module specifiers

## 2.0.0-beta.53

- 🚨 BREAKING: removed `<sl-menu-divider>` (use `<sl-divider>` instead)
- 🚨 BREAKING: removed `percentage` attribute from `<sl-progress-bar>` and `<sl-progress-ring>` (use `value` instead)
- 🚨 BREAKING: switched the default `type` of `<sl-tag>` from `primary` to `neutral`
- Added the experimental `<sl-mutation-observer>` component
- Added the `<sl-divider>` component
- Added `--sl-color-neutral-0` and `--sl-color-neutral-50` as early surface tokens to improve the appearance of alert, card, and panels in dark mode
- Added the `--sl-panel-border-width` design token
- Added missing background color to `<sl-details>`
- Added the `--padding` custom property to `<sl-tab-panel>`
- Added the `outline` variation to `<sl-button>` [#522]
- Added the `filled` variation to `<sl-input>`, `<sl-textarea>`, and `<sl-select>` and supporting design tokens
- Added the `control` part to `<sl-select>` so you can target the main control with CSS [#538]
- Added a border to `<sl-badge>` to improve contrast when drawn on various background colors
- Added `--track-color-active` and `--track-color-inactive` custom properties to `<sl-range>` [#550]
- Added the undocumented custom properties `--thumb-size`, `--tooltip-offset`, `--track-height` on `<sl-range>`
- Changed the default `distance` in `<sl-dropdown>` from `2` to `0` [#538]
- Fixed a bug where `<sl-select>` would be larger than the viewport when it had lots of options [#544]
- Fixed a bug where `<sl-progress-ring>` wouldn't animate in Safari
- Updated the default height of `<sl-progress-bar>` from `16px` to `1rem` and added a subtle shadow to indicate depth
- Removed the `lit-html` dependency and moved corresponding imports to `lit` [#546]

## 2.0.0-beta.52

- 🚨 BREAKING: changed the `--stroke-width` custom property of `<sl-spinner>` to `--track-width` for consistency
- 🚨 BREAKING: removed the `size` and `stroke-width` attributes from `<sl-progress-ring>` so it's fully customizable with CSS (use the `--size` and `--track-width` custom properties instead)
- Added the `--speed` custom property to `<sl-spinner>`
- Added the `--size` and `--track-width` custom properties to `<sl-progress-ring>`
- Added tests for `<sl-badge>` [#530]
- Fixed a bug where `<sl-tab>` wasn't using a border radius token [#523]
- Fixed a bug in the Remix Icons example where some icons would 404 [#528]
- Updated `<sl-progress-ring>` to use only CSS for styling
- Updated `<sl-spinner>` to use an SVG and improved the indicator animation
- Updated to Lit 2.0 and lit-html 2.0 🔥

## 2.0.0-beta.51

A number of users had trouble counting characters that repeat, so this release improves design token patterns so that "t-shirt sizes" are more accessible. For example, `--sl-font-size-xxx-large` has become `--sl-font-size-3x-large`. This change applies to all design tokens that use this scale.

- 🚨 BREAKING: all t-shirt size design tokens now use `2x`, `3x`, `4x` instead of `xx`, `xxx`, `xxxx`
- Added missing `--sl-focus-ring-*` tokens to dark theme
- Added an "Importing" section to all components with copy/paste code to make cherry picking easier
- Improved the documentation search with a custom plugin powered by [Lunr](https://lunrjs.com/)
- Improved the `--sl-shadow-x-small` elevation
- Improved visibility of elevations and overlays in dark theme
- Reduced the size of `<sl-color-picker>` slightly to better accommodate mobile devices
- Removed `<sl-icon>` dependency from `<sl-color-picker>` and improved the copy animation

## 2.0.0-beta.50

- Added `<sl-breadcrumb>` and `<sl-breadcrumb-item>` components
- Added `--sl-letter-spacing-denser`, `--sl-letter-spacing-looser`, `--sl-line-height-denser`, and `--sl-line-height-looser` design tokens
- Fixed a bug where form controls would error out when the value was set to `undefined` [#513]

## 2.0.0-beta.49

This release changes the way focus states are applied to elements. In browsers that support [`:focus-visible`](https://developer.mozilla.org/en-US/docs/Web/CSS/:focus-visible), it will be used. In unsupportive browsers ([currently only Safari](https://caniuse.com/mdn-css_selectors_focus-visible)), `:focus` will be used instead. This means the browser will determine whether a focus ring should be shown based on how the user interacts with the page.

This release also fixes a critical bug in the color scale where `--sl-color-neutral-0` and `--sl-color-neutral-1000` were reversed.

- 🚨 BREAKING: fixed a bug where `--sl-color-neutral-0` and `--sl-color-neutral-1000` were inverted (swap them to update)
- 🚨 BREAKING: removed the `no-fieldset` property from `<sl-radio-group>` (fieldsets are now hidden by default; use `fieldset` to show them)
- 🚨 BREAKING: removed `--focus-ring` custom property from `<sl-input>`, `<sl-select>`, `<sl-tab>` for consistency with other form controls
- Added `--swatch-size` custom property to `<sl-color-picker>`
- Added `date` to `<sl-input>` as a supported `type`
- Added the `--sl-focus-ring` design token for a more convenient way to apply focus ring styles
- Adjusted elevation tokens to use neutral in light mode and black in dark mode
- Adjusted `--sl-overlay-background-color` in dark theme to be black instead of gray
- Fixed a bug in `<sl-color-picker>` where the opacity slider wasn't showing the current color
- Fixed a bug where Edge in Windows would show the native password toggle next to the custom password toggle [#508]
- Fixed a bug where pressing up/down in `<sl-tab-group>` didn't select the next/previous tab in vertical placements
- Improved size of `<sl-color-picker>`
- Improved icon contrast in `<sl-input>`
- Improved contrast of `<sl-switch>`
- Improved `:focus-visible` behavior in many components
- Removed elevation from `<sl-color-picker>` when rendered inline
- Removed custom `:focus-visible` logic in favor of a directive that outputs `:focus-visible` or `:focus` depending on browser support
- Updated to Lit 2.0.0-rc.3
- Updated to lit-html 2.0.0-rc.4

## 2.0.0-beta.48

This release improves theming by offering both light and dark themes that can be used autonomously. It also improves contrast in most components, adds a variety of new color primitives, and changes the way color tokens are consumed.

Previously, color tokens were in hexadecimal format. Now, Shoelace now uses an `R G B` format that requires you to use the `rgb()` function in your CSS.

```css
.example {
  /* rgb() is required now */
  color: var(--sl-color-neutral-500);
}
```

This is more verbose than previous versions, but it has the advantage of letting you set the alpha channel of any color token.

```css
.example-with-alpha {
  /* easily adjust opacity for any color token */
  color: rgb(var(--sl-color-neutral-500) / 50%);
}
```

This change applies to all design tokens that implement a color. Refer to the [color tokens](/tokens/color) page for more details.

- 🚨 BREAKING: all design tokens that implement colors have been converted to `R G B` and must be used with the `rgb()` function
- 🚨 BREAKING: removed `--sl-color-black|white` color tokens (use `--sl-color-neutral-0|1000` instead)
- 🚨 BREAKING: removed `--sl-color-primary|success|warning|info|danger-text` design tokens (use theme or primitive colors instead)
- 🚨 BREAKING: removed `info` variant from `<sl-alert>`, `<sl-badge>`, `<sl-button>`, and `<sl-tag>` (use `neutral` instead)
- 🚨 BREAKING: removed `--sl-color-info-*` design token (use `--sl-color-neutral-*` instead)
- 🚨 BREAKING: renamed `dist/themes/base.css` to `dist/themes/light.css`
- 🚨 BREAKING: removed `--sl-focus-ring-color-primary` tokens (use color tokens and `--sl-focus-ring-width|alpha` instead)
- 🚨 BREAKING: removed `--tabs-border-color` from `<sl-tab-group>` (use `--track-color` instead)
- 🚨 BREAKING: changed the default value for `effect` to `none` in `<sl-skeleton>` (use `sheen` to restore the original behavior)
- Added new color primitives to the base set of design tokens
- Added `--sl-color-*-950` swatches to all color palettes
- Added a console error that appears when menu items have duplicate values in `<sl-select>`
- Added CodePen link to code examples
- Added `prefix` and `suffix` slots to `<sl-select>` [#501]
- Added `--indicator-color` custom property to `<sl-tab-group>`
- Exposed base and dark stylesheets so they can be imported via JavaScript [#438]
- Fixed a bug in `<sl-menu>` where pressing [[Enter]] after using type to select would result in the wrong value
- Fixed a bug in `<sl-radio-group>` where clicking a radio button would cause the wrong control to be focused
- Fixed a bug in `<sl-button>` and `<sl-icon-button>` where an unintended `ref` attribute was present
- Fixed a bug in the focus-visible utility that failed to respond to mouseup events
- Fixed a bug where clicking on a menu item would persist its hover/focus state
- Fixed a bug in `<sl-select>` where it would erroneously intercept important keyboard shortcuts [#504]
- Improved contrast throughout all components [#128]
- Refactored thumb position logic in `<sl-switch>` [#490]
- Reworked the dark theme to use an inverted + shifted design token approach instead of component-specific selectors

## 2.0.0-beta.47

This release improves how component dependencies are imported. If you've been cherry picking, you no longer need to import component dependencies manually. This significantly improves developer experience, making Shoelace even easier to use. For transparency, component dependencies will continue to be listed in the docs.

- Added "Reflects" column to the properties table
- Dependencies are now automatically imported for all components
- Fixed a bug where tabbing into `<sl-radio-group>` would not always focus the checked radio
- Fixed a bug in component styles that prevented the box sizing reset from being applied
- Fixed a regression in `<sl-color-picker>` where dragging the grid handle wasn't smooth
- Fixed a bug where slot detection could incorrectly match against slots of child elements [#481]
- Fixed a bug in `<sl-input>` where focus would move to the end of the input when typing in Safari [#480]
- Improved base path utility logic

## 2.0.0-beta.46

This release improves the developer experience of `<sl-animation>`. Previously, an animation was assumed to be playing unless the `pause` attribute was set. This behavior has been reversed and `pause` has been removed. Now, animations will not play until the new `play` attribute is applied.

This is a lot more intuitive and makes it easier to activate animations imperatively. In addition, the `play` attribute is automatically removed automatically when the animation finishes or cancels, making it easier to restart finite animations. Lastly, the animation's timing is now accessible through the new `currentTime` property instead of `getCurrentTime()` and `setCurrentTime()`.

In addition, Shoelace no longer uses Sass. Component styles now use Lit's template literal styles and theme files use pure CSS.

- 🚨 BREAKING: removed the `pause` attribute from `<sl-animation>` (use `play` to start and stop the animation instead)
- 🚨 BREAKING: removed `getCurrentTime()` and `setCurrentTime()` from `<sl-animation>` (use the `currentTime` property instead)
- 🚨 BREAKING: removed the `close-on-select` attribute from `<sl-dropdown>` (use `stay-open-on-select` instead)
- Added the `currentTime` property to `<sl-animation>` to control the current time without methods
- Fixed a bug in `<sl-range>` where the tooltip wasn't showing in Safari [#477]
- Fixed a bug in `<sl-menu>` where pressing [[Enter]] in a menu didn't work with click handlers
- Reworked `<sl-menu>` and `<sl-menu-item>` to use a roving tab index and improve keyboard accessibility
- Reworked tabbable logic to be more performant [#466]
- Switched component stylesheets from Sass to Lit's template literal styles
- Switched theme stylesheets from Sass to CSS

## 2.0.0-beta.45

This release changes the way component metadata is generated. Previously, the project used TypeDoc to analyze components and generate a very large file with type data. The data was then parsed and converted to an easier-to-consume file called `metadata.json`. Alas, TypeDoc is expensive to run and the metadata format wasn't standard.

Thanks to an amazing effort by [Pascal Schilp](https://twitter.com/passle_), the world has a simpler, faster way to gather metadata using the [Custom Elements Manifest Analyzer](https://github.com/open-wc/custom-elements-manifest). Not only is this tool faster, but the data follows the evolving `custom-elements.json` format. This is exciting because a standard format for custom elements opens the door for many potential uses, including documentation generation, framework adapters, IDE integrations, third-party uses, and more. [Check out Pascal's great article](https://dev.to/open-wc/introducing-custom-elements-manifest-gkk) for more info about `custom-elements.json` and the new analyzer.

The docs have been updated to use the new `custom-elements.json` file. If you're relying on the old `metadata.json` file for any purpose, this will be a breaking change for you.

- 🚨 BREAKING: removed the `sl-overlay-click` event from `<sl-dialog>` and `<sl-drawer>` (use `sl-request-close` instead) [#471]
- 🚨 BREAKING: removed `metadata.json` (use `custom-elements.json` instead)
- Added `custom-elements.json` for component metadata
- Added `sl-request-close` event to `<sl-dialog>` and `<sl-drawer>`
- Added `dialog.denyClose` and `drawer.denyClose` animations
- Fixed a bug in `<sl-color-picker>` where setting `value` immediately wouldn't trigger an update
- Fixed a bug in `<sl-dialog>` and `<sl-drawer>` where setting `open` initially didn't set a focus trap
- Fixed a bug that resulted in form controls having incorrect validity when `disabled` was initially set [#473]
- Fixed a bug in the docs that caused the metadata file to be requested twice
- Fixed a bug where tabbing out of a modal would cause the browser to lag [#466]
- Updated the docs to use the new `custom-elements.json` for component metadata

## 2.0.0-beta.44

- 🚨 BREAKING: all `invalid` props on form controls now reflect validity before interaction [#455]
- Allow `null` to be passed to disable animations in `setDefaultAnimation()` and `setAnimation()`
- Converted build scripts to ESM
- Fixed a bug in `<sl-checkbox>` where `invalid` did not update properly
- Fixed a bug in `<sl-dropdown>` where a `keydown` listener wasn't cleaned up properly
- Fixed a bug in `<sl-select>` where `sl-blur` was emitted prematurely [#456]
- Fixed a bug in `<sl-select>` where no selection with `multiple` resulted in an incorrect value [#457]
- Fixed a bug in `<sl-select>` where `sl-change` was emitted immediately after connecting to the DOM [#458]
- Fixed a bug in `<sl-select>` where non-printable keys would cause the menu to open
- Fixed a bug in `<sl-select>` where `invalid` was not always updated properly
- Reworked the `@watch` decorator to use `update` instead of `updated` resulting in better performance and flexibility

## 2.0.0-beta.43

- Added `?` to optional arguments in methods tables in the docs
- Added the `scrollPosition()` method to `<sl-textarea>` to get/set scroll position
- Added initial tests for `<sl-dialog>`, `<sl-drawer>`, `<sl-dropdown>`, and `<sl-tooltip>`
- Fixed a bug in `<sl-tab-group>` where scrollable tab icons were not displaying correctly
- Fixed a bug in `<sl-dialog>` and `<sl-drawer>` where preventing clicks on the overlay no longer worked as described [#452]
- Fixed a bug in `<sl-dialog>` and `<sl-drawer>` where setting initial focus no longer worked as described [#453]
- Fixed a bug in `<sl-card>` where the `slotchange` listener wasn't attached correctly [#454]
- Fixed lifecycle bugs in a number of components [#451]
- Removed `fill: both` from internal animate utility so styles won't "stick" by default [#450]

## 2.0.0-beta.42

This release addresses an issue with the `open` attribute no longer working in a number of components, as a result of the changes in beta.41. It also removes a small but controversial feature that complicated show/hide logic and led to a poor experience for developers and end users.

There are two ways to show/hide affected components: by calling `show() | hide()` and by toggling the `open` prop. Previously, it was possible to call `event.preventDefault()` in an `sl-show | sl-hide ` handler to stop the component from showing/hiding. The problem becomes obvious when you set `el.open = false`, the event gets canceled, and in the next cycle `el.open` has reverted to `true`. Not only is this unexpected, but it also doesn't play nicely with frameworks. Additionally, this made it impossible to await `show() | hide()` since there was a chance they'd never resolve.

Technical reasons aside, canceling these events seldom led to a good user experience, so the decision was made to no longer allow `sl-show | sl-hide` to be cancelable.

- 🚨 BREAKING: `sl-show` and `sl-hide` events are no longer cancelable
- Added Iconoir example to the icon docs
- Added Web Test Runner
- Added initial tests for `<sl-alert>` and `<sl-details>`
- Changed the `cancelable` default to `false` for the internal `@event` decorator
- Fixed a bug where toggling `open` stopped working in `<sl-alert>`, `<sl-dialog>`, `<sl-drawer>`, `<sl-dropdown>`, and `<sl-tooltip>`
- Fixed a bug in `<sl-range>` where setting a value outside the default `min` or `max` would clamp the value [#448]
- Fixed a bug in `<sl-dropdown>` where placement wouldn't adjust properly when shown [#447]
- Fixed a bug in the internal `shimKeyframesHeightAuto` utility that caused `<sl-details>` to measure heights incorrectly [#445]
- Fixed a number of imports that should have been type imports
- Updated Lit to 2.0.0-rc.2
- Updated esbuild to 0.12.4

## 2.0.0-beta.41

This release changes how components animate. In previous versions, CSS transitions were used for most show/hide animations. Transitions are problematic due to the way `transitionend` works. This event fires once _per transition_, and it's impossible to know which transition to look for when users can customize any possible CSS property. Because of this, components previously required the `opacity` property to transition. If a user were to prevent `opacity` from transitioning, the component wouldn't hide properly and the `sl-after-show|hide` events would never emit.

CSS animations, on the other hand, have a more reliable `animationend` event. Alas, `@keyframes` don't cascade and can't be injected into a shadow DOM via CSS, so there would be no good way to customize them.

The most elegant solution I found was to use the [Web Animations API](https://developer.mozilla.org/en-US/docs/Web/API/Web_Animations_API), which offers more control over animations at the expense of customizations being done in JavaScript. Fortunately, through the [Animation Registry](/getting-started/customizing#animations), you can customize animations globally and/or per component with a minimal amount of code.

- 🚨 BREAKING: changed `left` and `right` placements to `start` and `end` in `<sl-drawer>`
- 🚨 BREAKING: changed `left` and `right` placements to `start` and `end` in `<sl-tab-group>`
- 🚨 BREAKING: removed `--hide-duration`, `--hide-timing-function`, `--show-duration`, and `--show-timing-function` custom properties from `<sl-tooltip>` (use the Animation Registry instead)
- Added the Animation Registry
- Fixed a bug where removing `<sl-dropdown>` from the DOM and adding it back destroyed the popover reference [#443]
- Updated animations for `<sl-alert>`, `<sl-dialog>`, `<sl-drawer>`, `<sl-dropdown>`, and `<sl-tooltip>` to use the Animation Registry instead of CSS transitions
- Improved a11y by respecting `prefers-reduced-motion` for all show/hide animations
- Improved `--show-delay` and `--hide-delay` behavior in `<sl-tooltip>` so they only apply on hover
- Removed the internal popover utility

## 2.0.0-beta.40

- 🚨 BREAKING: renamed `<sl-responsive-embed>` to `<sl-responsive-media>` and added support for images and videos [#436]
- Fixed a bug where setting properties before an element was defined would render incorrectly [#425]
- Fixed a bug that caused all modules to be imported when cherry picking certain components [#439]
- Fixed a bug where the scrollbar would reposition `<sl-dialog>` on hide causing it to jump [#424]
- Fixed a bug that prevented the project from being built in a Windows environment
- Improved a11y in `<sl-progress-ring>`
- Removed `src/utilities/index.ts` to prevent tree-shaking confusion (please import utilities directly from their respective modules)
- Removed global `[hidden]` styles so they don't affect anything outside of components
- Updated to Bootstrap Icons 1.5.0
- Updated React docs to use [`@shoelace-style/react`](https://github.com/shoelace-style/react)
- Updated NextJS docs [#434]
- Updated TypeScript to 4.2.4

## 2.0.0-beta.39

- Added experimental `<sl-qr-code>` component
- Added `system` icon library and updated all components to use this instead of the default icon library [#420]
- Updated to esbuild 0.8.57
- Updated to Lit 2.0.0-rc.1 and lit-html 2.0.0-rc.2

## 2.0.0-beta.38

- 🚨 BREAKING: `<sl-radio>` components must be located inside an `<sl-radio-group>` for proper accessibility [#218]
- Added `<sl-radio-group>` component [#218]
- Added `--header-spacing`, `--body-spacing`, and `--footer-spacing` custom properties to `<sl-drawer>` and `<sl-dialog>` [#409]
- Fixed a bug where `<sl-menu-item>` prefix and suffix slots wouldn't always receive the correct spacing
- Fixed a bug where `<sl-badge>` used `--sl-color-white` instead of the correct design tokens [#407]
- Fixed a bug in `<sl-dialog>` and `<sl-drawer>` where the escape key would cause parent components to close
- Fixed a race condition bug in `<sl-icon>` [#410]
- Improved focus trap behavior in `<sl-dialog>` and `<sl-drawer>`
- Improved a11y in `<sl-dialog>` and `<sl-drawer>` by restoring focus to trigger on close
- Improved a11y in `<sl-radio>` with Windows high contrast mode [#215]
- Improved a11y in `<sl-select>` by preventing the chevron icon from being announced
- Internal: removed the `options` argument from the modal utility as focus trapping is now handled internally

## 2.0.0-beta.37

- Added `click()` method to `<sl-checkbox>`, `<sl-radio>`, and `<sl-switch>`
- Added the `activation` attribute to `<sl-tab-group>` to allow for automatic and manual tab activation
- Added `npm run create <tag>` script to scaffold new components faster
- Fixed a bug in `<sl-tooltip>` where events weren't properly cleaned up on disconnect
- Fixed a bug in `<sl-tooltip>` where they wouldn't display after toggling `disabled` off and on again [#391]
- Fixed a bug in `<sl-details>` where `show()` and `hide()` would toggle the control when disabled
- Fixed a bug in `<sl-color-picker>` where setting `value` wouldn't update the control
- Fixed a bug in `<sl-tab-group>` where tabs that are initially disabled wouldn't receive the indicator on activation [#403]
- Fixed incorrect event names for `sl-after-show` and `sl-after-hide` in `<sl-details>`
- Improved a11y for disabled buttons that are rendered as links
- Improved a11y for `<sl-button-group>` by adding the correct `role` attribute
- Improved a11y for `<sl-input>`, `<sl-range>`, `<sl-select>`, and `<sl-textarea>` so labels and helper text are read properly by screen readers
- Removed `sl-show`, `sl-hide`, `sl-after-show`, `sl-after-hide` events from `<sl-color-picker>` (the color picker's visibility cannot be controlled programmatically so these shouldn't have been exposed; the dropdown events now bubble up so you can listen for those instead)
- Reworked `<sl-button-group>` so it doesn't require light DOM styles

## 2.0.0-beta.36

- 🚨 BREAKING: renamed `setFocus()` to `focus()` in button, checkbox, input, menu item, radio, range, rating, select, switch, and tab
- 🚨 BREAKING: renamed `removeFocus()` to `blur()` in button, checkbox, input, menu item, radio, range, rating, select, switch, and tab
- Added `click()` method to `<sl-button>`
- Fixed a bug where toggling `open` on `<sl-drawer>` would skip the transition
- Fixed a bug where `<sl-color-picker>` could be opened when disabled
- Fixed a bug in `<sl-color-picker>` that caused erratic slider behaviors [#388]
- Fixed a bug where `<sl-details>` wouldn't always render the correct height when open initially [#357]
- Renamed `components.json` to `metadata.json`
- Updated to the prerelease versions of LitElement and lit-html
- Updated to Bootstrap Icons 1.4.1

## 2.0.0-beta.35

- Fixed a bug in `<sl-animation>` where `sl-cancel` and `sl-finish` events would never fire
- Fixed a bug where `<sl-alert>` wouldn't always transition properly
- Fixed a bug where using `<sl-menu>` inside a shadow root would break keyboard selections [#382]
- Fixed a bug where toggling `multiple` in `<sl-select>` would lead to a stale display label
- Fixed a bug in `<sl-tab-group>` where changing `placement` could result in the active tab indicator being drawn a few pixels off
- Fixed a bug in `<sl-button>` where link buttons threw an error on focus, blur, and click
- Improved `@watch` decorator to run after update instead of during
- Updated `<sl-menu-item>` checked icon to `check` instead of `check2`
- Upgraded the status of `<sl-resize-observer>` from experimental to stable

## 2.0.0-beta.34

This release changes the way components are registered if you're [cherry picking](/getting-started/installation#cherry-picking) or [using a bundler](/getting-started/installation#bundling). This recommendation came from the LitElement team and simplifies Shoelace's dependency graph. It also eliminates the need to call a `register()` function before using each component.

From now on, importing a component will register it automatically. The caveat is that bundlers may not tree shake the library properly if you import from `@shoelace-style/shoelace`, so the recommendation is to import components and utilities from their corresponding files instead.

- 🚨 BREAKING: removed `all.shoelace.js` (use `shoelace.js` instead)
- 🚨 BREAKING: component modules now have a side effect, so bundlers may not tree shake properly when importing from `@shoelace-style/shoelace` (see the [installation page](/getting-started/installation#bundling) for more details and how to update)
- Added `sl-clear` event to `<sl-select>`
- Fixed a bug where dynamically changing menu items in `<sl-select>` would cause the display label to be blank [#374]
- Fixed a bug where setting the `value` attribute or property on `<sl-input>` and `<sl-textarea>` would trigger validation too soon
- Fixed the margin in `<sl-menu-label>` to align with menu items
- Fixed `autofocus` attributes in `<sl-input>` and `<sl-textarea>`
- Improved types for `autocapitalize` in `<sl-input>` and `<sl-textarea>`
- Reverted the custom `@tag` decorator in favor of `@customElement` to enable auto-registration

## 2.0.0-beta.33

- Fixed a bug where link buttons could have incorrect `target`, `download`, and `rel` props
- Fixed `aria-label` and `aria-labelledby` props in `<sl-dialog>` and `<sl-drawer>`
- Fixed `tabindex` attribute in `<sl-menu>`
- Fixed a bug in `<sl-select>` where tags would always render as pills
- Fixed a bug in `<sl-button>` where calling `setFocus()` would throw an error

## 2.0.0-beta.32

- Added tag name maps so TypeScript can identify Shoelace elements [#371]
- Fixed a bug where the active tab indicator wouldn't render properly on tabs styled with `flex-end` [#355]
- Fixed a bug where `sl-change` wasn't emitted by `<sl-checkbox>` or `<sl-switch>` [#370]
- Fixed a bug where some props weren't being watched correctly in `<sl-alert>` and `<sl-color-picker>`
- Improved `@watch` decorator so watch handlers don't run before the first render
- Removed guards that were added due to previous watch handler behavior

## 2.0.0-beta.31

- Add touch support to `<sl-rating>` [#362]
- Fixed a bug where the `open` attribute on `<sl-details>` would prevent it from opening [#357]
- Fixed event detail type parsing so component class names are shown instead of `default`

## 2.0.0-beta.30

- Fix default exports for all components so cherry picking works again [#365]
- Revert FOUC base style because it interferes with some framework and custom element use cases

## 2.0.0-beta.29

**This release migrates component implementations from Shoemaker to LitElement.** Due to feedback from the community, Shoelace will rely on a more heavily tested library for component implementations. This gives you a more solid foundation and reduces my maintenance burden. Thank you for all your comments, concerns, and encouragement! Aside from that, everything else from beta.28 still applies plus the following.

- 🚨 BREAKING: removed the `symbol` property from `<sl-rating>` and reverted to `getSymbol` for optimal flexibility
- Added `vscode.html-custom-data.json` to the build to support IntelliSense (see [the usage section](/getting-started/usage#code-completion) for details)
- Added a base style to prevent FOUC before components are defined
- Fixed bug where TypeScript types weren't being generated [#364]
- Improved vertical padding in `<sl-tooltip>`
- Moved chunk files into a separate folder
- Reverted menu item active styles
- Updated esbuild to 0.8.54

## 2.0.0-beta.28

**This release includes a major under the hood overhaul of the library and how it's distributed.** Until now, Shoelace was developed with Stencil. This release moves to a lightweight tool called Shoemaker, a homegrown utility that provides declarative templating and data binding while reducing the boilerplate required for said features.

This change in tooling addresses a number of longstanding bugs and limitations. It also gives us more control over the library and build process while streamlining development and maintenance. Instead of two different distributions, Shoelace now offers a single, standards-compliant collection of ES modules. This may affect how you install and use the library, so please refer to the [installation page](/getting-started/installation) for details.

:::warning
Due to the large number of internal changes, I would consider this update to be less stable than previous ones. If you're using Shoelace in a production app, consider holding off until the next beta to allow for more exhaustive testing from the community. Please report any bugs you find on the [issue tracker](https://github.com/shoelace-style/shoelace/issues).
:::

The component API remains the same except for the changes noted below. Thanks for your patience as I work diligently to make Shoelace more stable and future-proof. 🙌

- 🚨 BREAKING: removed the custom elements bundle (you can import ES modules directly)
- 🚨 BREAKING: removed `getAnimationNames()` and `getEasingNames()` methods from `<sl-animation>` (you can import them from `utilities/animation.js` instead)
- 🚨 BREAKING: removed the `<sl-icon-library>` component since it required imperative initialization (you can import the `registerIconLibrary()` function from `utilities/icon-library.js` instead)
- 🚨 BREAKING: removed the experimental `<sl-theme>` component due to technical limitations (you should set the `sl-theme-{name}` class on the `<body>` instead)
- 🚨 BREAKING: moved the base stylesheet from `dist/shoelace.css` to `dist/themes/base.css`
- 🚨 BREAKING: moved `icons` into `assets/icons` to make future assets easier to colocate
- 🚨 BREAKING: changed `getSymbol` property in `<sl-rating>` to `symbol` (it now accepts a string or a function that returns an icon name)
- 🚨 BREAKING: renamed `setAssetPath()` to `setBasePath()` and added the ability to set the library's base path with a `data-shoelace` attribute (`setBasePath()` is exported from `utilities/base-path.js`)
- Fixed `min` and `max` types in `<sl-input>` to allow numbers and strings [#330]
- Fixed a bug where `<sl-checkbox>`, `<sl-radio>`, and `<sl-switch>` controls would shrink with long labels [#325]
- Fixed a bug in `<sl-select>` where the dropdown menu wouldn't reposition when the box resized [#340]
- Fixed a bug where ignoring clicks and clicking the overlay would prevent the escape key from closing the dialog/drawer [#344]
- Removed the lazy loading dist (importing `shoelace.js` will load and register all components now)
- Switched from Stencil to Shoemaker
- Switched to a custom build powered by [esbuild](https://esbuild.github.io/)
- Updated to Bootstrap Icons 1.4.0

## 2.0.0-beta.27

- Added `handle-icon` slot to `<sl-image-comparer>` [#311]
- Added `label` and `helpText` props and slots to `<sl-range>` [#318]
- Added "Integrating with NextJS" tutorial to the docs, courtesy of [crutchcorn](https://github.com/crutchcorn)
- Added `content` slot to `<sl-tooltip>` [#322]
- Fixed a bug in `<sl-select>` where removing a tag would toggle the dropdown
- Fixed a bug in `<sl-input>` and `<sl-textarea>` where the input might not exist when the value watcher is called [#313]
- Fixed a bug in `<sl-details>` where hidden elements would receive focus when tabbing [#323]
- Fixed a bug in `<sl-icon>` where `sl-error` would only be emitted for network failures [#326]
- Reduced the default line-height for `<sl-tooltip>`
- Updated `<sl-menu-item>` focus styles
- Updated `<sl-select>` so tags will wrap when `multiple` is true
- Updated to Stencil 2.4.0

## 2.0.0-beta.26

- 🚨 BREAKING: Fixed animations bloat
  - Removed ~400 baked-in Animista animations because they were causing ~200KB of bloat (they can still be used with custom keyframes)
  - Reworked animations into a separate module ([`@shoelace-style/animations`](https://github.com/shoelace-style/animations)) so it's more maintainable and animations are sync with the latest version of animate.css
  - Animation and easing names are now camelCase (e.g. `easeInOut` instead of `ease-in-out`)
- Added initial E2E tests [#169]
- Added the `FocusOptions` argument to all components that have a `setFocus()` method
- Added `sl-initial-focus` event to `<sl-dialog>` and `<sl-drawer>` so focus can be customized to a specific element
- Added `close-button` part to `<sl-tab>` so the close button can be customized
- Added `scroll-button` part to `<sl-tab-group>` so the scroll buttons can be customized
- Fixed a bug where `sl-hide` would be emitted twice when closing an alert with `hide()`
- Fixed a bug in `<sl-color-picker>` where the toggle button was smaller than the preview button in Safari
- Fixed a bug in `<sl-tab-group>` where activating a nested tab group didn't work properly [#299]
- Fixed a bug in `<sl-tab-group>` where removing tabs would throw an error
- Fixed a bug in `<sl-alert>`, `<sl-dialog>`, `<sl-drawer>`, `<sl-select>`, and `<sl-tag>` where the close button's base wasn't exported so it couldn't be styled
- Removed `text` type from `<sl-badge>` as it was erroneously copied and never had styles
- Updated `<sl-tab-group>` so the `active` property is reflected to its attribute
- Updated the docs to show dependencies instead of dependents which is much more useful when working with the custom elements bundle
- Updated to Bootstrap Icons 1.3.0

## 2.0.0-beta.25

- 🚨 BREAKING: Reworked color tokens
  - Theme colors are now inspired by Tailwind's professionally-designed color palette
  - Color token variations now range from 50, 100, 200, 300, 400, 500, 600, 700, 800, 900, 950
  - Color token variations were inverted, e.g. 50 is lightest and 950 is darkest
  - All component styles were adapted to use the new color tokens, but visual changes are subtle
  - The dark theme was adapted use the new color tokens
  - HSL is no longer used because it is not perceptually uniform (this may be revisited when all browsers support [LCH colors](https://lea.verou.me/2020/04/lch-colors-in-css-what-why-and-how/))
- 🚨 BREAKING: Refactored `<sl-select>` to improve accessibility [#216]
  - Removed the internal `<sl-input>` because it was causing problems with a11y and virtual keyboards
  - Removed `input`, `prefix` and `suffix` parts
- 🚨 BREAKING: Removed `copy-button` part from `<sl-color-picker>` since copying is now done by clicking the preview
- Added `getFormattedValue()` method to `<sl-color-picker>` so you can retrieve the current value in any format
- Added visual separators between solid buttons in `<sl-button-group>`
- Added `help-text` attribute to `<sl-input>`, `<sl-textarea>`, and `<sl-select>`
- Fixed a bug where moving the mouse while `<sl-dropdown>` is closing would remove focus from the trigger
- Fixed a bug where `<sl-menu-item>` didn't set a default color in the dark theme
- Fixed a bug where `<sl-color-picker>` preview wouldn't update in Safari
- Fixed a bug where removing an icon's `name` or `src` wouldn't remove the previously rendered SVG [#285]
- Fixed a bug where disabled link buttons didn't appear disabled
- Improved button spacings and added split button example
- Improved elevation tokens in dark theme
- Improved accessibility in `<sl-tooltip>` by allowing escape to dismiss it [#219]
- Improved slot detection in `<sl-card>`, `<sl-dialog>`, and `<sl-drawer>`
- Made `@types/resize-observer-browser` a dependency so users don't have to install it manually
- Refactored internal label + help text logic into a functional component used by `<sl-input>`, `<sl-textarea>`, and `<sl-select>`
- Removed `sl-blur` and `sl-focus` events from `<sl-menu>` since menus can't have focus as of 2.0.0-beta.22
- Updated `<sl-spinner>` so the indicator is more obvious
- Updated to Bootstrap Icons 1.2.2

## 2.0.0-beta.24

- Added `<sl-format-date>` component
- Added `indeterminate` state to `<sl-progress-bar>` [#274]
- Added `--track-color`, `--indicator-color`, and `--label-color` to `<sl-progress-bar>` [#276]
- Added `allow-scripts` attribute to `<sl-include>` [#280]
- Fixed a bug where `<sl-menu-item>` color variable was incorrect [#272]
- Fixed a bug where `<sl-dialog>` and `<sl-drawer>` would emit the `sl-hide` event twice [#275]
- Fixed a bug where calling `event.preventDefault()` on certain form elements wouldn't prevent `<sl-form>` from submitting [#277]
- Fixed drag handle orientation in `<sl-image-comparer>`
- Restyled `<sl-spinner>` so the track is visible and the indicator is smaller.
- Removed `resize-observer-polyfill` in favor of `@types/resize-observer-browser` since all target browsers support `ResizeObserver`
- Upgraded the status of `<sl-form>`, `<sl-image-comparer>`, and `<sl-include>` from experimental to stable

## 2.0.0-beta.23

- Added `<sl-format-number>` component
- Added `<sl-relative-time>` component
- Added `closable` attribute to `<sl-tab>`
- Added experimental `<sl-resize-observer>` utility
- Added experimental `<sl-theme>` utility and updated theming documentation
- Fixed a bug where `<sl-menu-item>` wouldn't render properly in the dark theme
- Fixed a bug where `<sl-select>` would show an autocomplete menu
- Improved placeholder contrast in dark theme
- Updated to Bootstrap Icons 1.1.0
- Updated to Stencil 2.3.0

## 2.0.0-beta.22

- 🚨 BREAKING: Refactored `<sl-menu>` and `<sl-menu-item>` to improve accessibility by using proper focus states [#217]
  - Moved `tabindex` from `<sl-menu>` to `<sl-menu-item>`
  - Removed the `active` attribute from `<sl-menu-item>` because synthetic focus states are bad for accessibility
  - Removed the `sl-activate` and `sl-deactivate` events from `<sl-menu-item>` (listen for `focus` and `blur` instead)
  - Updated `<sl-select>` so keyboard navigation still works
- Added `no-scroll-controls` attribute to `<sl-tab-group>` [#253]
- Fixed a bug where setting `open` initially wouldn't show `<sl-dialog>` or `<sl-drawer>` [#255]
- Fixed a bug where `disabled` could be set when buttons are rendered as links
- Fixed a bug where hoisted dropdowns would render in the wrong position when placed inside `<sl-dialog>` [#252]
- Fixed a bug where boolean aria attributes didn't explicitly set `true|false` string values in the DOM
- Fixed a bug where `aria-describedby` was never set on tooltip targets in `<sl-tooltip>`
- Fixed a bug where setting `position` on `<sl-image-comparer>` wouldn't update the divider's position
- Fixed a bug where the check icon was announced to screen readers in `<sl-menu-item>`
- Improved `<sl-icon-button>` accessibility by encouraging proper use of `label` and hiding the internal icon from screen readers [#220]
- Improved `<sl-dropdown>` accessibility by attaching `aria-haspopup` and `aria-expanded` to the slotted trigger
- Refactored position logic to remove an unnecessary state variable in `<sl-image-comparer>`
- Refactored design tokens to use `rem` instead of `px` for input height and spacing [#221]
- Removed `console.log` from modal utility
- Updated to Stencil 2.2.0

## 2.0.0-beta.21

- Added `label` slot to `<sl-input>`, `<sl-select>`, and `<sl-textarea>` [#248]
- Added `label` slot to `<sl-dialog>` and `<sl-drawer>`
- Added experimental `<sl-include>` component
- Added status code to the `sl-error` event in `<sl-icon>`
- Fixed a bug where initial transitions didn't show in `<sl-dialog>` and `<sl-drawer>` [#247]
- Fixed a bug where indeterminate checkboxes would maintain the indeterminate state when toggled
- Fixed a bug where concurrent active modals (i.e. dialog, drawer) would try to steal focus from each other
- Improved `<sl-color-picker>` grid and slider handles [#246]
- Refactored `<sl-icon>` request logic and removed unused cache map
- Reworked show/hide logic in `<sl-alert>`, `<sl-dialog>`, and `<sl-drawer>` to not use reflow hacks and the `hidden` attribute
- Reworked slot logic in `<sl-card>`, `<sl-dialog>`, and `<sl-drawer>`
- Updated to Popper 2.5.3 to address a fixed position bug in Firefox

## 2.0.0-beta.20

- 🚨 BREAKING: Transformed all Shoelace events to lowercase ([details](#why-did-event-names-change))
- Added support for dropdowns and non-icon elements to `<sl-input>`
- Added `spellcheck` attribute to `<sl-input>`
- Added `<sl-icon-library>` to allow custom icon library registration
- Added `library` attribute to `<sl-icon>` and `<sl-icon-button>`
- Added "Integrating with Rails" tutorial to the docs, courtesy of [ParamagicDev](https://github.com/ParamagicDev)
- Fixed a bug where `<sl-progress-ring>` rendered incorrectly when zoomed in Safari [#227]
- Fixed a bug where tabbing into slotted elements closes `<sl-dropdown>` when used in a shadow root [#223]
- Fixed a bug where scroll anchoring caused undesirable scrolling when `<sl-details>` are grouped

Shoelace events were updated to use a lowercase, kebab-style naming convention. Instead of event names such as `slChange` and `slAfterShow`, you'll need to use `sl-change` and `sl-after-show` now.

This change was necessary to address a critical issue in frameworks that use DOM templates with declarative event bindings such as `<sl-button @slChange="handler">`. Due to HTML's case-insensitivity, browsers translate attribute names to lowercase, turning `@slChange` into `@slchange`, making it impossible to listen to `slChange`.

While declarative event binding is a non-standard feature, not supporting it would make Shoelace much harder to use in popular frameworks. To accommodate those users and provide a better developer experience, we decided to change the naming convention while Shoelace is still in beta.

The following pages demonstrate why this change was necessary.

- [This Polymer FAQ from Custom Elements Everywhere](https://custom-elements-everywhere.com/#faq-polymer)
- [Vue's Event Names documentation](https://vuejs.org/v2/guide/components-custom-events.html#Event-Names)

## 2.0.0-beta.19

- Added `input`, `label`, `prefix`, `clear-button`, `suffix`, `help-text` exported parts to `<sl-select>` to make the input customizable
- Added toast notifications through the `toast()` method on `<sl-alert>`
- Fixed a bug where mouse events would bubble up when `<sl-button>` was disabled, causing tooltips to erroneously appear
- Fixed a bug where pressing space would open and immediately close `<sl-dropdown>` panels in Firefox
- Fixed a bug where `<sl-tooltip>` would throw an error on init
- Fixed a bug in custom keyframes animation example
- Refactored clear logic in `<sl-input>`

## 2.0.0-beta.18

- Added `name` and `invalid` attribute to `<sl-color-picker>`
- Added support for form submission and validation to `<sl-color-picker>`
- Added touch support to demo resizers in the docs
- Added `<sl-responsive-embed>` component
- Fixed a bug where swapping an animated element wouldn't restart the animation in `<sl-animation>`
- Fixed a bug where the cursor was incorrect when `<sl-select>` was disabled
- Fixed a bug where `slblur` and `slfocus` were emitted twice in `<sl-select>`
- Fixed a bug where clicking on `<sl-menu>` wouldn't focus it
- Fixed a bug in the popover utility where `onAfterShow` would fire too soon
- Fixed a bug where `bottom` and `right` placements didn't render properly in `<sl-tab-group>`
- Improved keyboard logic in `<sl-dropdown>`, `<sl-menu>`, and `<sl-select>`
- Updated `<sl-animation>` to stable
- Updated to Stencil 2.0 (you may need to purge `node_modules` and run `npm install` after pulling)
- Updated entry points in `package.json` to reflect new filenames generated by Stencil 2

## 2.0.0-beta.17

- Added `minlength` and `spellcheck` attributes to `<sl-textarea>`
- Fixed a bug where clicking a tag in `<sl-select>` wouldn't toggle the menu
- Fixed a bug where options where `<sl-select>` options weren't always visible or scrollable
- Fixed a bug where setting `null` on `<sl-input>`, `<sl-textarea>`, or `<sl-select>` would throw an error
- Fixed a bug where `role` was on the wrong element and aria attribute weren't explicit in `<sl-checkbox>`, `<sl-switch>`, and `<sl-radio>`
- Fixed a bug where dynamically adding/removing a slot wouldn't work as expected in `<sl-card>`, `<sl-dialog>`, and `<sl-drawer>`
- Fixed a bug where the value wasn't updated and events weren't emitted when using `setRangeText` in `<sl-input>` and `<sl-textarea>`
- Optimized `hasSlot` utility by using a simpler selector
- Updated Bootstrap Icons to 1.0.0 with many icons redrawn and improved
- Updated contribution guidelines

**Form validation has been reworked and is much more powerful now!**

- The `invalid` attribute now reflects the control's validity as determined by the browser's constraint validation API
- Added `required` to `<sl-checkbox>`, `<sl-select>`, and `<sl-switch>`
- Added `reportValidity()` and `setCustomValidity()` methods to all form controls
- Added validation checking for custom and native form controls to `<sl-form>`
- Added `novalidate` attribute to `<sl-form>` to disable validation
- Removed the `valid` attribute from all form controls
- Removed valid and invalid design tokens and related styles (you can use your own custom styles to achieve this)

## 2.0.0-beta.16

- Added `hoist` attribute to `<sl-color-picker>`, `<sl-dropdown>`, and `<sl-select>` to work around panel clipping
- Added `<sl-format-bytes>` utility component
- Added `clearable` and `required` props to `<sl-select>`
- Added `slclear` event to `<sl-input>`
- Added keyboard support to the preview resizer in the docs
- Fixed a bug where the `aria-selected` state was incorrect in `<sl-menu-item>`
- Fixed a bug where custom properties applied to `<sl-tooltip>` didn't affect show/hide transitions
- Fixed a bug where `--sl-input-color-*` custom properties had no effect on `<sl-input>` and `<sl-textarea>`
- Refactored `<sl-dropdown>` and `<sl-tooltip>` to use positioner elements so panels/tooltips can be customized easier

## 2.0.0-beta.15

- Added `image-comparer` component
- Added `--width`, `--height`, and `--thumb-size` custom props to `<sl-switch>`
- Fixed an `aria-labelledby` attribute typo in a number of components
- Fixed a bug where the `change` event wasn't updating the value in `<sl-input>`
- Fixed a bug where `<sl-color-picker>` had the wrong border color in the dark theme
- Fixed a bug where `<sl-menu-item>` had the wrong color in dark mode when disabled
- Fixed a bug where WebKit's autocomplete styles made inputs looks broken
- Fixed a bug where aria labels were wrong in `<sl-select>`
- Fixed a bug where clicking the label wouldn't focus the control in `<sl-select>`

## 2.0.0-beta.14

- Added dark theme
- Added `--sl-panel-background-color` and `--sl-panel-border-color` tokens
- Added `--tabs-border-color` custom property to `<sl-tab-group>`
- Added `--track-color` custom property to `<sl-range>`
- Added `tag` part to `<sl-select>`
- Updated `package.json` so custom elements imports can be consumed from the root
- Fixed a bug where scrolling dialogs didn't resize properly in Safari
- Fixed a bug where `slshow` and `slhide` would be emitted twice in some components
- Fixed a bug where `custom-elements/index.d.ts` was broken due to an unclosed comment (fixed in Stencil 1.17.3)
- Fixed bug where inputs were not using border radius tokens
- Fixed a bug where the text color was being erroneously set in `<sl-progress-ring>`
- Fixed a bug where `<sl-progress-bar>` used the wrong part name internally for `indicator`
- Removed background color from `<sl-menu>`
- Updated to Stencil 1.17.3

## 2.0.0-beta.13

- Added `slactivate` and `sldeactivate` events to `<sl-menu-item>`
- Added experimental `<sl-animation>` component
- Added shields to documentation
- Fixed a bug where link buttons would have `type="button"`
- Fixed a bug where button groups with tooltips experienced an odd spacing issue in Safari
- Fixed a bug where scrolling in dropdowns/selects didn't work properly on Windows (special thanks to [Trendy](http://github.com/trendy) for helping troubleshoot!)
- Fixed a bug where selecting a menu item in a dropdown would cause Safari to scroll
- Fixed a bug where type to select wouldn't accept symbols
- Moved scrolling logic from `<sl-menu>` to `<sl-dropdown>`

## 2.0.0-beta.12

- Added support for `href`, `target`, and `download` to buttons
- Fixed a bug where buttons would have horizontal spacing in Safari
- Fixed a bug that caused an import resolution error when using Shoelace in a Stencil app

## 2.0.0-beta.11

- Added button group component
- Fixed icon button alignment
- Fixed a bug where focus visible observer wasn't removed from `<sl-details>`
- Replaced the deprecated `componentDidUnload` lifecycle method with `disconnectedCallback` to prevent issues with frameworks

## 2.0.0-beta.10

- Added community page to the docs
- Fixed a bug where many components would erroneously receive an `id` when using the custom elements bundle
- Fixed a bug where tab groups weren't scrollable with the mouse

## 2.0.0-beta.9

- Added the icon button component
- Added the skeleton component
- Added the `typeToSelect` method to menu so type-to-select behavior can be controlled externally
- Added the `pulse` attribute to badge
- Fixed a bug where hovering over select showed the wrong cursor
- Fixed a bug where tabbing into a select control would highlight the label
- Fixed a bug where tabbing out of a select control wouldn't close it
- Fixed a bug where closing dropdowns wouldn't give focus back to the trigger
- Fixed a bug where type-to-select wasn't working after the first letter
- Fixed a bug where clicking on menu items and dividers would steal focus from the menu
- Fixed a bug where the color picker wouldn't parse uppercase values
- Removed the `no-footer` attribute from dialog and drawer (slot detection is automatic, so the attribute is not required)
- Removed `close-icon` slot from alert
- Replaced make-shift icon buttons with `<sl-icon-button>` in alert, dialog, drawer, and tag
- Updated Stencil to 1.17.1
- Switched to jsDelivr for better CDN performance

## 2.0.0-beta.8

- Added the card component
- Added `--focus-ring` custom property to tab
- Fixed a bug where range tooltips didn't appear on iOS
- Fixed constructor bindings so they don't break the custom elements bundle
- Fixed tag color contrast to be AA compliant
- Fixed a bug that made it difficult to vertically align rating
- Fixed a bug where dropdowns would always close on mousedown when inside a shadow root
- Made tag text colors AA compliant
- Promoted badge to stable
- Refactored `:host` variables and moved non-display props to base elements
- Refactored event handler bindings to occur in `connectedCallback` instead of the constructor
- Refactored scroll locking logic to use `Set` instead of an array
- Updated the custom elements bundle documentation and added bundler examples
- Upgraded Stencil to 1.17.0-0 (next) to fix custom elements bundle

## 2.0.0-beta.7

- Added links to version 1 resources to the docs
- Added rating component
- Fixed a bug where some build files were missing
- Fixed clearable tags demo
- Fixed touch icon size in docs

## 2.0.0-beta.6

- Enabled the `dist-custom-elements-bundle` output target
- Fixed a bug where nested form controls were ignored in `<sl-form>`

## 2.0.0-beta.5

- Fixed bug where `npm install` would fail due to postinstall script
- Removed unused dependency

## 2.0.0-beta.4

- Added `pill` variation to badges
- Fixed a bug where all badges had `pointer-events: none`
- Fixed `@since` props to show 2.0 instead of 1.0
- Fixed giant cursors in inputs in Safari
- Fixed color picker input width in Safari
- Fixed initial transitions for drawer, dialog, and popover consumers
- Fixed a bug where dialog, dropdown, and drawer would sometimes not transition in on the first open
- Fixed various documentation typos

## 2.0.0-beta.3

- Fix version in docs
- Remove custom elements bundle

## 2.0.0-beta.2

- Fix quick start and installation URLs
- Switch Docsify theme
- Update line heights tokens

## 2.0.0-beta.1

- Initial release<|MERGE_RESOLUTION|>--- conflicted
+++ resolved
@@ -14,13 +14,10 @@
 
 ## Next
 
-<<<<<<< HEAD
-- Focus trapping now scrolls elements into view. [#1750]
-- Further improvements to focus trapping performance. [#1750]
-=======
+- Fixed focus trapping not scrolling elements into view. [#1750]
+- Fixed more performance issues with focus trapping performance. [#1750]
 - Added the `hover-bridge` feature to `<sl-popup>` to support better tooltip accessibility [#1734]
 - Improved the accessibility of `<sl-tooltip>` so they persist when hovering over the tooltip and dismiss when pressing [[Esc]] [#1734]
->>>>>>> e2b7327d
 
 ## 2.12.0
 
