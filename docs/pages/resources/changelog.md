--- conflicted
+++ resolved
@@ -14,11 +14,8 @@
 
 ## Next
 
-<<<<<<< HEAD
-- Fixed a bug in `<sl-textarea>` causing scroll jumping when using `resize="auto"` [#]
-=======
+- Fixed a bug in `<sl-textarea>` causing scroll jumping when using `resize="auto"` [#2182]
 - Fixed a bug in `<sl-relative-time>` where the title attribute would show with redundant info [#2184]
->>>>>>> 1fb72ad4
 
 ## 2.17.1
 
