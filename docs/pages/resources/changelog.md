--- conflicted
+++ resolved
@@ -14,12 +14,9 @@
 
 ## Next
 
-<<<<<<< HEAD
 - Added the ability to call `form.checkValidity()` and it will use Shoelace's custom `checkValidity()` handler. [#1708]
 - Fixed a bug with form controls removing the custom validity handlers from the form. [#1708]
-=======
 - Fixed a bug in form control components that used a `form` property, but not an attribute. [#1707]
->>>>>>> f015dc91
 - Fixed a bug with bundled components using CDN builds not having translations on initial connect [#1696]
 - Fixed a bug where the `"sl-change"` event would always fire simultaneously with `"sl-input"` event in `<sl-color-picker>`. The `<sl-change>` event now only fires when a user stops dragging a slider or stops dragging on the color canvas. [#1689]
 - Updated the copy icon in the system library [#1702]
