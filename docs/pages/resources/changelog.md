--- conflicted
+++ resolved
@@ -23,12 +23,9 @@
 - Fixed a bug in `<sl-input>` and `<sl-textarea>` that made it work differently from `<input>` and `<textarea>` when using defaults [#1746]
 - Fixed a bug in `<sl-select>` that prevented it from closing when tabbing to another select inside a shadow root [#1763]
 - Fixed a bug in `<sl-spinner>` that caused the animation to appear strange in certain circumstances [#1787]
-<<<<<<< HEAD
 - Fixed a bug that caused empty `<sl-radio-group>` elements to log an error in the console [#1795]
-=======
 - Fixed a bug that caused modal scroll locking to conflict with the `scrollbar-gutter` property [#1805]
 - Fixed a bug in `<sl-option>` that caused slotted content to show up when calling `getTextLabel()` [#1730]
->>>>>>> b79c7272
 - Improved the accessibility of `<sl-tooltip>` so they persist when hovering over the tooltip and dismiss when pressing [[Esc]] [#1734]
 
 ## 2.12.0
