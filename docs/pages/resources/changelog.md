---
meta:
  title: Changelog
  description: Changes to each version of the project are documented here.
---

# Changelog

Shoelace follows [Semantic Versioning](https://semver.org/). Breaking changes in components with the <sl-badge variant="primary" pill>Stable</sl-badge> badge will not be accepted until the next major version. As such, all contributions must consider the project's roadmap and take this into consideration. Features that are deemed no longer necessary will be deprecated but not removed.

Components with the <sl-badge variant="warning" pill>Experimental</sl-badge> badge should not be used in production. They are made available as release candidates for development and testing purposes. As such, changes to experimental components will not be subject to semantic versioning.

New versions of Shoelace are released as-needed and generally occur when a critical mass of changes have accumulated. At any time, you can see what's coming in the next release by visiting [next.shoelace.style](https://next.shoelace.style).

## Next

<<<<<<< HEAD
- Fixed files that did not have `.js` extensions. [#1770]
=======
- Fixed `<sl-dialog>` not accounting for elements with hidden dialog controls like `<video>` [#1755]
>>>>>>> b4ed3982
- Added the `loading` attribute and the `spinner` and `spinner__base` part to `<sl-menu-item>` [#1700]
- Fixed focus trapping not scrolling elements into view. [#1750]
- Fixed more performance issues with focus trapping performance. [#1750]
- Added the `hover-bridge` feature to `<sl-popup>` to support better tooltip accessibility [#1734]
- Fixed a bug in `<sl-input>` and `<sl-textarea>` that made it work differently from `<input>` and `<textarea>` when using defaults [#1746]
- Fixed a bug in `<sl-select>` that prevented it from closing when tabbing to another select inside a shadow root [#1763]
- Improved the accessibility of `<sl-tooltip>` so they persist when hovering over the tooltip and dismiss when pressing [[Esc]] [#1734]

## 2.12.0

- Added the Italian translation [#1727]
- Added the ability to call `form.checkValidity()` and it will use Shoelace's custom `checkValidity()` handler. [#1708]
- Fixed a bug where nested dialogs were not properly trapping focus. [#1711]
- Fixed a bug with form controls removing the custom validity handlers from the form. [#1708]
- Fixed a bug in form control components that used a `form` property, but not an attribute. [#1707]
- Fixed a bug with bundled components using CDN builds not having translations on initial connect [#1696]
- Fixed a bug where the `"sl-change"` event would always fire simultaneously with `"sl-input"` event in `<sl-color-picker>`. The `<sl-change>` event now only fires when a user stops dragging a slider or stops dragging on the color canvas. [#1689]
- Updated the copy icon in the system library [#1702]

## 2.11.2

- Fixed a bug in `<sl-carousel>` component that caused an error to be thrown when rendered with Lit [#1684]

## 2.11.1

- Improved the experimental `<sl-carousel>` component [#1605]

## 2.11.0

- Added the Croatian translation [#1656]
- Fixed a bug that caused the [[Escape]] key to stop propagating when tooltips are disabled [#1607]
- Fixed a bug that made it impossible to style placeholders in `<sl-select>` [#1667]
- Fixed a bug that caused `dist/react/index.js` to be blank [#1659]

## 2.10.0

- Added the Simplified Chinese translation [#1604]
- Fixed a bug [in the localize dependency](https://github.com/shoelace-style/localize/issues/20) that caused underscores in language codes to throw a `RangeError`
- Fixed a bug in the focus trapping utility used by modals that caused unexpected focus behavior. [#1583]
- Fixed a bug in `<sl-copy-button>` that prevented exported tooltip parts from being styled [#1586]
- Fixed a bug in `<sl-menu>` that caused it not to fire the `sl-select` event if you clicked an element inside of a `<sl-menu-item>` [#1599]
- Fixed a bug that caused focus trap logic to hang the browser in certain circumstances [#1612]
- Improved submenu selection by implementing the [safe triangle](https://www.smashingmagazine.com/2023/08/better-context-menus-safe-triangles/) method [#1550]
- Updated `@shoelace-style/localize` to 3.1.0
- Updated `@lib-labs/react` to stable `@lit/react`
- Updated Bootstrap Icons to 1.11.1
- Updated Lit to 3.0.0
- Updated TypeScript to 5.2.2
- Updated all other dependencies to latest versions

## 2.9.0

- Added the `modal` property to `<sl-dialog>` and `<sl-drawer>` to support third-party modals [#1571]
- Fixed a bug in the autoloader causing it to register non-Shoelace elements [#1563]
- Fixed a bug in `<sl-switch>` that resulted in improper spacing between the label and the required asterisk [#1540]
- Fixed a bug in `<sl-icon>` that caused icons to not load when the default library used a sprite sheet [#1572]
- Removed error when a missing popup anchor is provided [#1548]
- Updated `@ctrl/tinycolor` to 4.0.1 [#1542]
- Updated Bootstrap Icons to 1.11.0

## 2.8.0

- Added `--isolatedModules` and `--verbatimModuleSyntax` to `tsconfig.json`. For anyone directly importing event types, they no longer provide a default export due to these options being enabled. For people using the `events/event.js` file directly, there is no change.
- Added support for submenus in `<sl-menu-item>` [#1410]
- Added the `--submenu-offset` custom property to `<sl-menu-item>` [#1410]
- Fixed an issue with focus trapping elements like `<sl-dialog>` when wrapped by other elements not checking the assigned elements of `<slot>`s. [#1537]
- Fixed type issues with the `ref` attribute in React Wrappers. [#1526]
- Fixed a regression that caused `<sl-radio-button>` to render incorrectly with gaps [#1523]
- Improved expand/collapse behavior of `<sl-tree>` to work more like users expect [#1521]
- Improved `<sl-menu-item>` so labels truncate properly instead of getting chopped and overflowing
- Removed the extra `React.Component` around `@lit-labs/react` wrapper. [#1531]
- Updated `@lit-labs/react` to v2.0.1. [#1531]

## 2.7.0

- Added the experimental `<sl-copy-button>` component [#1473]
- Fixed a bug in `<sl-dropdown>` where pressing [[Up]] or [[Down]] when focused on the trigger wouldn't focus the first/last menu items [#1472]
- Fixed a bug that caused key presses in text fields to be hijacked when used inside `<sl-tree>` [#1492]
- Fixed an upstream bug that caused React CodePen examples to stop working
- Improved the behavior of the clear button in `<sl-input>` to prevent the component's width from shifting when toggled [#1496]
- Improved `<sl-tooltip>` to prevent user selection so the tooltip doesn't get highlighted when dragging selections
- Moved tag type definitions out of component files and into definition files
- Removed `sideEffects` key from `package.json`. Update React docs to use cherry-picking. [#1485]
- Updated Bootstrap Icons to 1.10.5

## 2.6.0

- Added JSDoc comments to React Wrappers for better documentation when hovering a component. [#1450]
- Added `displayName` to React Wrappers for better debugging. [#1450]
- Added non-auto-registering routes for Components to fix a number of issues around auto-registration. [#1450]
- Added a console warning if you attempt to register the same Shoelace component twice. [#1450]
- Added tests for `<sl-qr-code>` [#1416]
- Added support for pressing [[Space]] to select/toggle selected `<sl-menu-item>` elements [#1429]
- Added support for virtual elements in `<sl-popup>` [#1449]
- Added the `spinner` part to `<sl-button>` [#1460]
- Added a `shoelace.js` and `shoelace-autoloader.js` to exportmaps. [#1450]
- Added types to events emitted by React wrapped components [#1419]
- Fixed React component treeshaking by introducing `sideEffects` key in `package.json`. [#1450]
- Fixed a bug in `<sl-tree>` where it was auto-defining `<sl-tree-item>`. [#1450]
- Fixed a bug in focus trapping of modal elements like `<sl-dialog>`. We now manually handle focus ordering as well as added `offsetParent()` check for tabbable boundaries in Safari. Test cases added for `<sl-dialog>` inside a shadowRoot [#1403]
- Fixed a bug in `valueAsDate` on `<sl-input>` where it would always set `type="date"` for the underlying `<input>` element. It now falls back to the native browser implementation for the in-memory input. This may cause unexpected behavior if you're using `valueAsDate` on any input elements that aren't `type="date"`. [#1399]
- Fixed a bug in `<sl-qr-code>` where the `background` attribute was never passed to the QR code [#1416]
- Fixed a bug in `<sl-dropdown>` where aria attributes were incorrectly applied to the default `<slot>` causing Lighthouse errors [#1417]
- Fixed a bug in `<sl-carousel>` that caused navigation to work incorrectly in some case [#1420]
- Fixed a number of slots that incorrectly had aria- and/or role attributes directly on them [#1422]
- Fixed a bug in `<sl-tree>` that caused focus to be stolen when removing focused tree items [#1430]
- Fixed a bug in `<sl-dialog>` and `<sl-drawer>` that caused nested modals to respond too eagerly to the [[Esc]] key [#1457]
- Improved `<sl-details>` to use `<details>` internally for better semantics and to enable search to find in supportive browsers when collapsed [#1470]
- Updated ESLint and related plugins to the latest versions
- Changed the default entrypoint for jsDelivr to point to the autoloader. [#1450]

## 2.5.2

- Fixed broken source buttons in the docs [#1401]

## 2.5.1

- Fixed missing extensions from imports that broke with TypeScript 5 [#1391]
- Fixed a regression that caused slotted styles to not work in `<sl-select>` [#1387]
- Reimplemented the theme switcher so it supports light, dark, and system (auto) in the docs [#1395]

## 2.5.0

This release [unbundles Lit](https://github.com/shoelace-style/shoelace/issues/559) (and other dependencies) from Shoelace. There are now two distributions for the project:

1. `cdn/` – a bundled, CDN-ready distribution
2. `dist/` – an unbundled, npm-ready distribution

:::warning
If you're a CDN user, you must update your path to point to `cdn/` instead of `dist/`. You can copy and paste the latest paths from the [installation page](/getting-started/installation).
:::

- Added a `cdn/` distribution for bundled dependencies (imports for npm users remain the same) [#1369]
- Added the `checkbox` part and related exported parts to `<sl-tree-item>` so you can target it with CSS [#1318]
- Added the `submenu-icon` part to `<sl-menu-item>` (submenus have not been implemented yet, but this part is required to allow customizations)
- Added the ability to use Sprite Sheets when using `<sl-icon>` via a custom resolver.
- Added tests for `<sl-split-panel>` [#1343]
- Fixed a bug where changing the size of `<sl-radio-group>` wouldn't update the size of child elements
- Fixed a bug in `<sl-select>` and `<sl-color-picker>` where the `size` attribute wasn't being reflected [#1318]
- Fixed a bug in `<sl-radio-group>` where `<sl-radio>` would not get checked if `<sl-radio-group>` was defined first. [#1364]
- Fixed a bug in `<sl-input>` that caused date pickers to look filled in even when empty in Safari [#1341]
- Fixed a bug in `<sl-radio-group>` that sometimes caused dual scrollbars in containers that overflowed [#1380]
- Fixed a bug in `<sl-carousel>` not loading the English language pack automatically. [#1384]
- Improved `<sl-button>` so it can accept children of variable heights [#1317]
- Improved the docs to more clearly explain sizing radios and radio buttons
- Improved the performance of `<sl-rating>` by partially rendering unseen icons [#1310]
- Improved the Portuguese translation [#1336]
- Improved the German translation [#1339]
- Improved the autoloader so it watches `<html>` instead of `<body>` since the latter gets replaced by some frameworks [#1338]
- Improved the Rails documentation [#1258]
- Replaced Docsify with Eleventy to generate a static HTML version of the docs
- Updated esbuild to 0.18.2
- Updated Lit to 2.7.5
- Updated TypeScript to 5.1.3

## 2.4.0

- Added the `discover()` function to the experimental autoloader's exports [#1236]
- Added the `size` attribute to `<sl-radio-group>` so labels and controls will be sized consistently [#1301]
- Added tests for `<sl-animated-image>` [#1246]
- Added tests for `<sl-animation>` [#1274]
- Fixed a bug in `<sl-tree-item>` that prevented long labels from wrapping [#1243]
- Fixed a bug in `<sl-tree-item>` that caused labels to be misaligned when text wraps [#1244]
- Fixed an incorrect CSS property value in `<sl-checkbox>` [#1272]
- Fixed a bug in `<sl-avatar>` that caused the initials to show up behind images with transparency [#1260]
- Fixed a bug in `<sl-split-panel>` that prevented the divider from being focusable in some browsers [#1288]
- Fixed a bug that caused `<sl-tab-group>` to affect scrolling when initializing [#1292]
- Fixed a bug in `<sl-menu-item>` that allowed the hover state to show when focused [#1282]
- Fixed a bug in `<sl-carousel>` that prevented interactive elements from receiving clicks [#1262]
- Fixed a bug in `<sl-input>` that caused `valueAsDate` and `valueAsNumber` to not be set synchronously in some cases [#1302]
- Improved the behavior of `<sl-carousel>` when used inside a flex container [#1235]
- Improved the behavior of `<sl-tree-item>` to support buttons and other interactive elements [#1234]
- Improved the performance of `<sl-include>` to prevent an apparent memory leak in some browsers [#1284]
- Improved the accessibility of `<sl-select>`, `<sl-split-panel>`, and `<sl-details>` by ensuring slots don't have roles [#1287]

## 2.3.0

- Added an experimental autoloader
- Added the `subpath` argument to `getBasePath()` to make it easier to generate full paths to any file
- Added `custom-elements.json` to package exports
- Added `tag__base`, `tag__content`, `tag__remove-button`, `tag__remove-button__base` parts to `<sl-select>`
- Fixed a bug in `<sl-rating>` that allowed the `sl-change` event to be emitted when disabled [#1220]
- Fixed a regression in `<sl-input>` that caused `min` and `max` to stop working when `type="date"` [#1224]
- Improved accessibility of `<sl-carousel>` [#1218]
- Improved `<sl-option>` so it converts non-string values to strings for convenience [#1226]
- Updated the docs to dogfood the autoloader

## 2.2.0

- Added TypeScript types to all custom events [#1183]
- Added the `svg` part to `<sl-icon>`
- Added the `getForm()` method to all form controls [#1180]
- Added the experimental carousel component [#851]
- Fixed a bug in `<sl-select>` that caused the display label to render incorrectly in Chrome after form validation [#1197]
- Fixed a bug in `<sl-input>` that prevented users from applying their own value for `autocapitalize`, `autocomplete`, and `autocorrect` when using `type="password` [#1205]
- Fixed a bug in `<sl-tab-group>` that prevented scroll controls from showing when dynamically adding tabs [#1208]
- Fixed a bug in `<sl-input>` that caused the calendar icon to be clipped in Firefox [#1213]
- Fixed a bug in `<sl-tab>` that caused `sl-tab-show` to be emitted when activating the close button
- Fixed a bug in `<sl-spinner>` that caused `--track-color` to be invisible with certain colors
- Fixed a bug in `<sl-menu-item>` that caused the focus color to show when selecting menu items with a mouse or touch device
- Fixed a bug in `<sl-select>` that caused `sl-change` and `sl-input` to be emitted too early [#1201]
- Fixed a positioning edge case that caused `<sl-popup>` to positioned nested popups incorrectly [#1135]
- Fixed a bug in `<sl-tree>` that caused the tree item to collapse when clicking a child item, dragging the mouse, and releasing it on the parent node [#1082]
- Updated `@shoelace-style/localize` to 3.1.0
- Updated `@floating-ui/dom` to 1.2.1

When using `<input type="password">` the default value for `autocapitalize`, `autocomplete`, and `autocorrect` may be affected due to the bug fixed in [#1205]restore the previous behavior.

## 2.1.0

- Added the `sl-focus` and `sl-blur` events to `<sl-color-picker>`
- Added the `focus()` and `blur()` methods to `<sl-color-picker>`
- Added the `sl-invalid` event to all form controls to enable custom validation logic [#1167]
- Added `validity` and `validationMessage` properties to all form controls [#1167]
- Added the `rel` attribute to `<sl-button>` to allow users to create button links that point to specific targets [#1200]
- Fixed a bug in `<sl-animated-image>` where the play and pause buttons were transposed [#1147]
- Fixed a bug that prevented `web-types.json` from being generated [#1154]
- Fixed a bug in `<sl-color-picker>` that prevented `sl-change` and `sl-input` from emitting when using the eye dropper [#1157]
- Fixed a bug in `<sl-dropdown>` that prevented keyboard users from selecting menu items when using the keyboard [#1165]
- Fixed a bug in the template for `<sl-select>` that caused the `form-control-help-text` part to not be in the same location as other form controls [#1178]
- Fixed a bug in `<sl-checkbox>` and `<sl-switch>` that caused the browser to scroll incorrectly when focusing on a control in a container with overflow [#1169]
- Fixed a bug in `<sl-menu-item>` that caused the `click` event to be emitted when the item was disabled [#1113]
- Fixed a bug in form controls that erroneously prevented validation states from being set when `novalidate` was used on the containing form [#1164]
- Fixed a bug in `<sl-checkbox>` that caused the required asterisk to appear before the label in Chrome
- Fixed a bug that prevented large form control labels from having the correct font size [#1195]
- Improved the behavior of `<sl-dropdown>` in Safari so keyboard interaction works the same as in other browsers [#1177]
- Improved the [icons](/components/icon) page so it's not as sluggish in Safari [#1122]
- Improved the accessibility of `<sl-switch>` when used in forced-colors / Windows High Contrast mode [#1114]
- Improved user interaction heuristics for all form controls [#1175]

## 2.0.0

This is the first stable release of Shoelace 2, meaning breaking changes to the API will no longer be accepted for this version. Development of Shoelace 2.0 started in January 2020. The first beta was released on [July 15, 2020](https://github.com/shoelace-style/shoelace/releases/tag/v2.0.0-beta.1). Since then, Shoelace has grown quite a bit! Here are some stats from the project as of January 24, 2023:

- 55 components have been built
- [Over 2,500 commits](https://github.com/shoelace-style/shoelace/commits/next) have been made to the project
- [88 beta versions](https://github.com/shoelace-style/shoelace/tags) have been released
- [85 people](https://github.com/shoelace-style/shoelace/graphs/contributors) have contributed to the project
- [669 issues](https://github.com/shoelace-style/shoelace/issues?q=is%3Aissue+is%3Aclosed) have been filed on GitHub
- [274 pull requests](https://github.com/shoelace-style/shoelace/pulls) have been opened
- [More than 150 discussions](https://github.com/shoelace-style/shoelace/discussions) have been started on GitHub
- [Over 500 people](https://discord.com/invite/mg8f26C) have joined the Shoelace community on Discord
- [Over 300 million CDN hits](https://www.jsdelivr.com/package/npm/@shoelace-style/shoelace) per month
- [Over 13,000 npm downloads](https://www.npmjs.com/package/@shoelace-style/shoelace) per week
- [73rd most popular project](https://www.jsdelivr.com/statistics) on jsDelivr
- [#2

I'd like to extend a very special thank you to every single contributor who worked to make this possible. Everyone who's filed a bug, submitted a PR, requested a feature, started a discussion, helped with testing, and advocated for the project. You are just as responsible for Shoelace's success as I am. I'd also like to thank the folks at [Font&nbsp;Awesome](https://fontawesome.com/) for recognizing Shoelace's potential and [believing in me](https://blog.fontawesome.com/shoelace-joins-font-awesome/) to make it happen.

Thank you! And keep building _awesome_ stuff!

Without further ado, here are the notes for this release.

- Added support for the `inert` attribute on `<sl-menu-item>` to allow hidden menu items to not accept focus [#1107]
- Added the `tag` part to `<sl-select>`
- Added `sl-hover` event to `<sl-rating>` [#1125]
- Added the `@documentation` tag with a link to the docs for each component
- Added the `form` attribute to all form controls to allow placing them outside of a `<form>` element [#1130]
- Added the `getFormControls()` function as an alternative to `HTMLFormElement.elements`
- Added missing docs for the `header-actions` slot in `<sl-dialog>` and `<sl-drawer>`
- Added `hue-slider-handle` and `opacity-slider-handle` parts to `<sl-color-picker>` and correct other part names in the docs [#1142]
- Fixed a bug in `<sl-select>` that prevented placeholders from showing when `multiple` was used [#1109]
- Fixed a bug in `<sl-select>` that caused tags to not be rounded when using the `pill` attribute [#1117]
- Fixed a bug in `<sl-select>` where the `sl-change` and `sl-input` events didn't weren't emitted when removing tags [#1119]
- Fixed a bug in `<sl-select>` that caused the listbox to scroll to the first selected item when selecting multiple items [#1138]
- Fixed a bug in `<sl-select>` where the input color and input hover color wasn't using the correct design tokens [#1143]
- Fixed a bug in `<sl-color-picker>` that logged a console error when parsing swatches with whitespace
- Fixed a bug in `<sl-color-picker>` that caused selected colors to be wrong due to incorrect HSV calculations
- Fixed a bug in `<sl-color-picker>` that prevented the initial value from being set correct when assigned as a property [#1141]
- Fixed a bug in `<sl-radio-button>` that caused the checked button's right border to be incorrect [#1110]
- Fixed a bug in `<sl-spinner>` that caused the animation to stop working correctly in Safari [#1121]
- Fixed a bug that prevented the entire `<sl-tab-panel>` to be hidden when inactive
- Fixed a bug that caused the value of `<sl-radio-group>` to be `undefined` depending on where the radio was activated [#1134]
- Fixed a bug that caused body content to shift when scroll locking was enabled [#1132]
- Fixed a bug in `<sl-icon>` that caused icons to sometimes be clipped in Safari
- Fixed a bug that prevented label colors from inheriting by default in `<sl-checkbox>`, `<sl-radio>`, and `<sl-switch>`
- Fixed a bug in `<sl-radio-group>` that caused an extra margin between the host element and the internal fieldset [#1139]
- Refactored the `ShoelaceFormControl` interface to remove the `invalid` property, allowing a more intuitive API for controlling validation internally
- Renamed the internal `FormSubmitController` to `FormControlController` to better reflect what it's used for
- Updated Lit to 2.6.1
- Updated Floating UI to 1.1.0
- Updated all other dependencies to latest versions

## 2.0.0-beta.88

This release includes a complete rewrite of `<sl-select>` to improve accessibility and simplify its internals.

- 🚨 BREAKING: rewrote `<sl-select>`
  - Accessibility has been significantly improved, especially in screen readers
  - You must use `<sl-option>` instead of `<sl-menu-item>` for options now
  - The `suffix` slot was removed because it was confusing to users and its position made the clear button inaccessible
  - The `max-tags-visible` attribute has been renamed to `max-options-visible`
  - Many parts have been removed or renamed (please see the docs for more details)
- 🚨 BREAKING: removed the `sl-label-change` event from `<sl-menu-item>` (listen for `slotchange` instead)
- 🚨 BREAKING: removed type to select logic from `<sl-menu>` (this was added specifically for `<sl-select>` which no longer uses `<sl-menu>`)
- 🚨 BREAKING: swatches in `<sl-color-picker>` are no longer present by default (but you can set them using the `swatches` attribute now)
- 🚨 BREAKING: improved the accessibility of `<sl-menu-item>` so checked items are announced as such
  - Checkbox menu items must now have `type="checkbox"` before applying the `checked` attribute
  - Checkbox menu items will now toggle their `checked` state on their own when selected
  - Disabled menu items will now receive focus, but are still not selectable
- Added the `<sl-option>` component
- Added Traditional Chinese translation [#1086]
- Added support for `swatches` to be an attribute of `<sl-color-picker>` so swatches can be defined declaratively (it was previously a property; use a `;` to separate color values)
- Fixed a bug in `<sl-tree-item>` where the checked/indeterminate states could get out of sync when using the `multiple` option [#1076]
- Fixed a bug in `<sl-tree>` that caused `sl-selection-change` to emit before the DOM updated [#1096]
- Fixed a bug that prevented `<sl-switch>` from submitting a default value of `on` when no value was provided [#1103]
- Fixed a bug in `<sl-textarea>` that caused the scrollbar to show sometimes when using `resize="auto"`
- Fixed a bug in `<sl-input>` and `<sl-textarea>` that caused its validation states to be out of sync in some cases [#1063]
- Reorganized all components to make class structures more consistent
- Updated some incorrect default values for design tokens in the docs [#1097]
- Updated non-public fields to use the `private` keyword (these were previously private only by convention, but now TypeScript will warn you)
- Updated the hover style of `<sl-menu-item>` to be consistent with `<sl-option>`
- Updated the status of `<sl-tree>` and `<sl-tree-item>` from experimental to stable
- Updated React wrappers to use the latest API from `@lit-labs/react` [#1090]
- Updated Bootstrap Icons to 1.10.3

## 2.0.0-beta.87

- 🚨 BREAKING: changed the default size of medium checkboxes, radios, and switches to 18px instead of 16px
- 🚨 BREAKING: renamed the `--sl-toggle-size` design token to `--sl-toggle-size-medium`
- Added the `--sl-toggle-size-small` and `--sl-toggle-size-large` design tokens
- Added the `size` attribute to `<sl-checkbox>`, `<sl-radio>`, and `<sl-switch>` [#1071]
- Added the `sl-input` event to `<sl-checkbox>`, `<sl-color-picker>`, `<sl-radio>`, `<sl-range>`, and `<sl-switch>`
- Added HSV format to `<sl-color-picker>` [#1072]
- Fixed a bug in `<sl-color-picker>` that sometimes prevented the color from updating when clicking or tapping on the controls
- Fixed a bug in `<sl-color-picker>` that prevented text from being entered in the color input
- Fixed a bug in `<sl-input>` that caused the `sl-change` event to be incorrectly emitted when the value was set programmatically [#917]
- Fixed a bug in `<sl-input>` and `<sl-textarea>` that made it impossible to disable spell checking [#1061]
- Fixed non-modal behaviors in `<sl-drawer>` when using the `contained` attribute [#1051]
- Fixed a bug in `<sl-checkbox>` and `<sl-radio>` that caused the checked icons to not scale property when resized
- Fixed a bug that broke React imports [#1050]
- Refactored `<sl-color-picker>` to use `@ctrl/tinycolor` instead of `color` saving ~67KB [#1072]
- Removed the `formdata` event polyfill since it's now available in the last two versions of all major browsers

## 2.0.0-beta.86

- 🚨 BREAKING: changed the default value of `date` in `<sl-relative-time>` to the current date instead of the Unix epoch
- 🚨 BREAKING: removed the `handle-icon` part and slot from `<sl-image-comparer>` (use `handle` instead)
- 🚨 BREAKING: removed the `handle` slot from `<sl-split-panel>` (use the `divider` slot instead)
- 🚨 BREAKING: removed the `--box-shadow` custom property from `<sl-alert>` (apply a box shadow to `::part(base)` instead)
- 🚨 BREAKING: removed the `play-icon` and `pause-icon` parts (use the `play-icon` and `pause-icon` slots instead)
- Added `header-actions` slot to `<sl-dialog>` and `<sl-drawer>`
- Added the `expand-icon` and `collapse-icon` slots to `<sl-details>` and refactored the icon animation [#1046]
- Added the `play-icon` and `pause-icon` slots to `<sl-animated-image>` so you can customize the default icons
- Converted `isTreeItem()` export to a static method of `<sl-tree-item>`
- Fixed a bug in `<sl-tree-item>` where `sl-selection-change` was emitted when the selection didn't change [#1030]
- Fixed a bug in `<sl-button-group>` that caused the border to render incorrectly when hovering over icons inside buttons [#1035]
- Fixed an incorrect default for `flip-fallback-strategy` in `<sl-popup>` that caused the fallback strategy to be `initial` instead of `best-fit`, which is inconsistent with Floating UI's default [#1036]
- Fixed a bug where browser validation tooltips would show up when hovering over form controls [#1037]
- Fixed a bug in `<sl-tab-group>` that sometimes caused the active tab indicator to not animate
- Fixed a bug in `<sl-tree-item>` that caused the expand/collapse icon slot to be out of sync when the node is open initially
- Fixed the mislabeled `handle-icon` slot in `<sl-image-comparer>` (it now points to the `<slot>`, not the slot's fallback content)
- Fixed the border radius in `<sl-dropdown>` so it matches with nested `<sl-menu>` elements
- Fixed a bug that caused all button values to appear in submitted form data even if they weren't the submitter
- Improved IntelliSense in VS Code, courtesy of [Burton's amazing CEM Analyzer plugin](https://github.com/break-stuff/cem-plugin-vs-code-custom-data-generator)
- Improved accessibility of `<sl-alert>` so the alert is announced and the close button has a label
- Improved accessibility of `<sl-progress-ring>` so slotted labels are announced along with visually hidden labels
- Refactored all styles and animations to use `translate`, `rotate`, and `scale` instead of `transform`
- Removed slot wrappers from many components, allowing better control over user-applied styles
- Removed unused aria attributes from `<sl-skeleton>`
- Replaced the `x` icon in the system icon library with `x-lg` to improve icon consistency

## 2.0.0-beta.85

- Fixed a bug in `<sl-dropdown>` that caused containing dialogs, drawers, etc. to close when pressing [[Escape]] while focused [#1024]
- Fixed a bug in `<sl-tree-item>` that allowed lazy nodes to be incorrectly selected [#1023]
- Fixed a typing bug in `<sl-tree-item>` [#1026]
- Updated Floating UI to 1.0.7 to fix a bug that prevented `hoist` from working correctly in `<sl-dropdown>` after a recent update [#1024]

## 2.0.0-beta.84

- 🚨 BREAKING: Removed the `fieldset` property from `<sl-radio-group>` (use CSS parts if you want to keep the border) [#965]
- 🚨 BREAKING: Removed `base` and `label` parts from `<sl-radio-group>` (use `form-control` and `form-control__label` instead) [#965]
- 🚨 BREAKING: Removed the `base` part from `<sl-icon>` (style the host element directly instead)
- 🚨 BREAKING: Removed the `invalid` attribute from form controls (use `[data-invalid]` to target it with CSS)
- Added validation states to all form controls to allow styling based on various validation states [#1011]
  - `data-required` - indicates that a value is required
  - `data-optional` - indicates that a value is NOT required
  - `data-invalid` - indicates that the form control is invalid
  - `data-valid` - indicates that the form control is valid
  - `data-user-invalid` - indicates the form control is invalid and the user has interacted with it
  - `data-user-valid` - indicates the form control is valid and the user has interacted with it
- Added npm exports [#1020]
- Added `checkValidity()` method to all form controls
- Added `reportValidity()` method to `<sl-range>`
- Added `button--checked` to `<sl-radio-button>` and `control--checked` to `<sl-radio>` to style just the checked state [#933]
- Added tests for `<sl-menu>`, `<sl-menu-item>`, `<sl-menu-label>`, `<sl-rating>`, `<sl-relative-time>`, `<sl-skeleton>`, `<sl-tab-panel>` and `<sl-tag>` [#935]
  [#949]
  [#956]
- Added translations for Hungarian, Turkish, English (United Kingdom) and German (Austria) [#982]
- Added `--indicator-transition-duration` custom property to `<sl-progress-ring>` [#986]
- Added `--sl-input-required-content-color` custom property to all form controls [#948]
- Added the ability to cancel `sl-show` and `sl-hide` events in `<sl-details>` [#993]
- Added `focus()` and `blur()` methods to `<sl-radio-button>`
- Added `stepUp()` and `stepDown()` methods to `<sl-input>` and `<sl-range>` [#1013]
- Added `showPicker()` method to `<sl-input>` [#1013]
- Added the `handle-icon` part to `<sl-image-comparer>`
- Added `caret`, `check`, `grip-vertical`, `indeterminate`, and `radio` icons to the system library and removed `check-lg` [#985]
- Added the `loading` attribute to `<sl-avatar>` to allow lazy loading of image avatars [#1006]
- Added `formenctype` attribute to `<sl-button>` [#1009]
- Added `exports` to `package.json` and removed the `main` and `module` properties [#1007]
- Fixed a bug in `<sl-card>` that prevented the border radius to apply correctly to the header [#934]
- Fixed a bug in `<sl-button-group>` where the inner border disappeared on focus [#980]
- Fixed a bug that caused prefix/suffix animations in `<sl-input>` to wobble [#996]
- Fixed a bug in `<sl-icon>` that prevented color from being set on the host element [#999]
- Fixed a bug in `<sl-dropdown>` where the `keydown` event erroneously propagated to ancestors when pressing [[Escape]] [#990]
- Fixed a bug that prevented arrow keys from scrolling content within `<sl-dialog>` and `<sl-drawer>` [#925]
- Fixed a bug that prevented [[Escape]] from closing `<sl-dialog>` and `<sl-drawer>` in some cases
- Fixed a bug that caused forms to submit unexpectedly when selecting certain characters [#988]
- Fixed a bug in `<sl-radio-group>` that prevented the `invalid` property from correctly reflecting validity sometimes [#992]
- Fixed a bug in `<sl-tree>` that prevented selections from working correctly on dynamically added tree items [#963]
- Fixed module paths in `custom-elements.json` so they point to the dist file instead of the source file [#725]
- Fixed an incorrect return value for `reportValidity()` in `<sl-color-picker>`
- Improved `<sl-badge>` to improve padding and render relative to the current font size
- Improved how many components display in forced-colors mode / Windows High Contrast mode
  - Improved `<sl-color-picker>` so it's usable in forced-colors mode
  - Improved `<sl-dialog>` and `<sl-drawer>` so the panel is more visible in forced-colors mode
  - Improved `<sl-menu-item>` so selections are visible in forced-colors mode
  - Improved `<sl-progress-bar>` so it's visible in forced-colors mode
  - Improved `<sl-radio-button>` so checked states are visible in forced-colors mode
  - Improved `<sl-range>` so the thumb, track, and tooltips are visible in forced-colors mode
  - Improved `<sl-rating>` so icons are visible in forced-colors mode
  - Improved `<sl-split-panel>` so the divider is visible in forced-colors mode
  - Improved `<sl-tree-item>` so selected items are visible in forced-colors mode
  - Improved `<sl-tab-group>` so tabs are cleaner and easier to understand in forced-colors mode
- Improved positioning of the menu in `<sl-select>` so you can customize the menu width [#1018]
- Moved all component descriptions to `@summary` to get them within documentation tools [#962]
- Refactored form controls to use the `ShoelaceFormControl` interface to improve type safety and consistency
- Updated Lit to 2.4.1
- Updated `@shoelace-style/localize` t0 3.0.3 to support for extended language codes
- Updated Bootstrap Icons to 1.10.2
- Updated TypeScript to 4.8.4
- Updated esbuild to 0.15.14
- Updated all other dependencies to latest versions

## 2.0.0-beta.83

This release removes the `<sl-responsive-media>` component. When this component was introduced, support for [`aspect-ratio`](https://developer.mozilla.org/en-US/docs/Web/CSS/aspect-ratio)) wasn't great. These days, [the property is supported](https://caniuse.com/mdn-css_properties_aspect-ratio) by all of Shoelace's target browsers, making a dedicated component redundant.

- 🚨 BREAKING: Removed `<sl-responsive-media>` (use the well-supported `aspect-ratio` CSS property instead)
- 🚨 BREAKING: Changed the `toggle-password` attribute of `<sl-input>` to `password-toggle` for consistency
- Added an expand/collapse animation to `<sl-tree-item>`
- Added `sl-lazy-change` event to `<sl-tree-item>`
- Added `expand-button` part to `<sl-tree-item>` [#893]
- Added `password-visible` attribute to `<sl-input>` [#913]
- Fixed a bug in `<sl-popup>` that didn't account for the arrow's diagonal size
- Fixed a bug in `<sl-popup>` that caused arrow placement to be incorrect with RTL
- Fixed a bug in `<sl-progress-ring>` that caused the indeterminate animation to stop working in Safari [#891]
- Fixed a bug in `<sl-range>` that caused it to overflow a container at 100% width [#905]
- Fixed a bug in `<sl-tree-item>` that prevented custom expand/collapse icons from rendering
- Fixed a bug in `<sl-tree-item>` where the `expand-icon` and `collapse-icon` slots were reversed
- Fixed a bug in `<sl-tree-item>` that prevented the keyboard from working after lazy loading [#882]
- Fixed a bug in `<sl-textarea>` that prevented the textarea from resizing automatically when setting the value programmatically [#912]
- Fixed a handful of paths to prevent TypeScript from getting upset [#886]
- Fixed a bug in `<sl-radio-group>` where the `button-group__base` part was documented but not exposed [#909]
- Fixed a bug in `<sl-range>` that caused the active track color to render on the wrong side in RTL [#916]
- Refactored the internal event emitter to be part of `ShoelaceElement` to reduce imports and improve DX
- Downgraded Floating UI from 1.0.1 to 1.0.0 due to new logic that makes positioning much slower for certain components [#915]
- Upgraded the status of `<sl-animated-image>`, `<sl-popup>`, and `<sl-split-panel>` from experimental to stable

## 2.0.0-beta.82

- Added the `sync` and `arrow-placement` attributes to `<sl-popup>`
- Changed the `auto-size` attribute of the experimental `<sl-popup>` component so it accepts `horizontal`, `vertical`, and `both` instead of a boolean value
- Changed the `flip-fallback-placement` attribute of the experimental `<sl-popup>` component to `flip-fallback-placements`
- Changed the `flip-fallback-strategy` in the experimental `<sl-popup>` component to accept `best-fit` and `initial` instead of `bestFit` and `initialPlacement`
- Fixed a bug in `<sl-dropdown>` that caused the panel to resize horizontally when the trigger is clipped by the viewport [#860]
- Fixed a bug in `<sl-tree>` where dynamically changing slotted items wouldn't update the tree properly
- Fixed a bug in `<sl-split-panel>` that caused the panel to stack when clicking on the divider in mobile versions of Chrome [#862]
- Fixed a bug in `<sl-popup>` that prevented flip fallbacks from working as intended
- Fixed a bug that caused concurrent animations to work incorrectly when the durations were different [#867]
- Fixed a bug in `<sl-color-picker>` that caused the trigger and color preview to ignore opacity on first render [#869]
- Fixed a bug in `<sl-tree>` that prevented the keyboard from working when the component was nested in a shadow root [#871]
- Fixed a bug in `<sl-tab-group>` that prevented the keyboard from working when the component was nested in a shadow root [#872]
- Fixed a bug in `<sl-tab>` that allowed disabled tabs to erroneously receive focus
- Improved single selection in `<sl-tree>` so nodes expand and collapse and receive selection when clicking on the label
- Renamed `expanded-icon` and `collapsed-icon` slots to `expand-icon` and `collapse-icon` in the experimental `<sl-tree>` and `<sl-tree-item>` components
- Improved RTL support for `<sl-image-comparer>`
- Refactored components to extend from `ShoelaceElement` to make `dir` and `lang` reactive properties in all components

## 2.0.0-beta.81

- 🚨 BREAKING: removed the `base` part from `<sl-menu>` and removed an unnecessary `<div>` that made styling more difficult
- Added the `anchor` property to `<sl-popup>` to support external anchors
- Added read-only custom properties `--auto-size-available-width` and `--auto-size-available-height` to `<sl-popup>` to improve support for overflowing popup content
- Added `label` to `<sl-rating>` to improve accessibility for screen readers
- Added the `base__popup` and `base__arrow` parts to `<sl-tooltip>` [#858]
- Fixed a bug where auto-size wasn't being applied to `<sl-dropdown>` and `<sl-select>`
- Fixed a bug in `<sl-popup>` that caused auto-size to kick in before flip
- Fixed a bug in `<sl-popup>` that prevented the `arrow-padding` attribute from working as expected
- Fixed a bug in `<sl-tooltip>` that prevented the popup from appearing with the correct z-index [#854]
- Improved accessibility of `<sl-rating>` so keyboard nav works better and screen readers announce it properly
- Improved accessibility of `<sl-spinner>` so screen readers no longer skip over it
- Removed a user agent sniffing notice that appeared in Chrome [#855]
- Removed the default hover effect in `<sl-tree-items>` to make selections more obvious
- Updated Floating UI to 1.0.1
- Updated esbuild to 0.15.1
- Updated all other dependencies to latest versions

## 2.0.0-beta.80

This release breaks radio buttons, which is something that needed to happen to solve a longstanding accessibility issue where screen readers announced an incorrect number of radios, e.g. "1 of 1" instead of "1 of 3." Many attempts to solve this without breaking the existing API were made, but none worked across the board. The new implementation upgrades `<sl-radio-group>` to serve as the "form control" while `<sl-radio>` and `<sl-radio-button>` serve as options within the form control.

To upgrade to this version, you will need to rework your radio controls by moving `name` up to the radio group. And instead of setting `checked` to select a specific radio, you can set `value` on the radio group and the checked item will update automatically.

- 🚨 BREAKING: improved accessibility of `<sl-radio-group>`, `<sl-radio>`, and `<sl-radio-button>` so they announce properly in screen readers
  - Added the `name` attribute to `<sl-radio-group>` and removed it from `<sl-radio>` and `<sl-radio-button>`
  - Added the `value` attribute to `<sl-radio-group>` (use this to control which radio is checked)
  - Added the `sl-change` event to `sl-radio-group`
  - Added `setCustomValidity()` and `reportValidity()` to `<sl-radio-group>`
  - Removed the `checked` attribute from `<sl-radio>` and `<sl-radio-button>` (use the radio group's `value` attribute instead)
  - Removed the `sl-change` event from `<sl-radio>` and `<sl-radio-button>` (listen for it on the radio group instead)
  - Removed the `invalid` attribute from `<sl-radio>` and `<sl-radio-button>`
  - Removed `setCustomValidity()` and `reportValidity()` from `<sl-radio>` and `<sl-radio-button>` (now available on the radio group)
- Added the experimental `<sl-popup>` component
- Fixed a bug in `<sl-menu-item>` where labels weren't always aligned correctly
- Fixed a bug in `<sl-range>` that caused the tooltip to be positioned incorrectly when switching between LTR/RTL
- Refactored `<sl-dropdown>` to use `<sl-popup>`
- Refactored `<sl-tooltip>` to use `<sl-popup>` and added the `body` part
- Revert disabled focus behavior in `<sl-tab-group>`, `<sl-menu>`, and `<sl-tree>` to be consistent with native form controls and menus [#845]

## 2.0.0-beta.79

- Added experimental `<sl-tree>` and `<sl-tree-item>` components [#823]
- Added `--indicator-width` custom property to `<sl-progress-ring>` [#837]
- Added Swedish translation [#838]
- Added support for `step="any"` for `<sl-input type="number">` [#839]
- Changed the type of component styles from `CSSResult` to `CSSResultGroup` [#828]
- Fixed a bug in `<sl-color-picker>` where using [[Left]] and [[Right]] would select the wrong color
- Fixed a bug in `<sl-dropdown>` that caused the position to be incorrect on the first show when using `hoist` [#843]
- Fixed a bug in `<sl-tab-group>` where the divider was on the wrong side when using `placement="end"`
- Fixed a bug in `<sl-tab-group>` that caused nested tab groups to scroll when using `placement="start|end"` [#815]
- Fixed a bug in `<sl-tooltip>` that caused the target to be lost after a slot change [#831]
- Fixed a bug in `<sl-tooltip>` that caused the position to be incorrect on the first show when using `hoist`
- Improved accessibility of `<sl-tab-group>`, `<sl-tab>`, and `<sl-tab-panel>` to announce better in screen readers and by allowing focus on disabled items
- Improved accessibility of `<sl-menu>` and `<sl-menu-item>` by allowing focus on disabled items
- Updated Lit to 2.2.8
- Update esbuild to 0.14.50
- Updated Bootstrap Icons to 1.9.1
- Updated Floating UI to 1.0.0
- Updated all other dependencies to latest versions

## 2.0.0-beta.78

- 🚨 BREAKING: Moved the `checked-icon` and `indeterminate-icon` parts from a wrapper `<span>` to the `<svg>` in `<sl-checkbox>` [#786]
- 🚨 BREAKING: Moved the `checked-icon` part from a wrapper `<span>` to the `<svg>` in `<sl-radio>` [#786]
- Added the `--track-active-offset` custom property to `<sl-range>` [#806]
- Fixed a bug that caused `<sl-select>` to sometimes have two vertical scrollbars [#814]
- Fixed a bug that caused a gray line to appear between radio buttons [#821]
- Fixed a bug that caused `<sl-animated-image>` to not render anything when using the `play` attribute initially [#824]
- Removed `:focus-visible` shim now that the last two major versions of Safari support it
- Updated Bootstrap Icons to 1.9.0
- Updated esbuild to 0.14.49
- Updated Floating UI to 0.5.4
- Updated Lit to 2.2.7
- Updated all other dependencies to latest versions

## 2.0.0-beta.77

- Added styles to required form controls so they show an asterisk next to the label by default
- Added the `--sl-input-required-content` design token
- Added the `required` attribute to `<sl-radio-group>` and fixed constraint validation logic to support custom validation
- Added the `checked-icon` part to `<sl-menu-item>`
- Added the `no-spin-buttons` attribute to `<sl-input type="number">` [#798]
- Added support for resetting forms using `<sl-button type="reset">` [#799]
- Fixed a bug where a duplicate clear button showed in Firefox [#791]
- Fixed a bug where setting `valueAsDate` or `valueAsNumber` too early on `<sl-input>` would throw an error [#796]
- Fixed a bug in `<sl-color-picker>` where empty values weren't properly supported [#797]
- Fixed a bug in `<sl-color-picker>` where values were logged to the console when using the keyboard
- Fixed a bug in `<sl-input>` where password controls would try to autocorrect/autocomplete/autocapitalize when the password is visible
- Fixed label alignment in `<sl-checkbox>` and `<sl-radio>` so they align to the top of the control instead of the center when wrapping
- Fixed labels in `<sl-checkbox>` and `<sl-radio>` so they use the `--sl-input-label-color` design token
- Improved performance of the tabbable utility which can prevent the browser from temporarily locking up in focus traps [#800]
- Updated the `fieldset` attribute so it reflects in `<sl-radio-group>`

## 2.0.0-beta.76

- Added support for RTL animations in the Animation Registry
- Fixed a bug where the bottom border of `<sl-select>` could be cut off when the dropdown scrolls
- Fixed a bug in `<sl-select>` that could result in the browser locking up due to an infinite positioning loop [#777]
- Improved RTL animations for `<sl-drawer>` [#784]
- Improved RTL styles for `<sl-button-group>` [#783]
- Improved RTL styles for the toast stack [#785]
- Improved typings for translations and localized terms
- Upgraded @shoelace-style/localize to 3.0

## 2.0.0-beta.75

- Added Persian translation [#774]
- Added `color-scheme` to light and dark themes to improve rendering of browser-provided UI [#776]
- Added `--track-width` custom property to `<sl-tab-group>`
- Fixed focus rings for `<sl-input>`, `<sl-select>`, and `<sl-textarea>` in Safari since they don't use `:focus-visible` [#767]
- Fixed a bug where calling `HTMLFormElement.reportValidity()` would skip Shoelace form controls [#772]
- Fixed a bug that prevented `<sl-tooltip>` from closing when disabled [#775]
- Fixed a bug that allowed `<sl-icon-button>` to emit a `click` event when disabled [#781]
- Improved the default icon for `<sl-image-comparer>` so it's more intuitive and removed `grip-vertical` from system icon library
- Improved RTL styles for many components [#768]
- Improved base path logic to execute only when `getBasePath()` is first called to better support SSR [#778]
- Improved `DOMParser` instantiation in `<sl-icon>` to better support SSR [#778]
- Reverted menu item caching due to regression [#766]
- Updated Floating UI to 0.5.2

## 2.0.0-beta.74

- 🚨 BREAKING: reworked focus rings to use outlines instead of box shadows
  - Removed the `--sl-focus-ring-alpha` design token
  - Refactored `--sl-focus-ring` to be an `outline` property instead of a `box-shadow` property
  - Added `--sl-focus-ring-color`, `--sl-focus-ring-style`, and `--sl-focus-ring-offset`
- 🚨 BREAKING: removed `variant` from `<sl-radio-button>`
- Added `sl-label-change` event to `<sl-menu-item>`
- Added `blur()`, `click()`, and `focus()` methods as well as `sl-blur` and `sl-focus` events to `<sl-icon-button>` [#730]
- Added Tabler Icons example to icons page
- Fixed a bug where updating a menu item's label wouldn't update the display label in `<sl-select>` [#729]
- Fixed a bug where the FormData event polyfill was causing issues with older browsers [#747]
- Fixed a bug that caused a console error when setting `value` to `null` or `undefined` in `<sl-input>`, `<sl-select>`, and `<sl-textarea>` [#751]
- Fixed a bug that caused `<sl-checkbox>` and `<sl-radio>` controls without a `value` to submit as `null` instead of `on` like native inputs [#744]
- Fixed a bug that caused `<sl-dropdown>` and dependent components to add unexpected padding around the panel [#743]
- Fixed a bug that prevented `valueAsDate` and `valueAsNumber` from updating synchronously [#760]
- Fixed a bug that caused `<sl-menu-item>` to load icons from the default library instead of the system library [#765]
- Fixed a bug in `<sl-input>` that prevented a canceled `keydown` event from submitting the containing form when pressing enter [#764]
- Improved behavior of clearable and password toggle buttons in `<sl-input>` and `<sl-select>` [#745]
- Improved performance of `<sl-select>` by caching menu items instead of traversing for them each time
- Improved drag utility so initial click/touch events can be accepted [#758]
- Improved `<sl-color-picker>` to use an HSB grid instead of HSL to be more consistent with existing color picker implementations [#762]
- Improved `<sl-color-picker>` so the cursor is hidden and the preview is larger when dragging the grid
- Refactored `<sl-menu>` to be more performant by caching menu items on slot change
- Reverted form submit logic [#718]
- Updated the `disabled` attribute so it reflects in `<sl-dropdown>` [#741]
- Updated the `name` and `icon` attribute so they reflect in `<sl-icon>` [#742]
- Updated Lit to 2.2.5
- Updated Bootstrap Icons to 1.8.3
- Updated TypeScript to 4.7.2
- Updated esbuild to 0.14.40
- Updated all other dependencies to latest versions

## 2.0.0-beta.73

- Added `button` part to `<sl-radio-button>`
- Added custom validity examples and tests to `<sl-checkbox>`, `<sl-radio>`, and `<sl-radio-button>`
- Added `enterkeyhint` attribute to `<sl-input>` and `<sl-textarea>`
- Fixed a bug that prevented `setCustomValidity()` from working with `<sl-radio-button>`
- Fixed a bug where the right border of a checked `<sl-radio-button>` was the wrong color
- Fixed a bug that prevented a number of properties, methods, etc. from being documented in `<sl-radio>` and `<sl-radio-button>`
- Fixed a bug in `<sl-avatar>` that prevented valid images from showing after an invalid or missing image was provided [#717]
- Fixed a bug that resulted in a console error being thrown on keydown in `<sl-dropdown>` [#719]
- Fixed a bug that prevented `<sl-dropdown>` from being closed when opened initially [#720]
- Fixed a bug that caused the test runner to fail when using a locale other than en-US [#726]
- Improved form submit logic so most user-added event listeners will run after form data is attached and validation occurs [#718]
- Improved accessibility of `<sl-tooltip>` so screen readers announce the content on hover/focus [#219]
- Improved accessibility of form controls by exposing clear buttons and password visibility buttons to screen readers while keeping them out of the tab order [#727]
- Updated `<sl-tab-group>` and `<sl-menu>` to cycle through tabs and menu items instead of stopping at the first/last when using the keyboard
- Removed path aliasing (again) because it doesn't work with Web Test Runner's esbuild plugin

## 2.0.0-beta.72

- 🚨 BREAKING: refactored parts in `<sl-input>`, `<sl-range>`, `<sl-select>`, and `<sl-textarea>` to allow you to customize the label and help text position
  - Added `form-control-input` part
  - Renamed `label` to `form-control-label`
  - Renamed `help-text` to `form-control-help-text`
- 🚨 BREAKING: removed status from the `sl-error` event payload in `<sl-icon>`
- Added the experimental `<sl-radio-button>` component
- Added `button-group` and `button-group__base` parts to `<sl-radio-group>`
- Added the `label` attribute and slot to `<sl-color-picker>` to improve accessibility with screen readers
- Fixed a bug that prevented form submission from working as expected in some cases
- Fixed a bug that prevented `<sl-split-panel>` from toggling `vertical` properly [#703]
- Fixed a bug that prevented `<sl-color-picker>` from rendering a color initially [#704]
- Fixed a bug that caused focus trapping to fail when used inside a shadow root [#709]
- Improved accessibility throughout the docs
- Improved accessibility of `<sl-dropdown>` so the trigger's expanded state is announced correctly
- Improved accessibility of `<sl-format-date>` but rendering a `<time>` element instead of plain text
- Improved accessibility of `<sl-select>` so disabled controls announce correct
- Improved accessibility in `<sl-tag>` so remove buttons have labels
- Refactored `<sl-radio>` to move selection logic into `<sl-radio-group>`
- Updated slot detection logic so it ignores visually hidden elements
- Upgraded the status of `<sl-visually-hidden>` from experimental to stable

## 2.0.0-beta.71

- 🚨 BREAKING: refactored exported parts to ensure composed components and their parts can be targeted via CSS
  - Refactored the `eye-dropper-button` part and added `eye-dropper-button__base`, `eye-dropper-button__prefix`, `eye-dropper-button__label`, `eye-dropper-button__suffix`, and `eye-dropper-button__caret` parts to `<sl-color-picker>`
  - Refactored the `format-button` part and added `format-button__base`, `format-button__prefix`, `format-button__label`, `format-button__suffix`, and `format-button__caret` parts to `<sl-color-picker>`
  - Moved the `close-button` part in `<sl-alert>` to the internal `<sl-icon-button>` and removed the `<span>` that wrapped it
  - Moved the `close-button` part in `<sl-dialog>` and `<sl-drawer>` to point to the host element and added the `close-button__base` part
  - Renamed parts in `<sl-select>` from `tag-base` to `tag__base`, `tag-content` to `tag__content`, and `tag-remove-button` to `tag__remove-button`
  - Moved the `close-button` part in `<sl-tab>` to the internal `<sl-icon-button>` and added the `close-button__base` part
  - Moved the `scroll-button` part in `<sl-tab-group>` to the internal `<sl-icon-button>` and added the `scroll-button__base`, `scroll-button--start`, and `scroll-button--end` parts
  - Moved the `remove-button` part in `<sl-tag>` to the internal `<sl-icon-button>` and added the `remove-button__base` part
- 🚨 BREAKING: removed `checked-icon` part from `<sl-menu-item>` in preparation for parts refactor
- 🚨 BREAKING: changed the `typeToSelect()` method's argument from `String` to `KeyboardEvent` in `<sl-menu>` to support more advanced key combinations
- Added `form`, `formaction`, `formmethod`, `formnovalidate`, and `formtarget` attributes to `<sl-button>` [#699]
- Added Prettier and ESLint to markdown files
- Added background color and border to `<sl-menu>`
- Added more tests for `<sl-input>`, `<sl-select>`, and `<sl-textarea>`
- Fixed a bug that prevented forms from submitting when pressing [[Enter]] inside of an `<sl-input>` [#700]
- Fixed a bug in `<sl-input>` that prevented the `valueAsDate` and `valueAsNumber` properties from working when set before the component was initialized
- Fixed a bug in `<sl-dropdown>` where pressing [[Home]] or [[End]] wouldn't select the first or last menu items, respectively
- Improved `autofocus` behavior in Safari for `<sl-dialog>` and `<sl-drawer>` [#693]
- Improved type to select logic in `<sl-menu>` so it supports [[Backspace]] and gives users more time before resetting
- Improved checkmark size and positioning in `<sl-menu-item>`
- Improved accessibility in form controls that have help text so they're announced correctly in various screen readers
- Removed feature detection for `focus({ preventScroll })` since it no longer works in Safari
- Removed the `--sl-tooltip-arrow-start-end-offset` design token
- Removed the `pattern` attribute from `<sl-textarea>` as it was documented incorrectly and never supported
- Replaced Popper positioning dependency with Floating UI in `<sl-dropdown>` and `<sl-tooltip>`

## 2.0.0-beta.70

- Added `tag-base`, `tag-content`, and `tag-remove-button` parts to `<sl-select>` [#682]
- Added support for focusing elements with `autofocus` when `<sl-dialog>` and `<sl-drawer>` open [#688]
- Added the `placement` attribute to `<sl-select>` [#687]
- Added Danish translation [#690]
- Fixed a bug that allowed `<sl-dropdown>` to go into an incorrect state when activating the trigger while disabled [#684]
- Fixed a bug where Safari would sometimes not focus after preventing `sl-initial-focus` [#688]
- Fixed a bug where the active tab indicator in `<sl-tab-group>` would be misaligned when using disabled tabs [#695]
- Improved the size of the remove button in `<sl-tag>`
- Removed Google Analytics from the docs

## 2.0.0-beta.69

- Added `web-types.json` to improve the dev experience for WebStorm/PHPStorm users [#328]
- Fixed a bug that caused an error when pressing up/down in `<sl-select>`
- Fixed a bug that caused `<sl-details>` to not show when double clicking the summary while open [#662]
- Fixed a bug that prevented the first/last menu item from receiving focus when pressing up/down in `<sl-dropdown>`
- Fixed a bug that caused the active tab indicator in `<sl-tab-group>` to render incorrectly when used inside an element that animates [#671]
- Fixed a bug that allowed values in `<sl-range>` to be invalid according to its `min|max|step` [#674]
- Updated Lit to 2.1.4
- Updated all other dependencies to latest versions

## 2.0.0-beta.68

- Fixed path aliases in generated files so they're relative again [#669]

## 2.0.0-beta.67

- Fixed a TypeScript config regression introduced in [#647]

## 2.0.0-beta.66

- Attempted to fix a bug that prevented types from being generated in the build

## 2.0.0-beta.65

- 🚨 BREAKING: the `unit` property of `<sl-format-bytes>` has changed to `byte | bit` instead of `bytes | bits`
- Added `display-label` part to `<sl-select>` [#650]
- Added `--spacing` custom property to `<sl-divider>` [#664]
- Added `event.detail.source` to the `sl-request-close` event in `<sl-dialog>` and `<sl-drawer>`
- Fixed a bug that caused `<sl-progress-ring>` to render the wrong size when `--track-width` was increased [#656]
- Fixed a bug that allowed `<sl-details>` to open and close when disabled using a screen reader [#658]
- Fixed a bug in the FormData event polyfill that threw an error in some environments [#666]
- Implemented stricter linting to improve consistency and reduce errors, which resulted in many small refactors throughout the codebase [#647]
- Improved accessibility of `<sl-dialog>` and `<sl-drawer>` by making the title an `<h2>` and adding a label to the close button
- Improved search results in the documentation
- Refactored `<sl-format-byte>` to use `Intl.NumberFormat` so it supports localization
- Refactored themes so utility styles are no longer injected as `<style>` elements to support stricter CSP rules [#571]
- Restored the nicer animation on `<sl-spinner>` and verified it works in Safari
- Updated Feather icon example to use Lucide [#657]
- Updated minimum Node version to 14.17
- Updated Lit to 2.1.2
- Updated to Bootstrap Icons to 1.8.1
- Updated all other dependencies to latest versions

## 2.0.0-beta.64

- 🚨 BREAKING: removed `<sl-form>` because all form components submit with `<form>` now ([learn more](/getting-started/form-controls))
- 🚨 BREAKING: changed `submit` attribute to `type="submit"` on `<sl-button>`
- 🚨 BREAKING: changed the `alt` attribute to `label` in `<sl-avatar>` for consistency with other components
- Added `role="status"` to `<sl-spinner>`
- Added `valueAsDate` and `valueAsNumber` properties to `<sl-input>` [#570]
- Added `start`, `end`, and `panel` parts to `<sl-split-panel>` [#639]
- Fixed broken spinner animation in Safari [#633]
- Fixed an a11y bug in `<sl-tooltip>` where `aria-describedby` referenced an id in the shadow root
- Fixed a bug in `<sl-radio>` where tabbing didn't work properly in Firefox [#596]
- Fixed a bug in `<sl-input>` where clicking the left/right edge of the control wouldn't focus it
- Fixed a bug in `<sl-input>` where autofill had strange styles [#644]
- Improved `<sl-spinner>` track color when used on various backgrounds
- Improved a11y in `<sl-radio>` so VoiceOver announces radios properly in a radio group
- Improved the API for the experimental `<sl-split-panel>` component by making `position` accept a percentage and adding the `position-in-pixels` attribute
- Refactored `<sl-breadcrumb-item>`, `<sl-button>`, `<sl-card>`, `<sl-dialog>`, `<sl-drawer>`, `<sl-input>`, `<sl-range>`, `<sl-select>`, and `<sl-textarea>` to use a Reactive Controller for slot detection
- Refactored internal id usage in `<sl-details>`, `<sl-dialog>`, `<sl-drawer>`, and `<sl-dropdown>`
- Removed `position: relative` from the common component stylesheet
- Updated Lit to 2.1.0
- Updated all other dependencies to latest versions

## 2.0.0-beta.63

- 🚨 BREAKING: changed the `type` attribute to `variant` in `<sl-alert>`, `<sl-badge>`, `<sl-button>`, and `<sl-tag>` since it's more appropriate and to disambiguate from other `type` attributes
- 🚨 BREAKING: removed `base` part from `<sl-divider>` to simplify the styling API
- Added the experimental `<sl-split-panel>` component
- Added `focus()` and `blur()` methods to `<sl-select>` [#625]
- Fixed a bug where setting `tooltipFormatter` on `<sl-range>` in JSX causes React@experimental to error out
- Fixed a bug where clicking on a slotted icon in `<sl-button>` wouldn't submit forms [#626]
- Added the `sl-` prefix to generated ids for `<sl-tab>` and `<sl-tab-panel>`
- Refactored `<sl-button>` to use Lit's static expressions to reduce code
- Simplified `<sl-spinner>` animation

## 2.0.0-beta.62

- 🚨 BREAKING: changed the `locale` attribute to `lang` in `<sl-format-bytes>`, `<sl-format-date>`, `<sl-format-number>`, and `<sl-relative-time>` to be consistent with how localization is handled
- Added localization support including translations for English, German, German (Switzerland), Spanish, French, Hebrew, Japanese, Dutch, Polish, Portuguese, and Russian translations [#419]
- CodePen examples will now open in light or dark depending on your current preference
- Fixed a bug where tag names weren't being generated in `vscode.html-custom-data.json` [#593]
- Fixed a bug in `<sl-tooltip>` where the tooltip wouldn't reposition when content changed
- Fixed a bug in `<sl-select>` where focusing on a filled control showed the wrong focus ring
- Fixed a bug where setting `value` initially on `<sl-color-picker>` didn't work in React [#602]
- Updated filled inputs to have the same appearance when focused
- Updated `color` dependency from 3.1.3 to 4.0.2
- Updated `<sl-format-bytes>`, `<sl-format-date>`, `<sl-format-number>`, and `<sl-relative-time>` to work like other localized components
- Upgraded the status of `<sl-qr-code>` from experimental to stable
- Updated to Bootstrap Icons to 1.7.2
- Upgraded color to 4.1.0

## 2.0.0-beta.61

This release improves the dark theme by shifting luminance in both directions, slightly condensing the spectrum. This results in richer colors in dark mode. It also reduces theme stylesheet sizes by eliminating superfluous gray palette variations.

In [beta.48](#_200-beta48), I introduced a change to color tokens that allowed you to access alpha values at the expense of a verbose, non-standard syntax. After considering feedback from the community, I've decided to revert this change so the `rgb()` function is no longer required. Many users reported never using it for alpha, and even more reported having trouble remembering to use `rgb()` and that it was causing more harm than good.

Furthermore, both Safari and Firefox have implemented [`color-mix()`](<https://developer.mozilla.org/en-US/docs/Web/CSS/color_value/color-mix()>) behind a flag, so access to alpha channels and other capabilities are coming to the browser soon.

If you're using color tokens in your own stylesheet, simply remove the `rgb()` to update to this version.

```css
.your-styles {
  /* change this */
  color: rgb(var(--sl-color-primary-500));

  /* to this */
  color: var(--sl-color-primary-500);
}
```

Thank you for your help and patience with testing Shoelace. I promise, we're not far from a stable release!

- 🚨 BREAKING: removed blue gray, cool gray, true gray, and warm gray color palettes
- 🚨 BREAKING: removed `--sl-focus-ring-color`, and `--sl-focus-ring-alpha` (use `--sl-focus-ring` instead)
- 🚨 BREAKING: removed `--sl-surface-base` and `--sl-surface-base-alt` tokens (use the neutral palette instead)
- Added experimental `<sl-visually-hidden>` component
- Added `clear-icon` slot to `<sl-select>` [#591]
- Fixed a bug in `<sl-progress-bar>` where the label would show in the default slot
- Improved the dark theme palette so colors are bolder and don't appear washed out
- Improved a11y of `<sl-avatar>` by representing it as an image with an `alt` [#579]
- Improved a11y of the scroll buttons in `<sl-tab-group>`
- Improved a11y of the close button in `<sl-tab>`
- Improved a11y of `<sl-tab-panel>` by removing an invalid `aria-selected` attribute [#579]
- Improved a11y of `<sl-icon>` by not using a variation of the `name` attribute for labels (use the `label` attribute instead)
- Moved `role` from the shadow root to the host element in `<sl-menu>`
- Removed redundant `role="menu"` in `<sl-dropdown>`
- Slightly faster animations for showing and hiding `<sl-dropdown>`
- Updated to Bootstrap Icons to 1.7.1
- Upgraded the status of `<sl-mutation-observer>` from experimental to stable

## 2.0.0-beta.60

- Added React examples and CodePen links to all components
- Changed the `attr` in experimental `<sl-mutation-observer>` to require `"*"` instead of `""` to target all attributes
- Fixed a bug in `<sl-progress-bar>` where the `label` attribute didn't set the label
- Fixed a bug in `<sl-rating>` that caused disabled and readonly controls to transition on hover
- The `panel` property of `<sl-tab>` is now reflected
- The `name` property of `<sl-tab-panel>` is now reflected

## 2.0.0-beta.59

- Added React wrappers as first-class citizens
- Added eye dropper to `<sl-color-picker>` when the browser supports the [EyeDropper API](https://wicg.github.io/eyedropper-api/)
- Fixed a bug in `<sl-button-group>` where buttons groups with only one button would have an incorrect border radius
- Improved the `<sl-color-picker>` trigger's border in dark mode
- Switched clearable icon from `x-circle` to `x-circle-fill` to make it easier to recognize
- Updated to Bootstrap Icons to 1.7.0
- Updated to Lit 2.0.2

## 2.0.0-beta.58

This version once again restores the bundled distribution because the unbundled + CDN approach is currently confusing and [not working properly](https://github.com/shoelace-style/shoelace/issues/559#issuecomment-949662331). Unbundling the few dependencies Shoelace has is still a goal of the project, but [this jsDelivr bug](https://github.com/jsdelivr/jsdelivr/issues/18337) needs to be resolved before we can achieve it.

I sincerely apologize for the instability of the last few beta releases as a result of this effort.

- Added experimental `<sl-animated-image>` component
- Added `label` attribute to `<sl-progress-bar>` and `<sl-progress-ring>` to improve a11y
- Fixed a bug where the tooltip would show briefly when clicking a disabled `<sl-range>`
- Fixed a bug that caused a console error when `<sl-range>` was used
- Fixed a bug where the `nav` part in `<sl-tab-group>` was on the incorrect element [#563]
- Fixed a bug where non-integer aspect ratios were calculated incorrectly in `<sl-responsive-media>`
- Fixed a bug in `<sl-range>` where setting `value` wouldn't update the active and inactive portion of the track [#572]
- Reverted to publishing the bundled dist and removed `/+esm` links from the docs
- Updated to Bootstrap Icons to 1.6.1

## 2.0.0-beta.57

- Fix CodePen links and CDN links

## 2.0.0-beta.56

This release is the second attempt at unbundling dependencies. This will be a breaking change only if your configuration _does not_ support bare module specifiers. CDN users and bundler users will be unaffected, but note the URLs for modules on the CDN must have the `/+esm` now.

- Added the `hoist` attribute to `<sl-tooltip>` [#564]
- Unbundled dependencies and configured external imports to be packaged with bare module specifiers

## 2.0.0-beta.55

- Revert unbundling due to issues with the CDN not handling bare module specifiers as expected

## 2.0.0-beta.54

Shoelace doesn't have a lot of dependencies, but this release unbundles most of them so you can potentially save some extra kilobytes. This will be a breaking change only if your configuration _does not_ support bare module specifiers. CDN users and bundler users will be unaffected.

- 🚨 BREAKING: renamed the `sl-clear` event to `sl-remove`, the `clear-button` part to `remove-button`, and the `clearable` property to `removable` in `<sl-tag>`
- Added the `disabled` attribute to `<sl-resize-observer>`
- Fixed a bug in `<sl-mutation-observer>` where setting `disabled` initially didn't work
- Unbundled dependencies and configured external imports to be packaged with bare module specifiers

## 2.0.0-beta.53

- 🚨 BREAKING: removed `<sl-menu-divider>` (use `<sl-divider>` instead)
- 🚨 BREAKING: removed `percentage` attribute from `<sl-progress-bar>` and `<sl-progress-ring>` (use `value` instead)
- 🚨 BREAKING: switched the default `type` of `<sl-tag>` from `primary` to `neutral`
- Added the experimental `<sl-mutation-observer>` component
- Added the `<sl-divider>` component
- Added `--sl-color-neutral-0` and `--sl-color-neutral-50` as early surface tokens to improve the appearance of alert, card, and panels in dark mode
- Added the `--sl-panel-border-width` design token
- Added missing background color to `<sl-details>`
- Added the `--padding` custom property to `<sl-tab-panel>`
- Added the `outline` variation to `<sl-button>` [#522]
- Added the `filled` variation to `<sl-input>`, `<sl-textarea>`, and `<sl-select>` and supporting design tokens
- Added the `control` part to `<sl-select>` so you can target the main control with CSS [#538]
- Added a border to `<sl-badge>` to improve contrast when drawn on various background colors
- Added `--track-color-active` and `--track-color-inactive` custom properties to `<sl-range>` [#550]
- Added the undocumented custom properties `--thumb-size`, `--tooltip-offset`, `--track-height` on `<sl-range>`
- Changed the default `distance` in `<sl-dropdown>` from `2` to `0` [#538]
- Fixed a bug where `<sl-select>` would be larger than the viewport when it had lots of options [#544]
- Fixed a bug where `<sl-progress-ring>` wouldn't animate in Safari
- Updated the default height of `<sl-progress-bar>` from `16px` to `1rem` and added a subtle shadow to indicate depth
- Removed the `lit-html` dependency and moved corresponding imports to `lit` [#546]

## 2.0.0-beta.52

- 🚨 BREAKING: changed the `--stroke-width` custom property of `<sl-spinner>` to `--track-width` for consistency
- 🚨 BREAKING: removed the `size` and `stroke-width` attributes from `<sl-progress-ring>` so it's fully customizable with CSS (use the `--size` and `--track-width` custom properties instead)
- Added the `--speed` custom property to `<sl-spinner>`
- Added the `--size` and `--track-width` custom properties to `<sl-progress-ring>`
- Added tests for `<sl-badge>` [#530]
- Fixed a bug where `<sl-tab>` wasn't using a border radius token [#523]
- Fixed a bug in the Remix Icons example where some icons would 404 [#528]
- Updated `<sl-progress-ring>` to use only CSS for styling
- Updated `<sl-spinner>` to use an SVG and improved the indicator animation
- Updated to Lit 2.0 and lit-html 2.0 🔥

## 2.0.0-beta.51

A number of users had trouble counting characters that repeat, so this release improves design token patterns so that "t-shirt sizes" are more accessible. For example, `--sl-font-size-xxx-large` has become `--sl-font-size-3x-large`. This change applies to all design tokens that use this scale.

- 🚨 BREAKING: all t-shirt size design tokens now use `2x`, `3x`, `4x` instead of `xx`, `xxx`, `xxxx`
- Added missing `--sl-focus-ring-*` tokens to dark theme
- Added an "Importing" section to all components with copy/paste code to make cherry picking easier
- Improved the documentation search with a custom plugin powered by [Lunr](https://lunrjs.com/)
- Improved the `--sl-shadow-x-small` elevation
- Improved visibility of elevations and overlays in dark theme
- Reduced the size of `<sl-color-picker>` slightly to better accommodate mobile devices
- Removed `<sl-icon>` dependency from `<sl-color-picker>` and improved the copy animation

## 2.0.0-beta.50

- Added `<sl-breadcrumb>` and `<sl-breadcrumb-item>` components
- Added `--sl-letter-spacing-denser`, `--sl-letter-spacing-looser`, `--sl-line-height-denser`, and `--sl-line-height-looser` design tokens
- Fixed a bug where form controls would error out when the value was set to `undefined` [#513]

## 2.0.0-beta.49

This release changes the way focus states are applied to elements. In browsers that support [`:focus-visible`](https://developer.mozilla.org/en-US/docs/Web/CSS/:focus-visible), it will be used. In unsupportive browsers ([currently only Safari](https://caniuse.com/mdn-css_selectors_focus-visible)), `:focus` will be used instead. This means the browser will determine whether a focus ring should be shown based on how the user interacts with the page.

This release also fixes a critical bug in the color scale where `--sl-color-neutral-0` and `--sl-color-neutral-1000` were reversed.

- 🚨 BREAKING: fixed a bug where `--sl-color-neutral-0` and `--sl-color-neutral-1000` were inverted (swap them to update)
- 🚨 BREAKING: removed the `no-fieldset` property from `<sl-radio-group>` (fieldsets are now hidden by default; use `fieldset` to show them)
- 🚨 BREAKING: removed `--focus-ring` custom property from `<sl-input>`, `<sl-select>`, `<sl-tab>` for consistency with other form controls
- Added `--swatch-size` custom property to `<sl-color-picker>`
- Added `date` to `<sl-input>` as a supported `type`
- Added the `--sl-focus-ring` design token for a more convenient way to apply focus ring styles
- Adjusted elevation tokens to use neutral in light mode and black in dark mode
- Adjusted `--sl-overlay-background-color` in dark theme to be black instead of gray
- Fixed a bug in `<sl-color-picker>` where the opacity slider wasn't showing the current color
- Fixed a bug where Edge in Windows would show the native password toggle next to the custom password toggle [#508]
- Fixed a bug where pressing up/down in `<sl-tab-group>` didn't select the next/previous tab in vertical placements
- Improved size of `<sl-color-picker>`
- Improved icon contrast in `<sl-input>`
- Improved contrast of `<sl-switch>`
- Improved `:focus-visible` behavior in many components
- Removed elevation from `<sl-color-picker>` when rendered inline
- Removed custom `:focus-visible` logic in favor of a directive that outputs `:focus-visible` or `:focus` depending on browser support
- Updated to Lit 2.0.0-rc.3
- Updated to lit-html 2.0.0-rc.4

## 2.0.0-beta.48

This release improves theming by offering both light and dark themes that can be used autonomously. It also improves contrast in most components, adds a variety of new color primitives, and changes the way color tokens are consumed.

Previously, color tokens were in hexadecimal format. Now, Shoelace now uses an `R G B` format that requires you to use the `rgb()` function in your CSS.

```css
.example {
  /* rgb() is required now */
  color: var(--sl-color-neutral-500);
}
```

This is more verbose than previous versions, but it has the advantage of letting you set the alpha channel of any color token.

```css
.example-with-alpha {
  /* easily adjust opacity for any color token */
  color: rgb(var(--sl-color-neutral-500) / 50%);
}
```

This change applies to all design tokens that implement a color. Refer to the [color tokens](/tokens/color) page for more details.

- 🚨 BREAKING: all design tokens that implement colors have been converted to `R G B` and must be used with the `rgb()` function
- 🚨 BREAKING: removed `--sl-color-black|white` color tokens (use `--sl-color-neutral-0|1000` instead)
- 🚨 BREAKING: removed `--sl-color-primary|success|warning|info|danger-text` design tokens (use theme or primitive colors instead)
- 🚨 BREAKING: removed `info` variant from `<sl-alert>`, `<sl-badge>`, `<sl-button>`, and `<sl-tag>` (use `neutral` instead)
- 🚨 BREAKING: removed `--sl-color-info-*` design token (use `--sl-color-neutral-*` instead)
- 🚨 BREAKING: renamed `dist/themes/base.css` to `dist/themes/light.css`
- 🚨 BREAKING: removed `--sl-focus-ring-color-primary` tokens (use color tokens and `--sl-focus-ring-width|alpha` instead)
- 🚨 BREAKING: removed `--tabs-border-color` from `<sl-tab-group>` (use `--track-color` instead)
- 🚨 BREAKING: changed the default value for `effect` to `none` in `<sl-skeleton>` (use `sheen` to restore the original behavior)
- Added new color primitives to the base set of design tokens
- Added `--sl-color-*-950` swatches to all color palettes
- Added a console error that appears when menu items have duplicate values in `<sl-select>`
- Added CodePen link to code examples
- Added `prefix` and `suffix` slots to `<sl-select>` [#501]
- Added `--indicator-color` custom property to `<sl-tab-group>`
- Exposed base and dark stylesheets so they can be imported via JavaScript [#438]
- Fixed a bug in `<sl-menu>` where pressing [[Enter]] after using type to select would result in the wrong value
- Fixed a bug in `<sl-radio-group>` where clicking a radio button would cause the wrong control to be focused
- Fixed a bug in `<sl-button>` and `<sl-icon-button>` where an unintended `ref` attribute was present
- Fixed a bug in the focus-visible utility that failed to respond to mouseup events
- Fixed a bug where clicking on a menu item would persist its hover/focus state
- Fixed a bug in `<sl-select>` where it would erroneously intercept important keyboard shortcuts [#504]
- Improved contrast throughout all components [#128]
- Refactored thumb position logic in `<sl-switch>` [#490]
- Reworked the dark theme to use an inverted + shifted design token approach instead of component-specific selectors

## 2.0.0-beta.47

This release improves how component dependencies are imported. If you've been cherry picking, you no longer need to import component dependencies manually. This significantly improves developer experience, making Shoelace even easier to use. For transparency, component dependencies will continue to be listed in the docs.

- Added "Reflects" column to the properties table
- Dependencies are now automatically imported for all components
- Fixed a bug where tabbing into `<sl-radio-group>` would not always focus the checked radio
- Fixed a bug in component styles that prevented the box sizing reset from being applied
- Fixed a regression in `<sl-color-picker>` where dragging the grid handle wasn't smooth
- Fixed a bug where slot detection could incorrectly match against slots of child elements [#481]
- Fixed a bug in `<sl-input>` where focus would move to the end of the input when typing in Safari [#480]
- Improved base path utility logic

## 2.0.0-beta.46

This release improves the developer experience of `<sl-animation>`. Previously, an animation was assumed to be playing unless the `pause` attribute was set. This behavior has been reversed and `pause` has been removed. Now, animations will not play until the new `play` attribute is applied.

This is a lot more intuitive and makes it easier to activate animations imperatively. In addition, the `play` attribute is automatically removed automatically when the animation finishes or cancels, making it easier to restart finite animations. Lastly, the animation's timing is now accessible through the new `currentTime` property instead of `getCurrentTime()` and `setCurrentTime()`.

In addition, Shoelace no longer uses Sass. Component styles now use Lit's template literal styles and theme files use pure CSS.

- 🚨 BREAKING: removed the `pause` attribute from `<sl-animation>` (use `play` to start and stop the animation instead)
- 🚨 BREAKING: removed `getCurrentTime()` and `setCurrentTime()` from `<sl-animation>` (use the `currentTime` property instead)
- 🚨 BREAKING: removed the `close-on-select` attribute from `<sl-dropdown>` (use `stay-open-on-select` instead)
- Added the `currentTime` property to `<sl-animation>` to control the current time without methods
- Fixed a bug in `<sl-range>` where the tooltip wasn't showing in Safari [#477]
- Fixed a bug in `<sl-menu>` where pressing [[Enter]] in a menu didn't work with click handlers
- Reworked `<sl-menu>` and `<sl-menu-item>` to use a roving tab index and improve keyboard accessibility
- Reworked tabbable logic to be more performant [#466]
- Switched component stylesheets from Sass to Lit's template literal styles
- Switched theme stylesheets from Sass to CSS

## 2.0.0-beta.45

This release changes the way component metadata is generated. Previously, the project used TypeDoc to analyze components and generate a very large file with type data. The data was then parsed and converted to an easier-to-consume file called `metadata.json`. Alas, TypeDoc is expensive to run and the metadata format wasn't standard.

Thanks to an amazing effort by [Pascal Schilp](https://twitter.com/passle_), the world has a simpler, faster way to gather metadata using the [Custom Elements Manifest Analyzer](https://github.com/open-wc/custom-elements-manifest). Not only is this tool faster, but the data follows the evolving `custom-elements.json` format. This is exciting because a standard format for custom elements opens the door for many potential uses, including documentation generation, framework adapters, IDE integrations, third-party uses, and more. [Check out Pascal's great article](https://dev.to/open-wc/introducing-custom-elements-manifest-gkk) for more info about `custom-elements.json` and the new analyzer.

The docs have been updated to use the new `custom-elements.json` file. If you're relying on the old `metadata.json` file for any purpose, this will be a breaking change for you.

- 🚨 BREAKING: removed the `sl-overlay-click` event from `<sl-dialog>` and `<sl-drawer>` (use `sl-request-close` instead) [#471]
- 🚨 BREAKING: removed `metadata.json` (use `custom-elements.json` instead)
- Added `custom-elements.json` for component metadata
- Added `sl-request-close` event to `<sl-dialog>` and `<sl-drawer>`
- Added `dialog.denyClose` and `drawer.denyClose` animations
- Fixed a bug in `<sl-color-picker>` where setting `value` immediately wouldn't trigger an update
- Fixed a bug in `<sl-dialog>` and `<sl-drawer>` where setting `open` initially didn't set a focus trap
- Fixed a bug that resulted in form controls having incorrect validity when `disabled` was initially set [#473]
- Fixed a bug in the docs that caused the metadata file to be requested twice
- Fixed a bug where tabbing out of a modal would cause the browser to lag [#466]
- Updated the docs to use the new `custom-elements.json` for component metadata

## 2.0.0-beta.44

- 🚨 BREAKING: all `invalid` props on form controls now reflect validity before interaction [#455]
- Allow `null` to be passed to disable animations in `setDefaultAnimation()` and `setAnimation()`
- Converted build scripts to ESM
- Fixed a bug in `<sl-checkbox>` where `invalid` did not update properly
- Fixed a bug in `<sl-dropdown>` where a `keydown` listener wasn't cleaned up properly
- Fixed a bug in `<sl-select>` where `sl-blur` was emitted prematurely [#456]
- Fixed a bug in `<sl-select>` where no selection with `multiple` resulted in an incorrect value [#457]
- Fixed a bug in `<sl-select>` where `sl-change` was emitted immediately after connecting to the DOM [#458]
- Fixed a bug in `<sl-select>` where non-printable keys would cause the menu to open
- Fixed a bug in `<sl-select>` where `invalid` was not always updated properly
- Reworked the `@watch` decorator to use `update` instead of `updated` resulting in better performance and flexibility

## 2.0.0-beta.43

- Added `?` to optional arguments in methods tables in the docs
- Added the `scrollPosition()` method to `<sl-textarea>` to get/set scroll position
- Added initial tests for `<sl-dialog>`, `<sl-drawer>`, `<sl-dropdown>`, and `<sl-tooltip>`
- Fixed a bug in `<sl-tab-group>` where scrollable tab icons were not displaying correctly
- Fixed a bug in `<sl-dialog>` and `<sl-drawer>` where preventing clicks on the overlay no longer worked as described [#452]
- Fixed a bug in `<sl-dialog>` and `<sl-drawer>` where setting initial focus no longer worked as described [#453]
- Fixed a bug in `<sl-card>` where the `slotchange` listener wasn't attached correctly [#454]
- Fixed lifecycle bugs in a number of components [#451]
- Removed `fill: both` from internal animate utility so styles won't "stick" by default [#450]

## 2.0.0-beta.42

This release addresses an issue with the `open` attribute no longer working in a number of components, as a result of the changes in beta.41. It also removes a small but controversial feature that complicated show/hide logic and led to a poor experience for developers and end users.

There are two ways to show/hide affected components: by calling `show() | hide()` and by toggling the `open` prop. Previously, it was possible to call `event.preventDefault()` in an `sl-show | sl-hide ` handler to stop the component from showing/hiding. The problem becomes obvious when you set `el.open = false`, the event gets canceled, and in the next cycle `el.open` has reverted to `true`. Not only is this unexpected, but it also doesn't play nicely with frameworks. Additionally, this made it impossible to await `show() | hide()` since there was a chance they'd never resolve.

Technical reasons aside, canceling these events seldom led to a good user experience, so the decision was made to no longer allow `sl-show | sl-hide` to be cancelable.

- 🚨 BREAKING: `sl-show` and `sl-hide` events are no longer cancelable
- Added Iconoir example to the icon docs
- Added Web Test Runner
- Added initial tests for `<sl-alert>` and `<sl-details>`
- Changed the `cancelable` default to `false` for the internal `@event` decorator
- Fixed a bug where toggling `open` stopped working in `<sl-alert>`, `<sl-dialog>`, `<sl-drawer>`, `<sl-dropdown>`, and `<sl-tooltip>`
- Fixed a bug in `<sl-range>` where setting a value outside the default `min` or `max` would clamp the value [#448]
- Fixed a bug in `<sl-dropdown>` where placement wouldn't adjust properly when shown [#447]
- Fixed a bug in the internal `shimKeyframesHeightAuto` utility that caused `<sl-details>` to measure heights incorrectly [#445]
- Fixed a number of imports that should have been type imports
- Updated Lit to 2.0.0-rc.2
- Updated esbuild to 0.12.4

## 2.0.0-beta.41

This release changes how components animate. In previous versions, CSS transitions were used for most show/hide animations. Transitions are problematic due to the way `transitionend` works. This event fires once _per transition_, and it's impossible to know which transition to look for when users can customize any possible CSS property. Because of this, components previously required the `opacity` property to transition. If a user were to prevent `opacity` from transitioning, the component wouldn't hide properly and the `sl-after-show|hide` events would never emit.

CSS animations, on the other hand, have a more reliable `animationend` event. Alas, `@keyframes` don't cascade and can't be injected into a shadow DOM via CSS, so there would be no good way to customize them.

The most elegant solution I found was to use the [Web Animations API](https://developer.mozilla.org/en-US/docs/Web/API/Web_Animations_API), which offers more control over animations at the expense of customizations being done in JavaScript. Fortunately, through the [Animation Registry](/getting-started/customizing#animations), you can customize animations globally and/or per component with a minimal amount of code.

- 🚨 BREAKING: changed `left` and `right` placements to `start` and `end` in `<sl-drawer>`
- 🚨 BREAKING: changed `left` and `right` placements to `start` and `end` in `<sl-tab-group>`
- 🚨 BREAKING: removed `--hide-duration`, `--hide-timing-function`, `--show-duration`, and `--show-timing-function` custom properties from `<sl-tooltip>` (use the Animation Registry instead)
- Added the Animation Registry
- Fixed a bug where removing `<sl-dropdown>` from the DOM and adding it back destroyed the popover reference [#443]
- Updated animations for `<sl-alert>`, `<sl-dialog>`, `<sl-drawer>`, `<sl-dropdown>`, and `<sl-tooltip>` to use the Animation Registry instead of CSS transitions
- Improved a11y by respecting `prefers-reduced-motion` for all show/hide animations
- Improved `--show-delay` and `--hide-delay` behavior in `<sl-tooltip>` so they only apply on hover
- Removed the internal popover utility

## 2.0.0-beta.40

- 🚨 BREAKING: renamed `<sl-responsive-embed>` to `<sl-responsive-media>` and added support for images and videos [#436]
- Fixed a bug where setting properties before an element was defined would render incorrectly [#425]
- Fixed a bug that caused all modules to be imported when cherry picking certain components [#439]
- Fixed a bug where the scrollbar would reposition `<sl-dialog>` on hide causing it to jump [#424]
- Fixed a bug that prevented the project from being built in a Windows environment
- Improved a11y in `<sl-progress-ring>`
- Removed `src/utilities/index.ts` to prevent tree-shaking confusion (please import utilities directly from their respective modules)
- Removed global `[hidden]` styles so they don't affect anything outside of components
- Updated to Bootstrap Icons 1.5.0
- Updated React docs to use [`@shoelace-style/react`](https://github.com/shoelace-style/react)
- Updated NextJS docs [#434]
- Updated TypeScript to 4.2.4

## 2.0.0-beta.39

- Added experimental `<sl-qr-code>` component
- Added `system` icon library and updated all components to use this instead of the default icon library [#420]
- Updated to esbuild 0.8.57
- Updated to Lit 2.0.0-rc.1 and lit-html 2.0.0-rc.2

## 2.0.0-beta.38

- 🚨 BREAKING: `<sl-radio>` components must be located inside an `<sl-radio-group>` for proper accessibility [#218]
- Added `<sl-radio-group>` component [#218]
- Added `--header-spacing`, `--body-spacing`, and `--footer-spacing` custom properties to `<sl-drawer>` and `<sl-dialog>` [#409]
- Fixed a bug where `<sl-menu-item>` prefix and suffix slots wouldn't always receive the correct spacing
- Fixed a bug where `<sl-badge>` used `--sl-color-white` instead of the correct design tokens [#407]
- Fixed a bug in `<sl-dialog>` and `<sl-drawer>` where the escape key would cause parent components to close
- Fixed a race condition bug in `<sl-icon>` [#410]
- Improved focus trap behavior in `<sl-dialog>` and `<sl-drawer>`
- Improved a11y in `<sl-dialog>` and `<sl-drawer>` by restoring focus to trigger on close
- Improved a11y in `<sl-radio>` with Windows high contrast mode [#215]
- Improved a11y in `<sl-select>` by preventing the chevron icon from being announced
- Internal: removed the `options` argument from the modal utility as focus trapping is now handled internally

## 2.0.0-beta.37

- Added `click()` method to `<sl-checkbox>`, `<sl-radio>`, and `<sl-switch>`
- Added the `activation` attribute to `<sl-tab-group>` to allow for automatic and manual tab activation
- Added `npm run create <tag>` script to scaffold new components faster
- Fixed a bug in `<sl-tooltip>` where events weren't properly cleaned up on disconnect
- Fixed a bug in `<sl-tooltip>` where they wouldn't display after toggling `disabled` off and on again [#391]
- Fixed a bug in `<sl-details>` where `show()` and `hide()` would toggle the control when disabled
- Fixed a bug in `<sl-color-picker>` where setting `value` wouldn't update the control
- Fixed a bug in `<sl-tab-group>` where tabs that are initially disabled wouldn't receive the indicator on activation [#403]
- Fixed incorrect event names for `sl-after-show` and `sl-after-hide` in `<sl-details>`
- Improved a11y for disabled buttons that are rendered as links
- Improved a11y for `<sl-button-group>` by adding the correct `role` attribute
- Improved a11y for `<sl-input>`, `<sl-range>`, `<sl-select>`, and `<sl-textarea>` so labels and helper text are read properly by screen readers
- Removed `sl-show`, `sl-hide`, `sl-after-show`, `sl-after-hide` events from `<sl-color-picker>` (the color picker's visibility cannot be controlled programmatically so these shouldn't have been exposed; the dropdown events now bubble up so you can listen for those instead)
- Reworked `<sl-button-group>` so it doesn't require light DOM styles

## 2.0.0-beta.36

- 🚨 BREAKING: renamed `setFocus()` to `focus()` in button, checkbox, input, menu item, radio, range, rating, select, switch, and tab
- 🚨 BREAKING: renamed `removeFocus()` to `blur()` in button, checkbox, input, menu item, radio, range, rating, select, switch, and tab
- Added `click()` method to `<sl-button>`
- Fixed a bug where toggling `open` on `<sl-drawer>` would skip the transition
- Fixed a bug where `<sl-color-picker>` could be opened when disabled
- Fixed a bug in `<sl-color-picker>` that caused erratic slider behaviors [#388]
- Fixed a bug where `<sl-details>` wouldn't always render the correct height when open initially [#357]
- Renamed `components.json` to `metadata.json`
- Updated to the prerelease versions of LitElement and lit-html
- Updated to Bootstrap Icons 1.4.1

## 2.0.0-beta.35

- Fixed a bug in `<sl-animation>` where `sl-cancel` and `sl-finish` events would never fire
- Fixed a bug where `<sl-alert>` wouldn't always transition properly
- Fixed a bug where using `<sl-menu>` inside a shadow root would break keyboard selections [#382]
- Fixed a bug where toggling `multiple` in `<sl-select>` would lead to a stale display label
- Fixed a bug in `<sl-tab-group>` where changing `placement` could result in the active tab indicator being drawn a few pixels off
- Fixed a bug in `<sl-button>` where link buttons threw an error on focus, blur, and click
- Improved `@watch` decorator to run after update instead of during
- Updated `<sl-menu-item>` checked icon to `check` instead of `check2`
- Upgraded the status of `<sl-resize-observer>` from experimental to stable

## 2.0.0-beta.34

This release changes the way components are registered if you're [cherry picking](/getting-started/installation#cherry-picking) or [using a bundler](/getting-started/installation#bundling). This recommendation came from the LitElement team and simplifies Shoelace's dependency graph. It also eliminates the need to call a `register()` function before using each component.

From now on, importing a component will register it automatically. The caveat is that bundlers may not tree shake the library properly if you import from `@shoelace-style/shoelace`, so the recommendation is to import components and utilities from their corresponding files instead.

- 🚨 BREAKING: removed `all.shoelace.js` (use `shoelace.js` instead)
- 🚨 BREAKING: component modules now have a side effect, so bundlers may not tree shake properly when importing from `@shoelace-style/shoelace` (see the [installation page](/getting-started/installation#bundling) for more details and how to update)
- Added `sl-clear` event to `<sl-select>`
- Fixed a bug where dynamically changing menu items in `<sl-select>` would cause the display label to be blank [#374]
- Fixed a bug where setting the `value` attribute or property on `<sl-input>` and `<sl-textarea>` would trigger validation too soon
- Fixed the margin in `<sl-menu-label>` to align with menu items
- Fixed `autofocus` attributes in `<sl-input>` and `<sl-textarea>`
- Improved types for `autocapitalize` in `<sl-input>` and `<sl-textarea>`
- Reverted the custom `@tag` decorator in favor of `@customElement` to enable auto-registration

## 2.0.0-beta.33

- Fixed a bug where link buttons could have incorrect `target`, `download`, and `rel` props
- Fixed `aria-label` and `aria-labelledby` props in `<sl-dialog>` and `<sl-drawer>`
- Fixed `tabindex` attribute in `<sl-menu>`
- Fixed a bug in `<sl-select>` where tags would always render as pills
- Fixed a bug in `<sl-button>` where calling `setFocus()` would throw an error

## 2.0.0-beta.32

- Added tag name maps so TypeScript can identify Shoelace elements [#371]
- Fixed a bug where the active tab indicator wouldn't render properly on tabs styled with `flex-end` [#355]
- Fixed a bug where `sl-change` wasn't emitted by `<sl-checkbox>` or `<sl-switch>` [#370]
- Fixed a bug where some props weren't being watched correctly in `<sl-alert>` and `<sl-color-picker>`
- Improved `@watch` decorator so watch handlers don't run before the first render
- Removed guards that were added due to previous watch handler behavior

## 2.0.0-beta.31

- Add touch support to `<sl-rating>` [#362]
- Fixed a bug where the `open` attribute on `<sl-details>` would prevent it from opening [#357]
- Fixed event detail type parsing so component class names are shown instead of `default`

## 2.0.0-beta.30

- Fix default exports for all components so cherry picking works again [#365]
- Revert FOUC base style because it interferes with some framework and custom element use cases

## 2.0.0-beta.29

**This release migrates component implementations from Shoemaker to LitElement.** Due to feedback from the community, Shoelace will rely on a more heavily tested library for component implementations. This gives you a more solid foundation and reduces my maintenance burden. Thank you for all your comments, concerns, and encouragement! Aside from that, everything else from beta.28 still applies plus the following.

- 🚨 BREAKING: removed the `symbol` property from `<sl-rating>` and reverted to `getSymbol` for optimal flexibility
- Added `vscode.html-custom-data.json` to the build to support IntelliSense (see [the usage section](/getting-started/usage#code-completion) for details)
- Added a base style to prevent FOUC before components are defined
- Fixed bug where TypeScript types weren't being generated [#364]
- Improved vertical padding in `<sl-tooltip>`
- Moved chunk files into a separate folder
- Reverted menu item active styles
- Updated esbuild to 0.8.54

## 2.0.0-beta.28

**This release includes a major under the hood overhaul of the library and how it's distributed.** Until now, Shoelace was developed with Stencil. This release moves to a lightweight tool called Shoemaker, a homegrown utility that provides declarative templating and data binding while reducing the boilerplate required for said features.

This change in tooling addresses a number of longstanding bugs and limitations. It also gives us more control over the library and build process while streamlining development and maintenance. Instead of two different distributions, Shoelace now offers a single, standards-compliant collection of ES modules. This may affect how you install and use the library, so please refer to the [installation page](/getting-started/installation) for details.

:::warning
Due to the large number of internal changes, I would consider this update to be less stable than previous ones. If you're using Shoelace in a production app, consider holding off until the next beta to allow for more exhaustive testing from the community. Please report any bugs you find on the [issue tracker](https://github.com/shoelace-style/shoelace/issues).
:::

The component API remains the same except for the changes noted below. Thanks for your patience as I work diligently to make Shoelace more stable and future-proof. 🙌

- 🚨 BREAKING: removed the custom elements bundle (you can import ES modules directly)
- 🚨 BREAKING: removed `getAnimationNames()` and `getEasingNames()` methods from `<sl-animation>` (you can import them from `utilities/animation.js` instead)
- 🚨 BREAKING: removed the `<sl-icon-library>` component since it required imperative initialization (you can import the `registerIconLibrary()` function from `utilities/icon-library.js` instead)
- 🚨 BREAKING: removed the experimental `<sl-theme>` component due to technical limitations (you should set the `sl-theme-{name}` class on the `<body>` instead)
- 🚨 BREAKING: moved the base stylesheet from `dist/shoelace.css` to `dist/themes/base.css`
- 🚨 BREAKING: moved `icons` into `assets/icons` to make future assets easier to colocate
- 🚨 BREAKING: changed `getSymbol` property in `<sl-rating>` to `symbol` (it now accepts a string or a function that returns an icon name)
- 🚨 BREAKING: renamed `setAssetPath()` to `setBasePath()` and added the ability to set the library's base path with a `data-shoelace` attribute (`setBasePath()` is exported from `utilities/base-path.js`)
- Fixed `min` and `max` types in `<sl-input>` to allow numbers and strings [#330]
- Fixed a bug where `<sl-checkbox>`, `<sl-radio>`, and `<sl-switch>` controls would shrink with long labels [#325]
- Fixed a bug in `<sl-select>` where the dropdown menu wouldn't reposition when the box resized [#340]
- Fixed a bug where ignoring clicks and clicking the overlay would prevent the escape key from closing the dialog/drawer [#344]
- Removed the lazy loading dist (importing `shoelace.js` will load and register all components now)
- Switched from Stencil to Shoemaker
- Switched to a custom build powered by [esbuild](https://esbuild.github.io/)
- Updated to Bootstrap Icons 1.4.0

## 2.0.0-beta.27

- Added `handle-icon` slot to `<sl-image-comparer>` [#311]
- Added `label` and `helpText` props and slots to `<sl-range>` [#318]
- Added "Integrating with NextJS" tutorial to the docs, courtesy of [crutchcorn](https://github.com/crutchcorn)
- Added `content` slot to `<sl-tooltip>` [#322]
- Fixed a bug in `<sl-select>` where removing a tag would toggle the dropdown
- Fixed a bug in `<sl-input>` and `<sl-textarea>` where the input might not exist when the value watcher is called [#313]
- Fixed a bug in `<sl-details>` where hidden elements would receive focus when tabbing [#323]
- Fixed a bug in `<sl-icon>` where `sl-error` would only be emitted for network failures [#326]
- Reduced the default line-height for `<sl-tooltip>`
- Updated `<sl-menu-item>` focus styles
- Updated `<sl-select>` so tags will wrap when `multiple` is true
- Updated to Stencil 2.4.0

## 2.0.0-beta.26

- 🚨 BREAKING: Fixed animations bloat
  - Removed ~400 baked-in Animista animations because they were causing ~200KB of bloat (they can still be used with custom keyframes)
  - Reworked animations into a separate module ([`@shoelace-style/animations`](https://github.com/shoelace-style/animations)) so it's more maintainable and animations are sync with the latest version of animate.css
  - Animation and easing names are now camelCase (e.g. `easeInOut` instead of `ease-in-out`)
- Added initial E2E tests [#169]
- Added the `FocusOptions` argument to all components that have a `setFocus()` method
- Added `sl-initial-focus` event to `<sl-dialog>` and `<sl-drawer>` so focus can be customized to a specific element
- Added `close-button` part to `<sl-tab>` so the close button can be customized
- Added `scroll-button` part to `<sl-tab-group>` so the scroll buttons can be customized
- Fixed a bug where `sl-hide` would be emitted twice when closing an alert with `hide()`
- Fixed a bug in `<sl-color-picker>` where the toggle button was smaller than the preview button in Safari
- Fixed a bug in `<sl-tab-group>` where activating a nested tab group didn't work properly [#299]
- Fixed a bug in `<sl-tab-group>` where removing tabs would throw an error
- Fixed a bug in `<sl-alert>`, `<sl-dialog>`, `<sl-drawer>`, `<sl-select>`, and `<sl-tag>` where the close button's base wasn't exported so it couldn't be styled
- Removed `text` type from `<sl-badge>` as it was erroneously copied and never had styles
- Updated `<sl-tab-group>` so the `active` property is reflected to its attribute
- Updated the docs to show dependencies instead of dependents which is much more useful when working with the custom elements bundle
- Updated to Bootstrap Icons 1.3.0

## 2.0.0-beta.25

- 🚨 BREAKING: Reworked color tokens
  - Theme colors are now inspired by Tailwind's professionally-designed color palette
  - Color token variations now range from 50, 100, 200, 300, 400, 500, 600, 700, 800, 900, 950
  - Color token variations were inverted, e.g. 50 is lightest and 950 is darkest
  - All component styles were adapted to use the new color tokens, but visual changes are subtle
  - The dark theme was adapted use the new color tokens
  - HSL is no longer used because it is not perceptually uniform (this may be revisited when all browsers support [LCH colors](https://lea.verou.me/2020/04/lch-colors-in-css-what-why-and-how/))
- 🚨 BREAKING: Refactored `<sl-select>` to improve accessibility [#216]
  - Removed the internal `<sl-input>` because it was causing problems with a11y and virtual keyboards
  - Removed `input`, `prefix` and `suffix` parts
- 🚨 BREAKING: Removed `copy-button` part from `<sl-color-picker>` since copying is now done by clicking the preview
- Added `getFormattedValue()` method to `<sl-color-picker>` so you can retrieve the current value in any format
- Added visual separators between solid buttons in `<sl-button-group>`
- Added `help-text` attribute to `<sl-input>`, `<sl-textarea>`, and `<sl-select>`
- Fixed a bug where moving the mouse while `<sl-dropdown>` is closing would remove focus from the trigger
- Fixed a bug where `<sl-menu-item>` didn't set a default color in the dark theme
- Fixed a bug where `<sl-color-picker>` preview wouldn't update in Safari
- Fixed a bug where removing an icon's `name` or `src` wouldn't remove the previously rendered SVG [#285]
- Fixed a bug where disabled link buttons didn't appear disabled
- Improved button spacings and added split button example
- Improved elevation tokens in dark theme
- Improved accessibility in `<sl-tooltip>` by allowing escape to dismiss it [#219]
- Improved slot detection in `<sl-card>`, `<sl-dialog>`, and `<sl-drawer>`
- Made `@types/resize-observer-browser` a dependency so users don't have to install it manually
- Refactored internal label + help text logic into a functional component used by `<sl-input>`, `<sl-textarea>`, and `<sl-select>`
- Removed `sl-blur` and `sl-focus` events from `<sl-menu>` since menus can't have focus as of 2.0.0-beta.22
- Updated `<sl-spinner>` so the indicator is more obvious
- Updated to Bootstrap Icons 1.2.2

## 2.0.0-beta.24

- Added `<sl-format-date>` component
- Added `indeterminate` state to `<sl-progress-bar>` [#274]
- Added `--track-color`, `--indicator-color`, and `--label-color` to `<sl-progress-bar>` [#276]
- Added `allow-scripts` attribute to `<sl-include>` [#280]
- Fixed a bug where `<sl-menu-item>` color variable was incorrect [#272]
- Fixed a bug where `<sl-dialog>` and `<sl-drawer>` would emit the `sl-hide` event twice [#275]
- Fixed a bug where calling `event.preventDefault()` on certain form elements wouldn't prevent `<sl-form>` from submitting [#277]
- Fixed drag handle orientation in `<sl-image-comparer>`
- Restyled `<sl-spinner>` so the track is visible and the indicator is smaller.
- Removed `resize-observer-polyfill` in favor of `@types/resize-observer-browser` since all target browsers support `ResizeObserver`
- Upgraded the status of `<sl-form>`, `<sl-image-comparer>`, and `<sl-include>` from experimental to stable

## 2.0.0-beta.23

- Added `<sl-format-number>` component
- Added `<sl-relative-time>` component
- Added `closable` attribute to `<sl-tab>`
- Added experimental `<sl-resize-observer>` utility
- Added experimental `<sl-theme>` utility and updated theming documentation
- Fixed a bug where `<sl-menu-item>` wouldn't render properly in the dark theme
- Fixed a bug where `<sl-select>` would show an autocomplete menu
- Improved placeholder contrast in dark theme
- Updated to Bootstrap Icons 1.1.0
- Updated to Stencil 2.3.0

## 2.0.0-beta.22

- 🚨 BREAKING: Refactored `<sl-menu>` and `<sl-menu-item>` to improve accessibility by using proper focus states [#217]
  - Moved `tabindex` from `<sl-menu>` to `<sl-menu-item>`
  - Removed the `active` attribute from `<sl-menu-item>` because synthetic focus states are bad for accessibility
  - Removed the `sl-activate` and `sl-deactivate` events from `<sl-menu-item>` (listen for `focus` and `blur` instead)
  - Updated `<sl-select>` so keyboard navigation still works
- Added `no-scroll-controls` attribute to `<sl-tab-group>` [#253]
- Fixed a bug where setting `open` initially wouldn't show `<sl-dialog>` or `<sl-drawer>` [#255]
- Fixed a bug where `disabled` could be set when buttons are rendered as links
- Fixed a bug where hoisted dropdowns would render in the wrong position when placed inside `<sl-dialog>` [#252]
- Fixed a bug where boolean aria attributes didn't explicitly set `true|false` string values in the DOM
- Fixed a bug where `aria-describedby` was never set on tooltip targets in `<sl-tooltip>`
- Fixed a bug where setting `position` on `<sl-image-comparer>` wouldn't update the divider's position
- Fixed a bug where the check icon was announced to screen readers in `<sl-menu-item>`
- Improved `<sl-icon-button>` accessibility by encouraging proper use of `label` and hiding the internal icon from screen readers [#220]
- Improved `<sl-dropdown>` accessibility by attaching `aria-haspopup` and `aria-expanded` to the slotted trigger
- Refactored position logic to remove an unnecessary state variable in `<sl-image-comparer>`
- Refactored design tokens to use `rem` instead of `px` for input height and spacing [#221]
- Removed `console.log` from modal utility
- Updated to Stencil 2.2.0

## 2.0.0-beta.21

- Added `label` slot to `<sl-input>`, `<sl-select>`, and `<sl-textarea>` [#248]
- Added `label` slot to `<sl-dialog>` and `<sl-drawer>`
- Added experimental `<sl-include>` component
- Added status code to the `sl-error` event in `<sl-icon>`
- Fixed a bug where initial transitions didn't show in `<sl-dialog>` and `<sl-drawer>` [#247]
- Fixed a bug where indeterminate checkboxes would maintain the indeterminate state when toggled
- Fixed a bug where concurrent active modals (i.e. dialog, drawer) would try to steal focus from each other
- Improved `<sl-color-picker>` grid and slider handles [#246]
- Refactored `<sl-icon>` request logic and removed unused cache map
- Reworked show/hide logic in `<sl-alert>`, `<sl-dialog>`, and `<sl-drawer>` to not use reflow hacks and the `hidden` attribute
- Reworked slot logic in `<sl-card>`, `<sl-dialog>`, and `<sl-drawer>`
- Updated to Popper 2.5.3 to address a fixed position bug in Firefox

## 2.0.0-beta.20

- 🚨 BREAKING: Transformed all Shoelace events to lowercase ([details](#why-did-event-names-change))
- Added support for dropdowns and non-icon elements to `<sl-input>`
- Added `spellcheck` attribute to `<sl-input>`
- Added `<sl-icon-library>` to allow custom icon library registration
- Added `library` attribute to `<sl-icon>` and `<sl-icon-button>`
- Added "Integrating with Rails" tutorial to the docs, courtesy of [ParamagicDev](https://github.com/ParamagicDev)
- Fixed a bug where `<sl-progress-ring>` rendered incorrectly when zoomed in Safari [#227]
- Fixed a bug where tabbing into slotted elements closes `<sl-dropdown>` when used in a shadow root [#223]
- Fixed a bug where scroll anchoring caused undesirable scrolling when `<sl-details>` are grouped

Shoelace events were updated to use a lowercase, kebab-style naming convention. Instead of event names such as `slChange` and `slAfterShow`, you'll need to use `sl-change` and `sl-after-show` now.

This change was necessary to address a critical issue in frameworks that use DOM templates with declarative event bindings such as `<sl-button @slChange="handler">`. Due to HTML's case-insensitivity, browsers translate attribute names to lowercase, turning `@slChange` into `@slchange`, making it impossible to listen to `slChange`.

While declarative event binding is a non-standard feature, not supporting it would make Shoelace much harder to use in popular frameworks. To accommodate those users and provide a better developer experience, we decided to change the naming convention while Shoelace is still in beta.

The following pages demonstrate why this change was necessary.

- [This Polymer FAQ from Custom Elements Everywhere](https://custom-elements-everywhere.com/#faq-polymer)
- [Vue's Event Names documentation](https://vuejs.org/v2/guide/components-custom-events.html#Event-Names)

## 2.0.0-beta.19

- Added `input`, `label`, `prefix`, `clear-button`, `suffix`, `help-text` exported parts to `<sl-select>` to make the input customizable
- Added toast notifications through the `toast()` method on `<sl-alert>`
- Fixed a bug where mouse events would bubble up when `<sl-button>` was disabled, causing tooltips to erroneously appear
- Fixed a bug where pressing space would open and immediately close `<sl-dropdown>` panels in Firefox
- Fixed a bug where `<sl-tooltip>` would throw an error on init
- Fixed a bug in custom keyframes animation example
- Refactored clear logic in `<sl-input>`

## 2.0.0-beta.18

- Added `name` and `invalid` attribute to `<sl-color-picker>`
- Added support for form submission and validation to `<sl-color-picker>`
- Added touch support to demo resizers in the docs
- Added `<sl-responsive-embed>` component
- Fixed a bug where swapping an animated element wouldn't restart the animation in `<sl-animation>`
- Fixed a bug where the cursor was incorrect when `<sl-select>` was disabled
- Fixed a bug where `slblur` and `slfocus` were emitted twice in `<sl-select>`
- Fixed a bug where clicking on `<sl-menu>` wouldn't focus it
- Fixed a bug in the popover utility where `onAfterShow` would fire too soon
- Fixed a bug where `bottom` and `right` placements didn't render properly in `<sl-tab-group>`
- Improved keyboard logic in `<sl-dropdown>`, `<sl-menu>`, and `<sl-select>`
- Updated `<sl-animation>` to stable
- Updated to Stencil 2.0 (you may need to purge `node_modules` and run `npm install` after pulling)
- Updated entry points in `package.json` to reflect new filenames generated by Stencil 2

## 2.0.0-beta.17

- Added `minlength` and `spellcheck` attributes to `<sl-textarea>`
- Fixed a bug where clicking a tag in `<sl-select>` wouldn't toggle the menu
- Fixed a bug where options where `<sl-select>` options weren't always visible or scrollable
- Fixed a bug where setting `null` on `<sl-input>`, `<sl-textarea>`, or `<sl-select>` would throw an error
- Fixed a bug where `role` was on the wrong element and aria attribute weren't explicit in `<sl-checkbox>`, `<sl-switch>`, and `<sl-radio>`
- Fixed a bug where dynamically adding/removing a slot wouldn't work as expected in `<sl-card>`, `<sl-dialog>`, and `<sl-drawer>`
- Fixed a bug where the value wasn't updated and events weren't emitted when using `setRangeText` in `<sl-input>` and `<sl-textarea>`
- Optimized `hasSlot` utility by using a simpler selector
- Updated Bootstrap Icons to 1.0.0 with many icons redrawn and improved
- Updated contribution guidelines

**Form validation has been reworked and is much more powerful now!**

- The `invalid` attribute now reflects the control's validity as determined by the browser's constraint validation API
- Added `required` to `<sl-checkbox>`, `<sl-select>`, and `<sl-switch>`
- Added `reportValidity()` and `setCustomValidity()` methods to all form controls
- Added validation checking for custom and native form controls to `<sl-form>`
- Added `novalidate` attribute to `<sl-form>` to disable validation
- Removed the `valid` attribute from all form controls
- Removed valid and invalid design tokens and related styles (you can use your own custom styles to achieve this)

## 2.0.0-beta.16

- Added `hoist` attribute to `<sl-color-picker>`, `<sl-dropdown>`, and `<sl-select>` to work around panel clipping
- Added `<sl-format-bytes>` utility component
- Added `clearable` and `required` props to `<sl-select>`
- Added `slclear` event to `<sl-input>`
- Added keyboard support to the preview resizer in the docs
- Fixed a bug where the `aria-selected` state was incorrect in `<sl-menu-item>`
- Fixed a bug where custom properties applied to `<sl-tooltip>` didn't affect show/hide transitions
- Fixed a bug where `--sl-input-color-*` custom properties had no effect on `<sl-input>` and `<sl-textarea>`
- Refactored `<sl-dropdown>` and `<sl-tooltip>` to use positioner elements so panels/tooltips can be customized easier

## 2.0.0-beta.15

- Added `image-comparer` component
- Added `--width`, `--height`, and `--thumb-size` custom props to `<sl-switch>`
- Fixed an `aria-labelledby` attribute typo in a number of components
- Fixed a bug where the `change` event wasn't updating the value in `<sl-input>`
- Fixed a bug where `<sl-color-picker>` had the wrong border color in the dark theme
- Fixed a bug where `<sl-menu-item>` had the wrong color in dark mode when disabled
- Fixed a bug where WebKit's autocomplete styles made inputs looks broken
- Fixed a bug where aria labels were wrong in `<sl-select>`
- Fixed a bug where clicking the label wouldn't focus the control in `<sl-select>`

## 2.0.0-beta.14

- Added dark theme
- Added `--sl-panel-background-color` and `--sl-panel-border-color` tokens
- Added `--tabs-border-color` custom property to `<sl-tab-group>`
- Added `--track-color` custom property to `<sl-range>`
- Added `tag` part to `<sl-select>`
- Updated `package.json` so custom elements imports can be consumed from the root
- Fixed a bug where scrolling dialogs didn't resize properly in Safari
- Fixed a bug where `slshow` and `slhide` would be emitted twice in some components
- Fixed a bug where `custom-elements/index.d.ts` was broken due to an unclosed comment (fixed in Stencil 1.17.3)
- Fixed bug where inputs were not using border radius tokens
- Fixed a bug where the text color was being erroneously set in `<sl-progress-ring>`
- Fixed a bug where `<sl-progress-bar>` used the wrong part name internally for `indicator`
- Removed background color from `<sl-menu>`
- Updated to Stencil 1.17.3

## 2.0.0-beta.13

- Added `slactivate` and `sldeactivate` events to `<sl-menu-item>`
- Added experimental `<sl-animation>` component
- Added shields to documentation
- Fixed a bug where link buttons would have `type="button"`
- Fixed a bug where button groups with tooltips experienced an odd spacing issue in Safari
- Fixed a bug where scrolling in dropdowns/selects didn't work properly on Windows (special thanks to [Trendy](http://github.com/trendy) for helping troubleshoot!)
- Fixed a bug where selecting a menu item in a dropdown would cause Safari to scroll
- Fixed a bug where type to select wouldn't accept symbols
- Moved scrolling logic from `<sl-menu>` to `<sl-dropdown>`

## 2.0.0-beta.12

- Added support for `href`, `target`, and `download` to buttons
- Fixed a bug where buttons would have horizontal spacing in Safari
- Fixed a bug that caused an import resolution error when using Shoelace in a Stencil app

## 2.0.0-beta.11

- Added button group component
- Fixed icon button alignment
- Fixed a bug where focus visible observer wasn't removed from `<sl-details>`
- Replaced the deprecated `componentDidUnload` lifecycle method with `disconnectedCallback` to prevent issues with frameworks

## 2.0.0-beta.10

- Added community page to the docs
- Fixed a bug where many components would erroneously receive an `id` when using the custom elements bundle
- Fixed a bug where tab groups weren't scrollable with the mouse

## 2.0.0-beta.9

- Added the icon button component
- Added the skeleton component
- Added the `typeToSelect` method to menu so type-to-select behavior can be controlled externally
- Added the `pulse` attribute to badge
- Fixed a bug where hovering over select showed the wrong cursor
- Fixed a bug where tabbing into a select control would highlight the label
- Fixed a bug where tabbing out of a select control wouldn't close it
- Fixed a bug where closing dropdowns wouldn't give focus back to the trigger
- Fixed a bug where type-to-select wasn't working after the first letter
- Fixed a bug where clicking on menu items and dividers would steal focus from the menu
- Fixed a bug where the color picker wouldn't parse uppercase values
- Removed the `no-footer` attribute from dialog and drawer (slot detection is automatic, so the attribute is not required)
- Removed `close-icon` slot from alert
- Replaced make-shift icon buttons with `<sl-icon-button>` in alert, dialog, drawer, and tag
- Updated Stencil to 1.17.1
- Switched to jsDelivr for better CDN performance

## 2.0.0-beta.8

- Added the card component
- Added `--focus-ring` custom property to tab
- Fixed a bug where range tooltips didn't appear on iOS
- Fixed constructor bindings so they don't break the custom elements bundle
- Fixed tag color contrast to be AA compliant
- Fixed a bug that made it difficult to vertically align rating
- Fixed a bug where dropdowns would always close on mousedown when inside a shadow root
- Made tag text colors AA compliant
- Promoted badge to stable
- Refactored `:host` variables and moved non-display props to base elements
- Refactored event handler bindings to occur in `connectedCallback` instead of the constructor
- Refactored scroll locking logic to use `Set` instead of an array
- Updated the custom elements bundle documentation and added bundler examples
- Upgraded Stencil to 1.17.0-0 (next) to fix custom elements bundle

## 2.0.0-beta.7

- Added links to version 1 resources to the docs
- Added rating component
- Fixed a bug where some build files were missing
- Fixed clearable tags demo
- Fixed touch icon size in docs

## 2.0.0-beta.6

- Enabled the `dist-custom-elements-bundle` output target
- Fixed a bug where nested form controls were ignored in `<sl-form>`

## 2.0.0-beta.5

- Fixed bug where `npm install` would fail due to postinstall script
- Removed unused dependency

## 2.0.0-beta.4

- Added `pill` variation to badges
- Fixed a bug where all badges had `pointer-events: none`
- Fixed `@since` props to show 2.0 instead of 1.0
- Fixed giant cursors in inputs in Safari
- Fixed color picker input width in Safari
- Fixed initial transitions for drawer, dialog, and popover consumers
- Fixed a bug where dialog, dropdown, and drawer would sometimes not transition in on the first open
- Fixed various documentation typos

## 2.0.0-beta.3

- Fix version in docs
- Remove custom elements bundle

## 2.0.0-beta.2

- Fix quick start and installation URLs
- Switch Docsify theme
- Update line heights tokens

## 2.0.0-beta.1

- Initial release<|MERGE_RESOLUTION|>--- conflicted
+++ resolved
@@ -14,11 +14,8 @@
 
 ## Next
 
-<<<<<<< HEAD
 - Fixed files that did not have `.js` extensions. [#1770]
-=======
 - Fixed `<sl-dialog>` not accounting for elements with hidden dialog controls like `<video>` [#1755]
->>>>>>> b4ed3982
 - Added the `loading` attribute and the `spinner` and `spinner__base` part to `<sl-menu-item>` [#1700]
 - Fixed focus trapping not scrolling elements into view. [#1750]
 - Fixed more performance issues with focus trapping performance. [#1750]
