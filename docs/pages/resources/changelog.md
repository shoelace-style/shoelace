--- conflicted
+++ resolved
@@ -14,12 +14,9 @@
 
 ## Next
 
-<<<<<<< HEAD
 - Added ability to auto hide scroll buttons for `<sl-tab-group>` when scroll button is not clickable by adding the `auto-hide-scroll-buttons` attribute. [#2128]
-=======
 - Added support for using `<sl-dropdown>` in `<sl-breadcrumb-item>` default slot [#2015]
 - Fixed a bug that caused errors to show in the console when components disconnect before before `firstUpdated()` executes [#2127]
->>>>>>> 5760017a
 
 ## 2.16.0
 
