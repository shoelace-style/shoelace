---
meta:
  title: Changelog
  description: Changes to each version of the project are documented here.
---

# Changelog

Shoelace follows [Semantic Versioning](https://semver.org/). Breaking changes in components with the <sl-badge variant="primary" pill>Stable</sl-badge> badge will not be accepted until the next major version. As such, all contributions must consider the project's roadmap and take this into consideration. Features that are deemed no longer necessary will be deprecated but not removed.

Components with the <sl-badge variant="warning" pill>Experimental</sl-badge> badge should not be used in production. They are made available as release candidates for development and testing purposes. As such, changes to experimental components will not be subject to semantic versioning.

New versions of Shoelace are released as-needed and generally occur when a critical mass of changes have accumulated. At any time, you can see what's coming in the next release by visiting [next.shoelace.style](https://next.shoelace.style).

## Next

<<<<<<< HEAD
- Fixed a bug in `<sl-split-panel>` that caused it not to recalculate it's position when going from being `display: none;` to its original display value. [#]
=======
- Fixed a bug in `<sl-tooltip>` that allowed unwanted text properties to leak in [#1947]
>>>>>>> c6da4f5b

## 2.15.0

- Added the Slovenian translation [#1893]
- Added support for `contextElement` to `VirtualElements` in `<sl-popup>` [#1874]
- Added the `spinner` and `spinner__base` parts to `<sl-tree-item>` [#1937]
- Added the `sync` property to `<sl-dropdown>` so the menu can easily sync sizes with the trigger element [#1935]
- Fixed a bug in `<sl-icon>` that did not properly apply mutators to spritesheets [#1927]
- Fixed a bug in `.sl-scroll-lock` causing layout shifts [#1895]
- Fixed a bug in `<sl-rating>` that caused the rating to not reset in some circumstances [#1877]
- Fixed a bug in `<sl-select>` that caused the menu to not close when rendered in a shadow root [#1878]
- Fixed a bug in `<sl-tree>` that caused a new stacking context resulting in tooltips being clipped [#1709]
- Fixed a bug in `<sl-tab-group>` that caused the scroll controls to toggle indefinitely when zoomed in Safari [#1839]
- Fixed a bug in the submenu controller that allowed two submenus to be open at the same time [#1880]
- Fixed a bug in `<sl-select>` where the tag size wouldn't update with the control's size [#1886]
- Fixed a bug in `<sl-checkbox>` and `<sl-switch>` where the color of the required content wasn't applying correctly
- Fixed a bug in `<sl-checkbox>` where help text was incorrectly styled [#1897]
- Fixed a bug in `<sl-input>` that prevented the control from receiving focus when clicking over the clear button
- Fixed a bug in `<sl-carousel>` that caused the carousel to be out of sync when used with reduced motion settings [#1887]
- Fixed a bug in `<sl-button-group>` that caused styles to stop working when using `className` on buttons in React [#1926]

## 2.14.0

- Added the Arabic translation [#1852]
- Added help text to `<sl-checkbox>` [#1860]
- Added help text to `<sl-switch>` [#1800]
- Fixed a bug in `<sl-option>` that caused HTML tags to be included in `getTextLabel()`
- Fixed a bug in `<sl-carousel>` that caused slides to not switch correctly [#1862]
- Refactored component styles to be consumed more efficiently [#1692]

## 2.13.1

- Fixed a bug where the safe triangle was always visible when selecting nested `<sl-menu>` elements [#1835]

## 2.13.0

- Added the `hover-bridge` feature to `<sl-popup>` to support better tooltip accessibility [#1734]
- Added the `loading` attribute and the `spinner` and `spinner__base` part to `<sl-menu-item>` [#1700]
- Fixed files that did not have `.js` extensions. [#1770]
- Fixed a bug in `<sl-tree>` when providing custom expand / collapse icons [#1922]
- Fixed `<sl-dialog>` not accounting for elements with hidden dialog controls like `<video>` [#1755]
- Fixed focus trapping not scrolling elements into view. [#1750]
- Fixed more performance issues with focus trapping performance. [#1750]
- Fixed a bug in `<sl-input>` and `<sl-textarea>` that made it work differently from `<input>` and `<textarea>` when using defaults [#1746]
- Fixed a bug in `<sl-select>` that prevented it from closing when tabbing to another select inside a shadow root [#1763]
- Fixed a bug in `<sl-spinner>` that caused the animation to appear strange in certain circumstances [#1787]
- Fixed a bug in `<sl-dialog>` with focus trapping [#1813]
- Fixed a bug that caused form controls to submit even after they were removed from the DOM [#1823]
- Fixed a bug that caused empty `<sl-radio-group>` elements to log an error in the console [#1795]
- Fixed a bug that caused modal scroll locking to conflict with the `scrollbar-gutter` property [#1805]
- Fixed a bug in `<sl-option>` that caused slotted content to show up when calling `getTextLabel()` [#1730]
- Fixed a bug in `<sl-color-picker>` that caused picker values to not match the preview color [#1831]
- Fixed a bug in `<sl-carousel>` where pagination dots don't update when swiping slide in iOS Safari [#1748]
- Fixed a bug in`<sl-carousel>` where trying to swipe doesn't change the slide in Firefox for Android [#1748]
- Improved the accessibility of `<sl-tooltip>` so they persist when hovering over the tooltip and dismiss when pressing [[Esc]] [#1734]
- Improved "close" behavior of multiple components in supportive browsers using the `CloseWatcher` API [#1788]
- Removed the scroll controller from the experimental `<sl-carousel>` and moved all mouse related logic into the component [#1748]

## 2.12.0

- Added the Italian translation [#1727]
- Added the ability to call `form.checkValidity()` and it will use Shoelace's custom `checkValidity()` handler. [#1708]
- Fixed a bug where nested dialogs were not properly trapping focus. [#1711]
- Fixed a bug with form controls removing the custom validity handlers from the form. [#1708]
- Fixed a bug in form control components that used a `form` property, but not an attribute. [#1707]
- Fixed a bug with bundled components using CDN builds not having translations on initial connect [#1696]
- Fixed a bug where the `"sl-change"` event would always fire simultaneously with `"sl-input"` event in `<sl-color-picker>`. The `<sl-change>` event now only fires when a user stops dragging a slider or stops dragging on the color canvas. [#1689]
- Updated the copy icon in the system library [#1702]

## 2.11.2

- Fixed a bug in `<sl-carousel>` component that caused an error to be thrown when rendered with Lit [#1684]

## 2.11.1

- Improved the experimental `<sl-carousel>` component [#1605]

## 2.11.0

- Added the Croatian translation [#1656]
- Fixed a bug that caused the [[Escape]] key to stop propagating when tooltips are disabled [#1607]
- Fixed a bug that made it impossible to style placeholders in `<sl-select>` [#1667]
- Fixed a bug that caused `dist/react/index.js` to be blank [#1659]

## 2.10.0

- Added the Simplified Chinese translation [#1604]
- Fixed a bug [in the localize dependency](https://github.com/shoelace-style/localize/issues/20) that caused underscores in language codes to throw a `RangeError`
- Fixed a bug in the focus trapping utility used by modals that caused unexpected focus behavior. [#1583]
- Fixed a bug in `<sl-copy-button>` that prevented exported tooltip parts from being styled [#1586]
- Fixed a bug in `<sl-menu>` that caused it not to fire the `sl-select` event if you clicked an element inside of a `<sl-menu-item>` [#1599]
- Fixed a bug that caused focus trap logic to hang the browser in certain circumstances [#1612]
- Improved submenu selection by implementing the [safe triangle](https://www.smashingmagazine.com/2023/08/better-context-menus-safe-triangles/) method [#1550]
- Updated `@shoelace-style/localize` to 3.1.0
- Updated `@lib-labs/react` to stable `@lit/react`
- Updated Bootstrap Icons to 1.11.1
- Updated Lit to 3.0.0
- Updated TypeScript to 5.2.2
- Updated all other dependencies to latest versions

## 2.9.0

- Added the `modal` property to `<sl-dialog>` and `<sl-drawer>` to support third-party modals [#1571]
- Fixed a bug in the autoloader causing it to register non-Shoelace elements [#1563]
- Fixed a bug in `<sl-switch>` that resulted in improper spacing between the label and the required asterisk [#1540]
- Fixed a bug in `<sl-icon>` that caused icons to not load when the default library used a sprite sheet [#1572]
- Removed error when a missing popup anchor is provided [#1548]
- Updated `@ctrl/tinycolor` to 4.0.1 [#1542]
- Updated Bootstrap Icons to 1.11.0

## 2.8.0

- Added `--isolatedModules` and `--verbatimModuleSyntax` to `tsconfig.json`. For anyone directly importing event types, they no longer provide a default export due to these options being enabled. For people using the `events/event.js` file directly, there is no change.
- Added support for submenus in `<sl-menu-item>` [#1410]
- Added the `--submenu-offset` custom property to `<sl-menu-item>` [#1410]
- Fixed an issue with focus trapping elements like `<sl-dialog>` when wrapped by other elements not checking the assigned elements of `<slot>`s. [#1537]
- Fixed type issues with the `ref` attribute in React Wrappers. [#1526]
- Fixed a regression that caused `<sl-radio-button>` to render incorrectly with gaps [#1523]
- Improved expand/collapse behavior of `<sl-tree>` to work more like users expect [#1521]
- Improved `<sl-menu-item>` so labels truncate properly instead of getting chopped and overflowing
- Removed the extra `React.Component` around `@lit-labs/react` wrapper. [#1531]
- Updated `@lit-labs/react` to v2.0.1. [#1531]

## 2.7.0

- Added the experimental `<sl-copy-button>` component [#1473]
- Fixed a bug in `<sl-dropdown>` where pressing [[Up]] or [[Down]] when focused on the trigger wouldn't focus the first/last menu items [#1472]
- Fixed a bug that caused key presses in text fields to be hijacked when used inside `<sl-tree>` [#1492]
- Fixed an upstream bug that caused React CodePen examples to stop working
- Improved the behavior of the clear button in `<sl-input>` to prevent the component's width from shifting when toggled [#1496]
- Improved `<sl-tooltip>` to prevent user selection so the tooltip doesn't get highlighted when dragging selections
- Moved tag type definitions out of component files and into definition files
- Removed `sideEffects` key from `package.json`. Update React docs to use cherry-picking. [#1485]
- Updated Bootstrap Icons to 1.10.5

## 2.6.0

- Added JSDoc comments to React Wrappers for better documentation when hovering a component. [#1450]
- Added `displayName` to React Wrappers for better debugging. [#1450]
- Added non-auto-registering routes for Components to fix a number of issues around auto-registration. [#1450]
- Added a console warning if you attempt to register the same Shoelace component twice. [#1450]
- Added tests for `<sl-qr-code>` [#1416]
- Added support for pressing [[Space]] to select/toggle selected `<sl-menu-item>` elements [#1429]
- Added support for virtual elements in `<sl-popup>` [#1449]
- Added the `spinner` part to `<sl-button>` [#1460]
- Added a `shoelace.js` and `shoelace-autoloader.js` to exportmaps. [#1450]
- Added types to events emitted by React wrapped components [#1419]
- Fixed React component treeshaking by introducing `sideEffects` key in `package.json`. [#1450]
- Fixed a bug in `<sl-tree>` where it was auto-defining `<sl-tree-item>`. [#1450]
- Fixed a bug in focus trapping of modal elements like `<sl-dialog>`. We now manually handle focus ordering as well as added `offsetParent()` check for tabbable boundaries in Safari. Test cases added for `<sl-dialog>` inside a shadowRoot [#1403]
- Fixed a bug in `valueAsDate` on `<sl-input>` where it would always set `type="date"` for the underlying `<input>` element. It now falls back to the native browser implementation for the in-memory input. This may cause unexpected behavior if you're using `valueAsDate` on any input elements that aren't `type="date"`. [#1399]
- Fixed a bug in `<sl-qr-code>` where the `background` attribute was never passed to the QR code [#1416]
- Fixed a bug in `<sl-dropdown>` where aria attributes were incorrectly applied to the default `<slot>` causing Lighthouse errors [#1417]
- Fixed a bug in `<sl-carousel>` that caused navigation to work incorrectly in some case [#1420]
- Fixed a number of slots that incorrectly had aria- and/or role attributes directly on them [#1422]
- Fixed a bug in `<sl-tree>` that caused focus to be stolen when removing focused tree items [#1430]
- Fixed a bug in `<sl-dialog>` and `<sl-drawer>` that caused nested modals to respond too eagerly to the [[Esc]] key [#1457]
- Improved `<sl-details>` to use `<details>` internally for better semantics and to enable search to find in supportive browsers when collapsed [#1470]
- Updated ESLint and related plugins to the latest versions
- Changed the default entrypoint for jsDelivr to point to the autoloader. [#1450]

## 2.5.2

- Fixed broken source buttons in the docs [#1401]

## 2.5.1

- Fixed missing extensions from imports that broke with TypeScript 5 [#1391]
- Fixed a regression that caused slotted styles to not work in `<sl-select>` [#1387]
- Reimplemented the theme switcher so it supports light, dark, and system (auto) in the docs [#1395]

## 2.5.0

This release [unbundles Lit](https://github.com/shoelace-style/shoelace/issues/559) (and other dependencies) from Shoelace. There are now two distributions for the project:

1. `cdn/` – a bundled, CDN-ready distribution
2. `dist/` – an unbundled, npm-ready distribution

:::warning
If you're a CDN user, you must update your path to point to `cdn/` instead of `dist/`. You can copy and paste the latest paths from the [installation page](/getting-started/installation).
:::

- Added a `cdn/` distribution for bundled dependencies (imports for npm users remain the same) [#1369]
- Added the `checkbox` part and related exported parts to `<sl-tree-item>` so you can target it with CSS [#1318]
- Added the `submenu-icon` part to `<sl-menu-item>` (submenus have not been implemented yet, but this part is required to allow customizations)
- Added the ability to use Sprite Sheets when using `<sl-icon>` via a custom resolver.
- Added tests for `<sl-split-panel>` [#1343]
- Fixed a bug where changing the size of `<sl-radio-group>` wouldn't update the size of child elements
- Fixed a bug in `<sl-select>` and `<sl-color-picker>` where the `size` attribute wasn't being reflected [#1318]
- Fixed a bug in `<sl-radio-group>` where `<sl-radio>` would not get checked if `<sl-radio-group>` was defined first. [#1364]
- Fixed a bug in `<sl-input>` that caused date pickers to look filled in even when empty in Safari [#1341]
- Fixed a bug in `<sl-radio-group>` that sometimes caused dual scrollbars in containers that overflowed [#1380]
- Fixed a bug in `<sl-carousel>` not loading the English language pack automatically. [#1384]
- Improved `<sl-button>` so it can accept children of variable heights [#1317]
- Improved the docs to more clearly explain sizing radios and radio buttons
- Improved the performance of `<sl-rating>` by partially rendering unseen icons [#1310]
- Improved the Portuguese translation [#1336]
- Improved the German translation [#1339]
- Improved the autoloader so it watches `<html>` instead of `<body>` since the latter gets replaced by some frameworks [#1338]
- Improved the Rails documentation [#1258]
- Replaced Docsify with Eleventy to generate a static HTML version of the docs
- Updated esbuild to 0.18.2
- Updated Lit to 2.7.5
- Updated TypeScript to 5.1.3

## 2.4.0

- Added the `discover()` function to the experimental autoloader's exports [#1236]
- Added the `size` attribute to `<sl-radio-group>` so labels and controls will be sized consistently [#1301]
- Added tests for `<sl-animated-image>` [#1246]
- Added tests for `<sl-animation>` [#1274]
- Fixed a bug in `<sl-tree-item>` that prevented long labels from wrapping [#1243]
- Fixed a bug in `<sl-tree-item>` that caused labels to be misaligned when text wraps [#1244]
- Fixed an incorrect CSS property value in `<sl-checkbox>` [#1272]
- Fixed a bug in `<sl-avatar>` that caused the initials to show up behind images with transparency [#1260]
- Fixed a bug in `<sl-split-panel>` that prevented the divider from being focusable in some browsers [#1288]
- Fixed a bug that caused `<sl-tab-group>` to affect scrolling when initializing [#1292]
- Fixed a bug in `<sl-menu-item>` that allowed the hover state to show when focused [#1282]
- Fixed a bug in `<sl-carousel>` that prevented interactive elements from receiving clicks [#1262]
- Fixed a bug in `<sl-input>` that caused `valueAsDate` and `valueAsNumber` to not be set synchronously in some cases [#1302]
- Improved the behavior of `<sl-carousel>` when used inside a flex container [#1235]
- Improved the behavior of `<sl-tree-item>` to support buttons and other interactive elements [#1234]
- Improved the performance of `<sl-include>` to prevent an apparent memory leak in some browsers [#1284]
- Improved the accessibility of `<sl-select>`, `<sl-split-panel>`, and `<sl-details>` by ensuring slots don't have roles [#1287]

## 2.3.0

- Added an experimental autoloader
- Added the `subpath` argument to `getBasePath()` to make it easier to generate full paths to any file
- Added `custom-elements.json` to package exports
- Added `tag__base`, `tag__content`, `tag__remove-button`, `tag__remove-button__base` parts to `<sl-select>`
- Fixed a bug in `<sl-rating>` that allowed the `sl-change` event to be emitted when disabled [#1220]
- Fixed a regression in `<sl-input>` that caused `min` and `max` to stop working when `type="date"` [#1224]
- Improved accessibility of `<sl-carousel>` [#1218]
- Improved `<sl-option>` so it converts non-string values to strings for convenience [#1226]
- Updated the docs to dogfood the autoloader

## 2.2.0

- Added TypeScript types to all custom events [#1183]
- Added the `svg` part to `<sl-icon>`
- Added the `getForm()` method to all form controls [#1180]
- Added the experimental carousel component [#851]
- Fixed a bug in `<sl-select>` that caused the display label to render incorrectly in Chrome after form validation [#1197]
- Fixed a bug in `<sl-input>` that prevented users from applying their own value for `autocapitalize`, `autocomplete`, and `autocorrect` when using `type="password` [#1205]
- Fixed a bug in `<sl-tab-group>` that prevented scroll controls from showing when dynamically adding tabs [#1208]
- Fixed a bug in `<sl-input>` that caused the calendar icon to be clipped in Firefox [#1213]
- Fixed a bug in `<sl-tab>` that caused `sl-tab-show` to be emitted when activating the close button
- Fixed a bug in `<sl-spinner>` that caused `--track-color` to be invisible with certain colors
- Fixed a bug in `<sl-menu-item>` that caused the focus color to show when selecting menu items with a mouse or touch device
- Fixed a bug in `<sl-select>` that caused `sl-change` and `sl-input` to be emitted too early [#1201]
- Fixed a positioning edge case that caused `<sl-popup>` to positioned nested popups incorrectly [#1135]
- Fixed a bug in `<sl-tree>` that caused the tree item to collapse when clicking a child item, dragging the mouse, and releasing it on the parent node [#1082]
- Updated `@shoelace-style/localize` to 3.1.0
- Updated `@floating-ui/dom` to 1.2.1

When using `<input type="password">` the default value for `autocapitalize`, `autocomplete`, and `autocorrect` may be affected due to the bug fixed in [#1205]restore the previous behavior.

## 2.1.0

- Added the `sl-focus` and `sl-blur` events to `<sl-color-picker>`
- Added the `focus()` and `blur()` methods to `<sl-color-picker>`
- Added the `sl-invalid` event to all form controls to enable custom validation logic [#1167]
- Added `validity` and `validationMessage` properties to all form controls [#1167]
- Added the `rel` attribute to `<sl-button>` to allow users to create button links that point to specific targets [#1200]
- Fixed a bug in `<sl-animated-image>` where the play and pause buttons were transposed [#1147]
- Fixed a bug that prevented `web-types.json` from being generated [#1154]
- Fixed a bug in `<sl-color-picker>` that prevented `sl-change` and `sl-input` from emitting when using the eye dropper [#1157]
- Fixed a bug in `<sl-dropdown>` that prevented keyboard users from selecting menu items when using the keyboard [#1165]
- Fixed a bug in the template for `<sl-select>` that caused the `form-control-help-text` part to not be in the same location as other form controls [#1178]
- Fixed a bug in `<sl-checkbox>` and `<sl-switch>` that caused the browser to scroll incorrectly when focusing on a control in a container with overflow [#1169]
- Fixed a bug in `<sl-menu-item>` that caused the `click` event to be emitted when the item was disabled [#1113]
- Fixed a bug in form controls that erroneously prevented validation states from being set when `novalidate` was used on the containing form [#1164]
- Fixed a bug in `<sl-checkbox>` that caused the required asterisk to appear before the label in Chrome
- Fixed a bug that prevented large form control labels from having the correct font size [#1195]
- Improved the behavior of `<sl-dropdown>` in Safari so keyboard interaction works the same as in other browsers [#1177]
- Improved the [icons](/components/icon) page so it's not as sluggish in Safari [#1122]
- Improved the accessibility of `<sl-switch>` when used in forced-colors / Windows High Contrast mode [#1114]
- Improved user interaction heuristics for all form controls [#1175]

## 2.0.0

This is the first stable release of Shoelace 2, meaning breaking changes to the API will no longer be accepted for this version. Development of Shoelace 2.0 started in January 2020. The first beta was released on [July 15, 2020](https://github.com/shoelace-style/shoelace/releases/tag/v2.0.0-beta.1). Since then, Shoelace has grown quite a bit! Here are some stats from the project as of January 24, 2023:

- 55 components have been built
- [Over 2,500 commits](https://github.com/shoelace-style/shoelace/commits/next) have been made to the project
- [88 beta versions](https://github.com/shoelace-style/shoelace/tags) have been released
- [85 people](https://github.com/shoelace-style/shoelace/graphs/contributors) have contributed to the project
- [669 issues](https://github.com/shoelace-style/shoelace/issues?q=is%3Aissue+is%3Aclosed) have been filed on GitHub
- [274 pull requests](https://github.com/shoelace-style/shoelace/pulls) have been opened
- [More than 150 discussions](https://github.com/shoelace-style/shoelace/discussions) have been started on GitHub
- [Over 500 people](https://discord.com/invite/mg8f26C) have joined the Shoelace community on Discord
- [Over 300 million CDN hits](https://www.jsdelivr.com/package/npm/@shoelace-style/shoelace) per month
- [Over 13,000 npm downloads](https://www.npmjs.com/package/@shoelace-style/shoelace) per week
- [73rd most popular project](https://www.jsdelivr.com/statistics) on jsDelivr
- [#2

I'd like to extend a very special thank you to every single contributor who worked to make this possible. Everyone who's filed a bug, submitted a PR, requested a feature, started a discussion, helped with testing, and advocated for the project. You are just as responsible for Shoelace's success as I am. I'd also like to thank the folks at [Font&nbsp;Awesome](https://fontawesome.com/) for recognizing Shoelace's potential and [believing in me](https://blog.fontawesome.com/shoelace-joins-font-awesome/) to make it happen.

Thank you! And keep building _awesome_ stuff!

Without further ado, here are the notes for this release.

- Added support for the `inert` attribute on `<sl-menu-item>` to allow hidden menu items to not accept focus [#1107]
- Added the `tag` part to `<sl-select>`
- Added `sl-hover` event to `<sl-rating>` [#1125]
- Added the `@documentation` tag with a link to the docs for each component
- Added the `form` attribute to all form controls to allow placing them outside of a `<form>` element [#1130]
- Added the `getFormControls()` function as an alternative to `HTMLFormElement.elements`
- Added missing docs for the `header-actions` slot in `<sl-dialog>` and `<sl-drawer>`
- Added `hue-slider-handle` and `opacity-slider-handle` parts to `<sl-color-picker>` and correct other part names in the docs [#1142]
- Fixed a bug in `<sl-select>` that prevented placeholders from showing when `multiple` was used [#1109]
- Fixed a bug in `<sl-select>` that caused tags to not be rounded when using the `pill` attribute [#1117]
- Fixed a bug in `<sl-select>` where the `sl-change` and `sl-input` events didn't weren't emitted when removing tags [#1119]
- Fixed a bug in `<sl-select>` that caused the listbox to scroll to the first selected item when selecting multiple items [#1138]
- Fixed a bug in `<sl-select>` where the input color and input hover color wasn't using the correct design tokens [#1143]
- Fixed a bug in `<sl-color-picker>` that logged a console error when parsing swatches with whitespace
- Fixed a bug in `<sl-color-picker>` that caused selected colors to be wrong due to incorrect HSV calculations
- Fixed a bug in `<sl-color-picker>` that prevented the initial value from being set correct when assigned as a property [#1141]
- Fixed a bug in `<sl-radio-button>` that caused the checked button's right border to be incorrect [#1110]
- Fixed a bug in `<sl-spinner>` that caused the animation to stop working correctly in Safari [#1121]
- Fixed a bug that prevented the entire `<sl-tab-panel>` to be hidden when inactive
- Fixed a bug that caused the value of `<sl-radio-group>` to be `undefined` depending on where the radio was activated [#1134]
- Fixed a bug that caused body content to shift when scroll locking was enabled [#1132]
- Fixed a bug in `<sl-icon>` that caused icons to sometimes be clipped in Safari
- Fixed a bug that prevented label colors from inheriting by default in `<sl-checkbox>`, `<sl-radio>`, and `<sl-switch>`
- Fixed a bug in `<sl-radio-group>` that caused an extra margin between the host element and the internal fieldset [#1139]
- Refactored the `ShoelaceFormControl` interface to remove the `invalid` property, allowing a more intuitive API for controlling validation internally
- Renamed the internal `FormSubmitController` to `FormControlController` to better reflect what it's used for
- Updated Lit to 2.6.1
- Updated Floating UI to 1.1.0
- Updated all other dependencies to latest versions

## 2.0.0-beta.88

This release includes a complete rewrite of `<sl-select>` to improve accessibility and simplify its internals.

- 🚨 BREAKING: rewrote `<sl-select>`
  - Accessibility has been significantly improved, especially in screen readers
  - You must use `<sl-option>` instead of `<sl-menu-item>` for options now
  - The `suffix` slot was removed because it was confusing to users and its position made the clear button inaccessible
  - The `max-tags-visible` attribute has been renamed to `max-options-visible`
  - Many parts have been removed or renamed (please see the docs for more details)
- 🚨 BREAKING: removed the `sl-label-change` event from `<sl-menu-item>` (listen for `slotchange` instead)
- 🚨 BREAKING: removed type to select logic from `<sl-menu>` (this was added specifically for `<sl-select>` which no longer uses `<sl-menu>`)
- 🚨 BREAKING: swatches in `<sl-color-picker>` are no longer present by default (but you can set them using the `swatches` attribute now)
- 🚨 BREAKING: improved the accessibility of `<sl-menu-item>` so checked items are announced as such
  - Checkbox menu items must now have `type="checkbox"` before applying the `checked` attribute
  - Checkbox menu items will now toggle their `checked` state on their own when selected
  - Disabled menu items will now receive focus, but are still not selectable
- Added the `<sl-option>` component
- Added Traditional Chinese translation [#1086]
- Added support for `swatches` to be an attribute of `<sl-color-picker>` so swatches can be defined declaratively (it was previously a property; use a `;` to separate color values)
- Fixed a bug in `<sl-tree-item>` where the checked/indeterminate states could get out of sync when using the `multiple` option [#1076]
- Fixed a bug in `<sl-tree>` that caused `sl-selection-change` to emit before the DOM updated [#1096]
- Fixed a bug that prevented `<sl-switch>` from submitting a default value of `on` when no value was provided [#1103]
- Fixed a bug in `<sl-textarea>` that caused the scrollbar to show sometimes when using `resize="auto"`
- Fixed a bug in `<sl-input>` and `<sl-textarea>` that caused its validation states to be out of sync in some cases [#1063]
- Reorganized all components to make class structures more consistent
- Updated some incorrect default values for design tokens in the docs [#1097]
- Updated non-public fields to use the `private` keyword (these were previously private only by convention, but now TypeScript will warn you)
- Updated the hover style of `<sl-menu-item>` to be consistent with `<sl-option>`
- Updated the status of `<sl-tree>` and `<sl-tree-item>` from experimental to stable
- Updated React wrappers to use the latest API from `@lit-labs/react` [#1090]
- Updated Bootstrap Icons to 1.10.3

## 2.0.0-beta.87

- 🚨 BREAKING: changed the default size of medium checkboxes, radios, and switches to 18px instead of 16px
- 🚨 BREAKING: renamed the `--sl-toggle-size` design token to `--sl-toggle-size-medium`
- Added the `--sl-toggle-size-small` and `--sl-toggle-size-large` design tokens
- Added the `size` attribute to `<sl-checkbox>`, `<sl-radio>`, and `<sl-switch>` [#1071]
- Added the `sl-input` event to `<sl-checkbox>`, `<sl-color-picker>`, `<sl-radio>`, `<sl-range>`, and `<sl-switch>`
- Added HSV format to `<sl-color-picker>` [#1072]
- Fixed a bug in `<sl-color-picker>` that sometimes prevented the color from updating when clicking or tapping on the controls
- Fixed a bug in `<sl-color-picker>` that prevented text from being entered in the color input
- Fixed a bug in `<sl-input>` that caused the `sl-change` event to be incorrectly emitted when the value was set programmatically [#917]
- Fixed a bug in `<sl-input>` and `<sl-textarea>` that made it impossible to disable spell checking [#1061]
- Fixed non-modal behaviors in `<sl-drawer>` when using the `contained` attribute [#1051]
- Fixed a bug in `<sl-checkbox>` and `<sl-radio>` that caused the checked icons to not scale property when resized
- Fixed a bug that broke React imports [#1050]
- Refactored `<sl-color-picker>` to use `@ctrl/tinycolor` instead of `color` saving ~67KB [#1072]
- Removed the `formdata` event polyfill since it's now available in the last two versions of all major browsers

## 2.0.0-beta.86

- 🚨 BREAKING: changed the default value of `date` in `<sl-relative-time>` to the current date instead of the Unix epoch
- 🚨 BREAKING: removed the `handle-icon` part and slot from `<sl-image-comparer>` (use `handle` instead)
- 🚨 BREAKING: removed the `handle` slot from `<sl-split-panel>` (use the `divider` slot instead)
- 🚨 BREAKING: removed the `--box-shadow` custom property from `<sl-alert>` (apply a box shadow to `::part(base)` instead)
- 🚨 BREAKING: removed the `play-icon` and `pause-icon` parts (use the `play-icon` and `pause-icon` slots instead)
- Added `header-actions` slot to `<sl-dialog>` and `<sl-drawer>`
- Added the `expand-icon` and `collapse-icon` slots to `<sl-details>` and refactored the icon animation [#1046]
- Added the `play-icon` and `pause-icon` slots to `<sl-animated-image>` so you can customize the default icons
- Converted `isTreeItem()` export to a static method of `<sl-tree-item>`
- Fixed a bug in `<sl-tree-item>` where `sl-selection-change` was emitted when the selection didn't change [#1030]
- Fixed a bug in `<sl-button-group>` that caused the border to render incorrectly when hovering over icons inside buttons [#1035]
- Fixed an incorrect default for `flip-fallback-strategy` in `<sl-popup>` that caused the fallback strategy to be `initial` instead of `best-fit`, which is inconsistent with Floating UI's default [#1036]
- Fixed a bug where browser validation tooltips would show up when hovering over form controls [#1037]
- Fixed a bug in `<sl-tab-group>` that sometimes caused the active tab indicator to not animate
- Fixed a bug in `<sl-tree-item>` that caused the expand/collapse icon slot to be out of sync when the node is open initially
- Fixed the mislabeled `handle-icon` slot in `<sl-image-comparer>` (it now points to the `<slot>`, not the slot's fallback content)
- Fixed the border radius in `<sl-dropdown>` so it matches with nested `<sl-menu>` elements
- Fixed a bug that caused all button values to appear in submitted form data even if they weren't the submitter
- Improved IntelliSense in VS Code, courtesy of [Burton's amazing CEM Analyzer plugin](https://github.com/break-stuff/cem-plugin-vs-code-custom-data-generator)
- Improved accessibility of `<sl-alert>` so the alert is announced and the close button has a label
- Improved accessibility of `<sl-progress-ring>` so slotted labels are announced along with visually hidden labels
- Refactored all styles and animations to use `translate`, `rotate`, and `scale` instead of `transform`
- Removed slot wrappers from many components, allowing better control over user-applied styles
- Removed unused aria attributes from `<sl-skeleton>`
- Replaced the `x` icon in the system icon library with `x-lg` to improve icon consistency

## 2.0.0-beta.85

- Fixed a bug in `<sl-dropdown>` that caused containing dialogs, drawers, etc. to close when pressing [[Escape]] while focused [#1024]
- Fixed a bug in `<sl-tree-item>` that allowed lazy nodes to be incorrectly selected [#1023]
- Fixed a typing bug in `<sl-tree-item>` [#1026]
- Updated Floating UI to 1.0.7 to fix a bug that prevented `hoist` from working correctly in `<sl-dropdown>` after a recent update [#1024]

## 2.0.0-beta.84

- 🚨 BREAKING: Removed the `fieldset` property from `<sl-radio-group>` (use CSS parts if you want to keep the border) [#965]
- 🚨 BREAKING: Removed `base` and `label` parts from `<sl-radio-group>` (use `form-control` and `form-control__label` instead) [#965]
- 🚨 BREAKING: Removed the `base` part from `<sl-icon>` (style the host element directly instead)
- 🚨 BREAKING: Removed the `invalid` attribute from form controls (use `[data-invalid]` to target it with CSS)
- Added validation states to all form controls to allow styling based on various validation states [#1011]
  - `data-required` - indicates that a value is required
  - `data-optional` - indicates that a value is NOT required
  - `data-invalid` - indicates that the form control is invalid
  - `data-valid` - indicates that the form control is valid
  - `data-user-invalid` - indicates the form control is invalid and the user has interacted with it
  - `data-user-valid` - indicates the form control is valid and the user has interacted with it
- Added npm exports [#1020]
- Added `checkValidity()` method to all form controls
- Added `reportValidity()` method to `<sl-range>`
- Added `button--checked` to `<sl-radio-button>` and `control--checked` to `<sl-radio>` to style just the checked state [#933]
- Added tests for `<sl-menu>`, `<sl-menu-item>`, `<sl-menu-label>`, `<sl-rating>`, `<sl-relative-time>`, `<sl-skeleton>`, `<sl-tab-panel>` and `<sl-tag>` [#935]
  [#949]
  [#956]
- Added translations for Hungarian, Turkish, English (United Kingdom) and German (Austria) [#982]
- Added `--indicator-transition-duration` custom property to `<sl-progress-ring>` [#986]
- Added `--sl-input-required-content-color` custom property to all form controls [#948]
- Added the ability to cancel `sl-show` and `sl-hide` events in `<sl-details>` [#993]
- Added `focus()` and `blur()` methods to `<sl-radio-button>`
- Added `stepUp()` and `stepDown()` methods to `<sl-input>` and `<sl-range>` [#1013]
- Added `showPicker()` method to `<sl-input>` [#1013]
- Added the `handle-icon` part to `<sl-image-comparer>`
- Added `caret`, `check`, `grip-vertical`, `indeterminate`, and `radio` icons to the system library and removed `check-lg` [#985]
- Added the `loading` attribute to `<sl-avatar>` to allow lazy loading of image avatars [#1006]
- Added `formenctype` attribute to `<sl-button>` [#1009]
- Added `exports` to `package.json` and removed the `main` and `module` properties [#1007]
- Fixed a bug in `<sl-card>` that prevented the border radius to apply correctly to the header [#934]
- Fixed a bug in `<sl-button-group>` where the inner border disappeared on focus [#980]
- Fixed a bug that caused prefix/suffix animations in `<sl-input>` to wobble [#996]
- Fixed a bug in `<sl-icon>` that prevented color from being set on the host element [#999]
- Fixed a bug in `<sl-dropdown>` where the `keydown` event erroneously propagated to ancestors when pressing [[Escape]] [#990]
- Fixed a bug that prevented arrow keys from scrolling content within `<sl-dialog>` and `<sl-drawer>` [#925]
- Fixed a bug that prevented [[Escape]] from closing `<sl-dialog>` and `<sl-drawer>` in some cases
- Fixed a bug that caused forms to submit unexpectedly when selecting certain characters [#988]
- Fixed a bug in `<sl-radio-group>` that prevented the `invalid` property from correctly reflecting validity sometimes [#992]
- Fixed a bug in `<sl-tree>` that prevented selections from working correctly on dynamically added tree items [#963]
- Fixed module paths in `custom-elements.json` so they point to the dist file instead of the source file [#725]
- Fixed an incorrect return value for `reportValidity()` in `<sl-color-picker>`
- Improved `<sl-badge>` to improve padding and render relative to the current font size
- Improved how many components display in forced-colors mode / Windows High Contrast mode
  - Improved `<sl-color-picker>` so it's usable in forced-colors mode
  - Improved `<sl-dialog>` and `<sl-drawer>` so the panel is more visible in forced-colors mode
  - Improved `<sl-menu-item>` so selections are visible in forced-colors mode
  - Improved `<sl-progress-bar>` so it's visible in forced-colors mode
  - Improved `<sl-radio-button>` so checked states are visible in forced-colors mode
  - Improved `<sl-range>` so the thumb, track, and tooltips are visible in forced-colors mode
  - Improved `<sl-rating>` so icons are visible in forced-colors mode
  - Improved `<sl-split-panel>` so the divider is visible in forced-colors mode
  - Improved `<sl-tree-item>` so selected items are visible in forced-colors mode
  - Improved `<sl-tab-group>` so tabs are cleaner and easier to understand in forced-colors mode
- Improved positioning of the menu in `<sl-select>` so you can customize the menu width [#1018]
- Moved all component descriptions to `@summary` to get them within documentation tools [#962]
- Refactored form controls to use the `ShoelaceFormControl` interface to improve type safety and consistency
- Updated Lit to 2.4.1
- Updated `@shoelace-style/localize` t0 3.0.3 to support for extended language codes
- Updated Bootstrap Icons to 1.10.2
- Updated TypeScript to 4.8.4
- Updated esbuild to 0.15.14
- Updated all other dependencies to latest versions

## 2.0.0-beta.83

This release removes the `<sl-responsive-media>` component. When this component was introduced, support for [`aspect-ratio`](https://developer.mozilla.org/en-US/docs/Web/CSS/aspect-ratio)) wasn't great. These days, [the property is supported](https://caniuse.com/mdn-css_properties_aspect-ratio) by all of Shoelace's target browsers, making a dedicated component redundant.

- 🚨 BREAKING: Removed `<sl-responsive-media>` (use the well-supported `aspect-ratio` CSS property instead)
- 🚨 BREAKING: Changed the `toggle-password` attribute of `<sl-input>` to `password-toggle` for consistency
- Added an expand/collapse animation to `<sl-tree-item>`
- Added `sl-lazy-change` event to `<sl-tree-item>`
- Added `expand-button` part to `<sl-tree-item>` [#893]
- Added `password-visible` attribute to `<sl-input>` [#913]
- Fixed a bug in `<sl-popup>` that didn't account for the arrow's diagonal size
- Fixed a bug in `<sl-popup>` that caused arrow placement to be incorrect with RTL
- Fixed a bug in `<sl-progress-ring>` that caused the indeterminate animation to stop working in Safari [#891]
- Fixed a bug in `<sl-range>` that caused it to overflow a container at 100% width [#905]
- Fixed a bug in `<sl-tree-item>` that prevented custom expand/collapse icons from rendering
- Fixed a bug in `<sl-tree-item>` where the `expand-icon` and `collapse-icon` slots were reversed
- Fixed a bug in `<sl-tree-item>` that prevented the keyboard from working after lazy loading [#882]
- Fixed a bug in `<sl-textarea>` that prevented the textarea from resizing automatically when setting the value programmatically [#912]
- Fixed a handful of paths to prevent TypeScript from getting upset [#886]
- Fixed a bug in `<sl-radio-group>` where the `button-group__base` part was documented but not exposed [#909]
- Fixed a bug in `<sl-range>` that caused the active track color to render on the wrong side in RTL [#916]
- Refactored the internal event emitter to be part of `ShoelaceElement` to reduce imports and improve DX
- Downgraded Floating UI from 1.0.1 to 1.0.0 due to new logic that makes positioning much slower for certain components [#915]
- Upgraded the status of `<sl-animated-image>`, `<sl-popup>`, and `<sl-split-panel>` from experimental to stable

## 2.0.0-beta.82

- Added the `sync` and `arrow-placement` attributes to `<sl-popup>`
- Changed the `auto-size` attribute of the experimental `<sl-popup>` component so it accepts `horizontal`, `vertical`, and `both` instead of a boolean value
- Changed the `flip-fallback-placement` attribute of the experimental `<sl-popup>` component to `flip-fallback-placements`
- Changed the `flip-fallback-strategy` in the experimental `<sl-popup>` component to accept `best-fit` and `initial` instead of `bestFit` and `initialPlacement`
- Fixed a bug in `<sl-dropdown>` that caused the panel to resize horizontally when the trigger is clipped by the viewport [#860]
- Fixed a bug in `<sl-tree>` where dynamically changing slotted items wouldn't update the tree properly
- Fixed a bug in `<sl-split-panel>` that caused the panel to stack when clicking on the divider in mobile versions of Chrome [#862]
- Fixed a bug in `<sl-popup>` that prevented flip fallbacks from working as intended
- Fixed a bug that caused concurrent animations to work incorrectly when the durations were different [#867]
- Fixed a bug in `<sl-color-picker>` that caused the trigger and color preview to ignore opacity on first render [#869]
- Fixed a bug in `<sl-tree>` that prevented the keyboard from working when the component was nested in a shadow root [#871]
- Fixed a bug in `<sl-tab-group>` that prevented the keyboard from working when the component was nested in a shadow root [#872]
- Fixed a bug in `<sl-tab>` that allowed disabled tabs to erroneously receive focus
- Improved single selection in `<sl-tree>` so nodes expand and collapse and receive selection when clicking on the label
- Renamed `expanded-icon` and `collapsed-icon` slots to `expand-icon` and `collapse-icon` in the experimental `<sl-tree>` and `<sl-tree-item>` components
- Improved RTL support for `<sl-image-comparer>`
- Refactored components to extend from `ShoelaceElement` to make `dir` and `lang` reactive properties in all components

## 2.0.0-beta.81

- 🚨 BREAKING: removed the `base` part from `<sl-menu>` and removed an unnecessary `<div>` that made styling more difficult
- Added the `anchor` property to `<sl-popup>` to support external anchors
- Added read-only custom properties `--auto-size-available-width` and `--auto-size-available-height` to `<sl-popup>` to improve support for overflowing popup content
- Added `label` to `<sl-rating>` to improve accessibility for screen readers
- Added the `base__popup` and `base__arrow` parts to `<sl-tooltip>` [#858]
- Fixed a bug where auto-size wasn't being applied to `<sl-dropdown>` and `<sl-select>`
- Fixed a bug in `<sl-popup>` that caused auto-size to kick in before flip
- Fixed a bug in `<sl-popup>` that prevented the `arrow-padding` attribute from working as expected
- Fixed a bug in `<sl-tooltip>` that prevented the popup from appearing with the correct z-index [#854]
- Improved accessibility of `<sl-rating>` so keyboard nav works better and screen readers announce it properly
- Improved accessibility of `<sl-spinner>` so screen readers no longer skip over it
- Removed a user agent sniffing notice that appeared in Chrome [#855]
- Removed the default hover effect in `<sl-tree-items>` to make selections more obvious
- Updated Floating UI to 1.0.1
- Updated esbuild to 0.15.1
- Updated all other dependencies to latest versions

## 2.0.0-beta.80

This release breaks radio buttons, which is something that needed to happen to solve a longstanding accessibility issue where screen readers announced an incorrect number of radios, e.g. "1 of 1" instead of "1 of 3." Many attempts to solve this without breaking the existing API were made, but none worked across the board. The new implementation upgrades `<sl-radio-group>` to serve as the "form control" while `<sl-radio>` and `<sl-radio-button>` serve as options within the form control.

To upgrade to this version, you will need to rework your radio controls by moving `name` up to the radio group. And instead of setting `checked` to select a specific radio, you can set `value` on the radio group and the checked item will update automatically.

- 🚨 BREAKING: improved accessibility of `<sl-radio-group>`, `<sl-radio>`, and `<sl-radio-button>` so they announce properly in screen readers
  - Added the `name` attribute to `<sl-radio-group>` and removed it from `<sl-radio>` and `<sl-radio-button>`
  - Added the `value` attribute to `<sl-radio-group>` (use this to control which radio is checked)
  - Added the `sl-change` event to `sl-radio-group`
  - Added `setCustomValidity()` and `reportValidity()` to `<sl-radio-group>`
  - Removed the `checked` attribute from `<sl-radio>` and `<sl-radio-button>` (use the radio group's `value` attribute instead)
  - Removed the `sl-change` event from `<sl-radio>` and `<sl-radio-button>` (listen for it on the radio group instead)
  - Removed the `invalid` attribute from `<sl-radio>` and `<sl-radio-button>`
  - Removed `setCustomValidity()` and `reportValidity()` from `<sl-radio>` and `<sl-radio-button>` (now available on the radio group)
- Added the experimental `<sl-popup>` component
- Fixed a bug in `<sl-menu-item>` where labels weren't always aligned correctly
- Fixed a bug in `<sl-range>` that caused the tooltip to be positioned incorrectly when switching between LTR/RTL
- Refactored `<sl-dropdown>` to use `<sl-popup>`
- Refactored `<sl-tooltip>` to use `<sl-popup>` and added the `body` part
- Revert disabled focus behavior in `<sl-tab-group>`, `<sl-menu>`, and `<sl-tree>` to be consistent with native form controls and menus [#845]

## 2.0.0-beta.79

- Added experimental `<sl-tree>` and `<sl-tree-item>` components [#823]
- Added `--indicator-width` custom property to `<sl-progress-ring>` [#837]
- Added Swedish translation [#838]
- Added support for `step="any"` for `<sl-input type="number">` [#839]
- Changed the type of component styles from `CSSResult` to `CSSResultGroup` [#828]
- Fixed a bug in `<sl-color-picker>` where using [[Left]] and [[Right]] would select the wrong color
- Fixed a bug in `<sl-dropdown>` that caused the position to be incorrect on the first show when using `hoist` [#843]
- Fixed a bug in `<sl-tab-group>` where the divider was on the wrong side when using `placement="end"`
- Fixed a bug in `<sl-tab-group>` that caused nested tab groups to scroll when using `placement="start|end"` [#815]
- Fixed a bug in `<sl-tooltip>` that caused the target to be lost after a slot change [#831]
- Fixed a bug in `<sl-tooltip>` that caused the position to be incorrect on the first show when using `hoist`
- Improved accessibility of `<sl-tab-group>`, `<sl-tab>`, and `<sl-tab-panel>` to announce better in screen readers and by allowing focus on disabled items
- Improved accessibility of `<sl-menu>` and `<sl-menu-item>` by allowing focus on disabled items
- Updated Lit to 2.2.8
- Update esbuild to 0.14.50
- Updated Bootstrap Icons to 1.9.1
- Updated Floating UI to 1.0.0
- Updated all other dependencies to latest versions

## 2.0.0-beta.78

- 🚨 BREAKING: Moved the `checked-icon` and `indeterminate-icon` parts from a wrapper `<span>` to the `<svg>` in `<sl-checkbox>` [#786]
- 🚨 BREAKING: Moved the `checked-icon` part from a wrapper `<span>` to the `<svg>` in `<sl-radio>` [#786]
- Added the `--track-active-offset` custom property to `<sl-range>` [#806]
- Fixed a bug that caused `<sl-select>` to sometimes have two vertical scrollbars [#814]
- Fixed a bug that caused a gray line to appear between radio buttons [#821]
- Fixed a bug that caused `<sl-animated-image>` to not render anything when using the `play` attribute initially [#824]
- Removed `:focus-visible` shim now that the last two major versions of Safari support it
- Updated Bootstrap Icons to 1.9.0
- Updated esbuild to 0.14.49
- Updated Floating UI to 0.5.4
- Updated Lit to 2.2.7
- Updated all other dependencies to latest versions

## 2.0.0-beta.77

- Added styles to required form controls so they show an asterisk next to the label by default
- Added the `--sl-input-required-content` design token
- Added the `required` attribute to `<sl-radio-group>` and fixed constraint validation logic to support custom validation
- Added the `checked-icon` part to `<sl-menu-item>`
- Added the `no-spin-buttons` attribute to `<sl-input type="number">` [#798]
- Added support for resetting forms using `<sl-button type="reset">` [#799]
- Fixed a bug where a duplicate clear button showed in Firefox [#791]
- Fixed a bug where setting `valueAsDate` or `valueAsNumber` too early on `<sl-input>` would throw an error [#796]
- Fixed a bug in `<sl-color-picker>` where empty values weren't properly supported [#797]
- Fixed a bug in `<sl-color-picker>` where values were logged to the console when using the keyboard
- Fixed a bug in `<sl-input>` where password controls would try to autocorrect/autocomplete/autocapitalize when the password is visible
- Fixed label alignment in `<sl-checkbox>` and `<sl-radio>` so they align to the top of the control instead of the center when wrapping
- Fixed labels in `<sl-checkbox>` and `<sl-radio>` so they use the `--sl-input-label-color` design token
- Improved performance of the tabbable utility which can prevent the browser from temporarily locking up in focus traps [#800]
- Updated the `fieldset` attribute so it reflects in `<sl-radio-group>`

## 2.0.0-beta.76

- Added support for RTL animations in the Animation Registry
- Fixed a bug where the bottom border of `<sl-select>` could be cut off when the dropdown scrolls
- Fixed a bug in `<sl-select>` that could result in the browser locking up due to an infinite positioning loop [#777]
- Improved RTL animations for `<sl-drawer>` [#784]
- Improved RTL styles for `<sl-button-group>` [#783]
- Improved RTL styles for the toast stack [#785]
- Improved typings for translations and localized terms
- Upgraded @shoelace-style/localize to 3.0

## 2.0.0-beta.75

- Added Persian translation [#774]
- Added `color-scheme` to light and dark themes to improve rendering of browser-provided UI [#776]
- Added `--track-width` custom property to `<sl-tab-group>`
- Fixed focus rings for `<sl-input>`, `<sl-select>`, and `<sl-textarea>` in Safari since they don't use `:focus-visible` [#767]
- Fixed a bug where calling `HTMLFormElement.reportValidity()` would skip Shoelace form controls [#772]
- Fixed a bug that prevented `<sl-tooltip>` from closing when disabled [#775]
- Fixed a bug that allowed `<sl-icon-button>` to emit a `click` event when disabled [#781]
- Improved the default icon for `<sl-image-comparer>` so it's more intuitive and removed `grip-vertical` from system icon library
- Improved RTL styles for many components [#768]
- Improved base path logic to execute only when `getBasePath()` is first called to better support SSR [#778]
- Improved `DOMParser` instantiation in `<sl-icon>` to better support SSR [#778]
- Reverted menu item caching due to regression [#766]
- Updated Floating UI to 0.5.2

## 2.0.0-beta.74

- 🚨 BREAKING: reworked focus rings to use outlines instead of box shadows
  - Removed the `--sl-focus-ring-alpha` design token
  - Refactored `--sl-focus-ring` to be an `outline` property instead of a `box-shadow` property
  - Added `--sl-focus-ring-color`, `--sl-focus-ring-style`, and `--sl-focus-ring-offset`
- 🚨 BREAKING: removed `variant` from `<sl-radio-button>`
- Added `sl-label-change` event to `<sl-menu-item>`
- Added `blur()`, `click()`, and `focus()` methods as well as `sl-blur` and `sl-focus` events to `<sl-icon-button>` [#730]
- Added Tabler Icons example to icons page
- Fixed a bug where updating a menu item's label wouldn't update the display label in `<sl-select>` [#729]
- Fixed a bug where the FormData event polyfill was causing issues with older browsers [#747]
- Fixed a bug that caused a console error when setting `value` to `null` or `undefined` in `<sl-input>`, `<sl-select>`, and `<sl-textarea>` [#751]
- Fixed a bug that caused `<sl-checkbox>` and `<sl-radio>` controls without a `value` to submit as `null` instead of `on` like native inputs [#744]
- Fixed a bug that caused `<sl-dropdown>` and dependent components to add unexpected padding around the panel [#743]
- Fixed a bug that prevented `valueAsDate` and `valueAsNumber` from updating synchronously [#760]
- Fixed a bug that caused `<sl-menu-item>` to load icons from the default library instead of the system library [#765]
- Fixed a bug in `<sl-input>` that prevented a canceled `keydown` event from submitting the containing form when pressing enter [#764]
- Improved behavior of clearable and password toggle buttons in `<sl-input>` and `<sl-select>` [#745]
- Improved performance of `<sl-select>` by caching menu items instead of traversing for them each time
- Improved drag utility so initial click/touch events can be accepted [#758]
- Improved `<sl-color-picker>` to use an HSB grid instead of HSL to be more consistent with existing color picker implementations [#762]
- Improved `<sl-color-picker>` so the cursor is hidden and the preview is larger when dragging the grid
- Refactored `<sl-menu>` to be more performant by caching menu items on slot change
- Reverted form submit logic [#718]
- Updated the `disabled` attribute so it reflects in `<sl-dropdown>` [#741]
- Updated the `name` and `icon` attribute so they reflect in `<sl-icon>` [#742]
- Updated Lit to 2.2.5
- Updated Bootstrap Icons to 1.8.3
- Updated TypeScript to 4.7.2
- Updated esbuild to 0.14.40
- Updated all other dependencies to latest versions

## 2.0.0-beta.73

- Added `button` part to `<sl-radio-button>`
- Added custom validity examples and tests to `<sl-checkbox>`, `<sl-radio>`, and `<sl-radio-button>`
- Added `enterkeyhint` attribute to `<sl-input>` and `<sl-textarea>`
- Fixed a bug that prevented `setCustomValidity()` from working with `<sl-radio-button>`
- Fixed a bug where the right border of a checked `<sl-radio-button>` was the wrong color
- Fixed a bug that prevented a number of properties, methods, etc. from being documented in `<sl-radio>` and `<sl-radio-button>`
- Fixed a bug in `<sl-avatar>` that prevented valid images from showing after an invalid or missing image was provided [#717]
- Fixed a bug that resulted in a console error being thrown on keydown in `<sl-dropdown>` [#719]
- Fixed a bug that prevented `<sl-dropdown>` from being closed when opened initially [#720]
- Fixed a bug that caused the test runner to fail when using a locale other than en-US [#726]
- Improved form submit logic so most user-added event listeners will run after form data is attached and validation occurs [#718]
- Improved accessibility of `<sl-tooltip>` so screen readers announce the content on hover/focus [#219]
- Improved accessibility of form controls by exposing clear buttons and password visibility buttons to screen readers while keeping them out of the tab order [#727]
- Updated `<sl-tab-group>` and `<sl-menu>` to cycle through tabs and menu items instead of stopping at the first/last when using the keyboard
- Removed path aliasing (again) because it doesn't work with Web Test Runner's esbuild plugin

## 2.0.0-beta.72

- 🚨 BREAKING: refactored parts in `<sl-input>`, `<sl-range>`, `<sl-select>`, and `<sl-textarea>` to allow you to customize the label and help text position
  - Added `form-control-input` part
  - Renamed `label` to `form-control-label`
  - Renamed `help-text` to `form-control-help-text`
- 🚨 BREAKING: removed status from the `sl-error` event payload in `<sl-icon>`
- Added the experimental `<sl-radio-button>` component
- Added `button-group` and `button-group__base` parts to `<sl-radio-group>`
- Added the `label` attribute and slot to `<sl-color-picker>` to improve accessibility with screen readers
- Fixed a bug that prevented form submission from working as expected in some cases
- Fixed a bug that prevented `<sl-split-panel>` from toggling `vertical` properly [#703]
- Fixed a bug that prevented `<sl-color-picker>` from rendering a color initially [#704]
- Fixed a bug that caused focus trapping to fail when used inside a shadow root [#709]
- Improved accessibility throughout the docs
- Improved accessibility of `<sl-dropdown>` so the trigger's expanded state is announced correctly
- Improved accessibility of `<sl-format-date>` but rendering a `<time>` element instead of plain text
- Improved accessibility of `<sl-select>` so disabled controls announce correct
- Improved accessibility in `<sl-tag>` so remove buttons have labels
- Refactored `<sl-radio>` to move selection logic into `<sl-radio-group>`
- Updated slot detection logic so it ignores visually hidden elements
- Upgraded the status of `<sl-visually-hidden>` from experimental to stable

## 2.0.0-beta.71

- 🚨 BREAKING: refactored exported parts to ensure composed components and their parts can be targeted via CSS
  - Refactored the `eye-dropper-button` part and added `eye-dropper-button__base`, `eye-dropper-button__prefix`, `eye-dropper-button__label`, `eye-dropper-button__suffix`, and `eye-dropper-button__caret` parts to `<sl-color-picker>`
  - Refactored the `format-button` part and added `format-button__base`, `format-button__prefix`, `format-button__label`, `format-button__suffix`, and `format-button__caret` parts to `<sl-color-picker>`
  - Moved the `close-button` part in `<sl-alert>` to the internal `<sl-icon-button>` and removed the `<span>` that wrapped it
  - Moved the `close-button` part in `<sl-dialog>` and `<sl-drawer>` to point to the host element and added the `close-button__base` part
  - Renamed parts in `<sl-select>` from `tag-base` to `tag__base`, `tag-content` to `tag__content`, and `tag-remove-button` to `tag__remove-button`
  - Moved the `close-button` part in `<sl-tab>` to the internal `<sl-icon-button>` and added the `close-button__base` part
  - Moved the `scroll-button` part in `<sl-tab-group>` to the internal `<sl-icon-button>` and added the `scroll-button__base`, `scroll-button--start`, and `scroll-button--end` parts
  - Moved the `remove-button` part in `<sl-tag>` to the internal `<sl-icon-button>` and added the `remove-button__base` part
- 🚨 BREAKING: removed `checked-icon` part from `<sl-menu-item>` in preparation for parts refactor
- 🚨 BREAKING: changed the `typeToSelect()` method's argument from `String` to `KeyboardEvent` in `<sl-menu>` to support more advanced key combinations
- Added `form`, `formaction`, `formmethod`, `formnovalidate`, and `formtarget` attributes to `<sl-button>` [#699]
- Added Prettier and ESLint to markdown files
- Added background color and border to `<sl-menu>`
- Added more tests for `<sl-input>`, `<sl-select>`, and `<sl-textarea>`
- Fixed a bug that prevented forms from submitting when pressing [[Enter]] inside of an `<sl-input>` [#700]
- Fixed a bug in `<sl-input>` that prevented the `valueAsDate` and `valueAsNumber` properties from working when set before the component was initialized
- Fixed a bug in `<sl-dropdown>` where pressing [[Home]] or [[End]] wouldn't select the first or last menu items, respectively
- Improved `autofocus` behavior in Safari for `<sl-dialog>` and `<sl-drawer>` [#693]
- Improved type to select logic in `<sl-menu>` so it supports [[Backspace]] and gives users more time before resetting
- Improved checkmark size and positioning in `<sl-menu-item>`
- Improved accessibility in form controls that have help text so they're announced correctly in various screen readers
- Removed feature detection for `focus({ preventScroll })` since it no longer works in Safari
- Removed the `--sl-tooltip-arrow-start-end-offset` design token
- Removed the `pattern` attribute from `<sl-textarea>` as it was documented incorrectly and never supported
- Replaced Popper positioning dependency with Floating UI in `<sl-dropdown>` and `<sl-tooltip>`

## 2.0.0-beta.70

- Added `tag-base`, `tag-content`, and `tag-remove-button` parts to `<sl-select>` [#682]
- Added support for focusing elements with `autofocus` when `<sl-dialog>` and `<sl-drawer>` open [#688]
- Added the `placement` attribute to `<sl-select>` [#687]
- Added Danish translation [#690]
- Fixed a bug that allowed `<sl-dropdown>` to go into an incorrect state when activating the trigger while disabled [#684]
- Fixed a bug where Safari would sometimes not focus after preventing `sl-initial-focus` [#688]
- Fixed a bug where the active tab indicator in `<sl-tab-group>` would be misaligned when using disabled tabs [#695]
- Improved the size of the remove button in `<sl-tag>`
- Removed Google Analytics from the docs

## 2.0.0-beta.69

- Added `web-types.json` to improve the dev experience for WebStorm/PHPStorm users [#328]
- Fixed a bug that caused an error when pressing up/down in `<sl-select>`
- Fixed a bug that caused `<sl-details>` to not show when double clicking the summary while open [#662]
- Fixed a bug that prevented the first/last menu item from receiving focus when pressing up/down in `<sl-dropdown>`
- Fixed a bug that caused the active tab indicator in `<sl-tab-group>` to render incorrectly when used inside an element that animates [#671]
- Fixed a bug that allowed values in `<sl-range>` to be invalid according to its `min|max|step` [#674]
- Updated Lit to 2.1.4
- Updated all other dependencies to latest versions

## 2.0.0-beta.68

- Fixed path aliases in generated files so they're relative again [#669]

## 2.0.0-beta.67

- Fixed a TypeScript config regression introduced in [#647]

## 2.0.0-beta.66

- Attempted to fix a bug that prevented types from being generated in the build

## 2.0.0-beta.65

- 🚨 BREAKING: the `unit` property of `<sl-format-bytes>` has changed to `byte | bit` instead of `bytes | bits`
- Added `display-label` part to `<sl-select>` [#650]
- Added `--spacing` custom property to `<sl-divider>` [#664]
- Added `event.detail.source` to the `sl-request-close` event in `<sl-dialog>` and `<sl-drawer>`
- Fixed a bug that caused `<sl-progress-ring>` to render the wrong size when `--track-width` was increased [#656]
- Fixed a bug that allowed `<sl-details>` to open and close when disabled using a screen reader [#658]
- Fixed a bug in the FormData event polyfill that threw an error in some environments [#666]
- Implemented stricter linting to improve consistency and reduce errors, which resulted in many small refactors throughout the codebase [#647]
- Improved accessibility of `<sl-dialog>` and `<sl-drawer>` by making the title an `<h2>` and adding a label to the close button
- Improved search results in the documentation
- Refactored `<sl-format-byte>` to use `Intl.NumberFormat` so it supports localization
- Refactored themes so utility styles are no longer injected as `<style>` elements to support stricter CSP rules [#571]
- Restored the nicer animation on `<sl-spinner>` and verified it works in Safari
- Updated Feather icon example to use Lucide [#657]
- Updated minimum Node version to 14.17
- Updated Lit to 2.1.2
- Updated to Bootstrap Icons to 1.8.1
- Updated all other dependencies to latest versions

## 2.0.0-beta.64

- 🚨 BREAKING: removed `<sl-form>` because all form components submit with `<form>` now ([learn more](/getting-started/form-controls))
- 🚨 BREAKING: changed `submit` attribute to `type="submit"` on `<sl-button>`
- 🚨 BREAKING: changed the `alt` attribute to `label` in `<sl-avatar>` for consistency with other components
- Added `role="status"` to `<sl-spinner>`
- Added `valueAsDate` and `valueAsNumber` properties to `<sl-input>` [#570]
- Added `start`, `end`, and `panel` parts to `<sl-split-panel>` [#639]
- Fixed broken spinner animation in Safari [#633]
- Fixed an a11y bug in `<sl-tooltip>` where `aria-describedby` referenced an id in the shadow root
- Fixed a bug in `<sl-radio>` where tabbing didn't work properly in Firefox [#596]
- Fixed a bug in `<sl-input>` where clicking the left/right edge of the control wouldn't focus it
- Fixed a bug in `<sl-input>` where autofill had strange styles [#644]
- Improved `<sl-spinner>` track color when used on various backgrounds
- Improved a11y in `<sl-radio>` so VoiceOver announces radios properly in a radio group
- Improved the API for the experimental `<sl-split-panel>` component by making `position` accept a percentage and adding the `position-in-pixels` attribute
- Refactored `<sl-breadcrumb-item>`, `<sl-button>`, `<sl-card>`, `<sl-dialog>`, `<sl-drawer>`, `<sl-input>`, `<sl-range>`, `<sl-select>`, and `<sl-textarea>` to use a Reactive Controller for slot detection
- Refactored internal id usage in `<sl-details>`, `<sl-dialog>`, `<sl-drawer>`, and `<sl-dropdown>`
- Removed `position: relative` from the common component stylesheet
- Updated Lit to 2.1.0
- Updated all other dependencies to latest versions

## 2.0.0-beta.63

- 🚨 BREAKING: changed the `type` attribute to `variant` in `<sl-alert>`, `<sl-badge>`, `<sl-button>`, and `<sl-tag>` since it's more appropriate and to disambiguate from other `type` attributes
- 🚨 BREAKING: removed `base` part from `<sl-divider>` to simplify the styling API
- Added the experimental `<sl-split-panel>` component
- Added `focus()` and `blur()` methods to `<sl-select>` [#625]
- Fixed a bug where setting `tooltipFormatter` on `<sl-range>` in JSX causes React@experimental to error out
- Fixed a bug where clicking on a slotted icon in `<sl-button>` wouldn't submit forms [#626]
- Added the `sl-` prefix to generated ids for `<sl-tab>` and `<sl-tab-panel>`
- Refactored `<sl-button>` to use Lit's static expressions to reduce code
- Simplified `<sl-spinner>` animation

## 2.0.0-beta.62

- 🚨 BREAKING: changed the `locale` attribute to `lang` in `<sl-format-bytes>`, `<sl-format-date>`, `<sl-format-number>`, and `<sl-relative-time>` to be consistent with how localization is handled
- Added localization support including translations for English, German, German (Switzerland), Spanish, French, Hebrew, Japanese, Dutch, Polish, Portuguese, and Russian translations [#419]
- CodePen examples will now open in light or dark depending on your current preference
- Fixed a bug where tag names weren't being generated in `vscode.html-custom-data.json` [#593]
- Fixed a bug in `<sl-tooltip>` where the tooltip wouldn't reposition when content changed
- Fixed a bug in `<sl-select>` where focusing on a filled control showed the wrong focus ring
- Fixed a bug where setting `value` initially on `<sl-color-picker>` didn't work in React [#602]
- Updated filled inputs to have the same appearance when focused
- Updated `color` dependency from 3.1.3 to 4.0.2
- Updated `<sl-format-bytes>`, `<sl-format-date>`, `<sl-format-number>`, and `<sl-relative-time>` to work like other localized components
- Upgraded the status of `<sl-qr-code>` from experimental to stable
- Updated to Bootstrap Icons to 1.7.2
- Upgraded color to 4.1.0

## 2.0.0-beta.61

This release improves the dark theme by shifting luminance in both directions, slightly condensing the spectrum. This results in richer colors in dark mode. It also reduces theme stylesheet sizes by eliminating superfluous gray palette variations.

In [beta.48](#_200-beta48), I introduced a change to color tokens that allowed you to access alpha values at the expense of a verbose, non-standard syntax. After considering feedback from the community, I've decided to revert this change so the `rgb()` function is no longer required. Many users reported never using it for alpha, and even more reported having trouble remembering to use `rgb()` and that it was causing more harm than good.

Furthermore, both Safari and Firefox have implemented [`color-mix()`](<https://developer.mozilla.org/en-US/docs/Web/CSS/color_value/color-mix()>) behind a flag, so access to alpha channels and other capabilities are coming to the browser soon.

If you're using color tokens in your own stylesheet, simply remove the `rgb()` to update to this version.

```css
.your-styles {
  /* change this */
  color: rgb(var(--sl-color-primary-500));

  /* to this */
  color: var(--sl-color-primary-500);
}
```

Thank you for your help and patience with testing Shoelace. I promise, we're not far from a stable release!

- 🚨 BREAKING: removed blue gray, cool gray, true gray, and warm gray color palettes
- 🚨 BREAKING: removed `--sl-focus-ring-color`, and `--sl-focus-ring-alpha` (use `--sl-focus-ring` instead)
- 🚨 BREAKING: removed `--sl-surface-base` and `--sl-surface-base-alt` tokens (use the neutral palette instead)
- Added experimental `<sl-visually-hidden>` component
- Added `clear-icon` slot to `<sl-select>` [#591]
- Fixed a bug in `<sl-progress-bar>` where the label would show in the default slot
- Improved the dark theme palette so colors are bolder and don't appear washed out
- Improved a11y of `<sl-avatar>` by representing it as an image with an `alt` [#579]
- Improved a11y of the scroll buttons in `<sl-tab-group>`
- Improved a11y of the close button in `<sl-tab>`
- Improved a11y of `<sl-tab-panel>` by removing an invalid `aria-selected` attribute [#579]
- Improved a11y of `<sl-icon>` by not using a variation of the `name` attribute for labels (use the `label` attribute instead)
- Moved `role` from the shadow root to the host element in `<sl-menu>`
- Removed redundant `role="menu"` in `<sl-dropdown>`
- Slightly faster animations for showing and hiding `<sl-dropdown>`
- Updated to Bootstrap Icons to 1.7.1
- Upgraded the status of `<sl-mutation-observer>` from experimental to stable

## 2.0.0-beta.60

- Added React examples and CodePen links to all components
- Changed the `attr` in experimental `<sl-mutation-observer>` to require `"*"` instead of `""` to target all attributes
- Fixed a bug in `<sl-progress-bar>` where the `label` attribute didn't set the label
- Fixed a bug in `<sl-rating>` that caused disabled and readonly controls to transition on hover
- The `panel` property of `<sl-tab>` is now reflected
- The `name` property of `<sl-tab-panel>` is now reflected

## 2.0.0-beta.59

- Added React wrappers as first-class citizens
- Added eye dropper to `<sl-color-picker>` when the browser supports the [EyeDropper API](https://wicg.github.io/eyedropper-api/)
- Fixed a bug in `<sl-button-group>` where buttons groups with only one button would have an incorrect border radius
- Improved the `<sl-color-picker>` trigger's border in dark mode
- Switched clearable icon from `x-circle` to `x-circle-fill` to make it easier to recognize
- Updated to Bootstrap Icons to 1.7.0
- Updated to Lit 2.0.2

## 2.0.0-beta.58

This version once again restores the bundled distribution because the unbundled + CDN approach is currently confusing and [not working properly](https://github.com/shoelace-style/shoelace/issues/559#issuecomment-949662331). Unbundling the few dependencies Shoelace has is still a goal of the project, but [this jsDelivr bug](https://github.com/jsdelivr/jsdelivr/issues/18337) needs to be resolved before we can achieve it.

I sincerely apologize for the instability of the last few beta releases as a result of this effort.

- Added experimental `<sl-animated-image>` component
- Added `label` attribute to `<sl-progress-bar>` and `<sl-progress-ring>` to improve a11y
- Fixed a bug where the tooltip would show briefly when clicking a disabled `<sl-range>`
- Fixed a bug that caused a console error when `<sl-range>` was used
- Fixed a bug where the `nav` part in `<sl-tab-group>` was on the incorrect element [#563]
- Fixed a bug where non-integer aspect ratios were calculated incorrectly in `<sl-responsive-media>`
- Fixed a bug in `<sl-range>` where setting `value` wouldn't update the active and inactive portion of the track [#572]
- Reverted to publishing the bundled dist and removed `/+esm` links from the docs
- Updated to Bootstrap Icons to 1.6.1

## 2.0.0-beta.57

- Fix CodePen links and CDN links

## 2.0.0-beta.56

This release is the second attempt at unbundling dependencies. This will be a breaking change only if your configuration _does not_ support bare module specifiers. CDN users and bundler users will be unaffected, but note the URLs for modules on the CDN must have the `/+esm` now.

- Added the `hoist` attribute to `<sl-tooltip>` [#564]
- Unbundled dependencies and configured external imports to be packaged with bare module specifiers

## 2.0.0-beta.55

- Revert unbundling due to issues with the CDN not handling bare module specifiers as expected

## 2.0.0-beta.54

Shoelace doesn't have a lot of dependencies, but this release unbundles most of them so you can potentially save some extra kilobytes. This will be a breaking change only if your configuration _does not_ support bare module specifiers. CDN users and bundler users will be unaffected.

- 🚨 BREAKING: renamed the `sl-clear` event to `sl-remove`, the `clear-button` part to `remove-button`, and the `clearable` property to `removable` in `<sl-tag>`
- Added the `disabled` attribute to `<sl-resize-observer>`
- Fixed a bug in `<sl-mutation-observer>` where setting `disabled` initially didn't work
- Unbundled dependencies and configured external imports to be packaged with bare module specifiers

## 2.0.0-beta.53

- 🚨 BREAKING: removed `<sl-menu-divider>` (use `<sl-divider>` instead)
- 🚨 BREAKING: removed `percentage` attribute from `<sl-progress-bar>` and `<sl-progress-ring>` (use `value` instead)
- 🚨 BREAKING: switched the default `type` of `<sl-tag>` from `primary` to `neutral`
- Added the experimental `<sl-mutation-observer>` component
- Added the `<sl-divider>` component
- Added `--sl-color-neutral-0` and `--sl-color-neutral-50` as early surface tokens to improve the appearance of alert, card, and panels in dark mode
- Added the `--sl-panel-border-width` design token
- Added missing background color to `<sl-details>`
- Added the `--padding` custom property to `<sl-tab-panel>`
- Added the `outline` variation to `<sl-button>` [#522]
- Added the `filled` variation to `<sl-input>`, `<sl-textarea>`, and `<sl-select>` and supporting design tokens
- Added the `control` part to `<sl-select>` so you can target the main control with CSS [#538]
- Added a border to `<sl-badge>` to improve contrast when drawn on various background colors
- Added `--track-color-active` and `--track-color-inactive` custom properties to `<sl-range>` [#550]
- Added the undocumented custom properties `--thumb-size`, `--tooltip-offset`, `--track-height` on `<sl-range>`
- Changed the default `distance` in `<sl-dropdown>` from `2` to `0` [#538]
- Fixed a bug where `<sl-select>` would be larger than the viewport when it had lots of options [#544]
- Fixed a bug where `<sl-progress-ring>` wouldn't animate in Safari
- Updated the default height of `<sl-progress-bar>` from `16px` to `1rem` and added a subtle shadow to indicate depth
- Removed the `lit-html` dependency and moved corresponding imports to `lit` [#546]

## 2.0.0-beta.52

- 🚨 BREAKING: changed the `--stroke-width` custom property of `<sl-spinner>` to `--track-width` for consistency
- 🚨 BREAKING: removed the `size` and `stroke-width` attributes from `<sl-progress-ring>` so it's fully customizable with CSS (use the `--size` and `--track-width` custom properties instead)
- Added the `--speed` custom property to `<sl-spinner>`
- Added the `--size` and `--track-width` custom properties to `<sl-progress-ring>`
- Added tests for `<sl-badge>` [#530]
- Fixed a bug where `<sl-tab>` wasn't using a border radius token [#523]
- Fixed a bug in the Remix Icons example where some icons would 404 [#528]
- Updated `<sl-progress-ring>` to use only CSS for styling
- Updated `<sl-spinner>` to use an SVG and improved the indicator animation
- Updated to Lit 2.0 and lit-html 2.0 🔥

## 2.0.0-beta.51

A number of users had trouble counting characters that repeat, so this release improves design token patterns so that "t-shirt sizes" are more accessible. For example, `--sl-font-size-xxx-large` has become `--sl-font-size-3x-large`. This change applies to all design tokens that use this scale.

- 🚨 BREAKING: all t-shirt size design tokens now use `2x`, `3x`, `4x` instead of `xx`, `xxx`, `xxxx`
- Added missing `--sl-focus-ring-*` tokens to dark theme
- Added an "Importing" section to all components with copy/paste code to make cherry picking easier
- Improved the documentation search with a custom plugin powered by [Lunr](https://lunrjs.com/)
- Improved the `--sl-shadow-x-small` elevation
- Improved visibility of elevations and overlays in dark theme
- Reduced the size of `<sl-color-picker>` slightly to better accommodate mobile devices
- Removed `<sl-icon>` dependency from `<sl-color-picker>` and improved the copy animation

## 2.0.0-beta.50

- Added `<sl-breadcrumb>` and `<sl-breadcrumb-item>` components
- Added `--sl-letter-spacing-denser`, `--sl-letter-spacing-looser`, `--sl-line-height-denser`, and `--sl-line-height-looser` design tokens
- Fixed a bug where form controls would error out when the value was set to `undefined` [#513]

## 2.0.0-beta.49

This release changes the way focus states are applied to elements. In browsers that support [`:focus-visible`](https://developer.mozilla.org/en-US/docs/Web/CSS/:focus-visible), it will be used. In unsupportive browsers ([currently only Safari](https://caniuse.com/mdn-css_selectors_focus-visible)), `:focus` will be used instead. This means the browser will determine whether a focus ring should be shown based on how the user interacts with the page.

This release also fixes a critical bug in the color scale where `--sl-color-neutral-0` and `--sl-color-neutral-1000` were reversed.

- 🚨 BREAKING: fixed a bug where `--sl-color-neutral-0` and `--sl-color-neutral-1000` were inverted (swap them to update)
- 🚨 BREAKING: removed the `no-fieldset` property from `<sl-radio-group>` (fieldsets are now hidden by default; use `fieldset` to show them)
- 🚨 BREAKING: removed `--focus-ring` custom property from `<sl-input>`, `<sl-select>`, `<sl-tab>` for consistency with other form controls
- Added `--swatch-size` custom property to `<sl-color-picker>`
- Added `date` to `<sl-input>` as a supported `type`
- Added the `--sl-focus-ring` design token for a more convenient way to apply focus ring styles
- Adjusted elevation tokens to use neutral in light mode and black in dark mode
- Adjusted `--sl-overlay-background-color` in dark theme to be black instead of gray
- Fixed a bug in `<sl-color-picker>` where the opacity slider wasn't showing the current color
- Fixed a bug where Edge in Windows would show the native password toggle next to the custom password toggle [#508]
- Fixed a bug where pressing up/down in `<sl-tab-group>` didn't select the next/previous tab in vertical placements
- Improved size of `<sl-color-picker>`
- Improved icon contrast in `<sl-input>`
- Improved contrast of `<sl-switch>`
- Improved `:focus-visible` behavior in many components
- Removed elevation from `<sl-color-picker>` when rendered inline
- Removed custom `:focus-visible` logic in favor of a directive that outputs `:focus-visible` or `:focus` depending on browser support
- Updated to Lit 2.0.0-rc.3
- Updated to lit-html 2.0.0-rc.4

## 2.0.0-beta.48

This release improves theming by offering both light and dark themes that can be used autonomously. It also improves contrast in most components, adds a variety of new color primitives, and changes the way color tokens are consumed.

Previously, color tokens were in hexadecimal format. Now, Shoelace now uses an `R G B` format that requires you to use the `rgb()` function in your CSS.

```css
.example {
  /* rgb() is required now */
  color: var(--sl-color-neutral-500);
}
```

This is more verbose than previous versions, but it has the advantage of letting you set the alpha channel of any color token.

```css
.example-with-alpha {
  /* easily adjust opacity for any color token */
  color: rgb(var(--sl-color-neutral-500) / 50%);
}
```

This change applies to all design tokens that implement a color. Refer to the [color tokens](/tokens/color) page for more details.

- 🚨 BREAKING: all design tokens that implement colors have been converted to `R G B` and must be used with the `rgb()` function
- 🚨 BREAKING: removed `--sl-color-black|white` color tokens (use `--sl-color-neutral-0|1000` instead)
- 🚨 BREAKING: removed `--sl-color-primary|success|warning|info|danger-text` design tokens (use theme or primitive colors instead)
- 🚨 BREAKING: removed `info` variant from `<sl-alert>`, `<sl-badge>`, `<sl-button>`, and `<sl-tag>` (use `neutral` instead)
- 🚨 BREAKING: removed `--sl-color-info-*` design token (use `--sl-color-neutral-*` instead)
- 🚨 BREAKING: renamed `dist/themes/base.css` to `dist/themes/light.css`
- 🚨 BREAKING: removed `--sl-focus-ring-color-primary` tokens (use color tokens and `--sl-focus-ring-width|alpha` instead)
- 🚨 BREAKING: removed `--tabs-border-color` from `<sl-tab-group>` (use `--track-color` instead)
- 🚨 BREAKING: changed the default value for `effect` to `none` in `<sl-skeleton>` (use `sheen` to restore the original behavior)
- Added new color primitives to the base set of design tokens
- Added `--sl-color-*-950` swatches to all color palettes
- Added a console error that appears when menu items have duplicate values in `<sl-select>`
- Added CodePen link to code examples
- Added `prefix` and `suffix` slots to `<sl-select>` [#501]
- Added `--indicator-color` custom property to `<sl-tab-group>`
- Exposed base and dark stylesheets so they can be imported via JavaScript [#438]
- Fixed a bug in `<sl-menu>` where pressing [[Enter]] after using type to select would result in the wrong value
- Fixed a bug in `<sl-radio-group>` where clicking a radio button would cause the wrong control to be focused
- Fixed a bug in `<sl-button>` and `<sl-icon-button>` where an unintended `ref` attribute was present
- Fixed a bug in the focus-visible utility that failed to respond to mouseup events
- Fixed a bug where clicking on a menu item would persist its hover/focus state
- Fixed a bug in `<sl-select>` where it would erroneously intercept important keyboard shortcuts [#504]
- Improved contrast throughout all components [#128]
- Refactored thumb position logic in `<sl-switch>` [#490]
- Reworked the dark theme to use an inverted + shifted design token approach instead of component-specific selectors

## 2.0.0-beta.47

This release improves how component dependencies are imported. If you've been cherry picking, you no longer need to import component dependencies manually. This significantly improves developer experience, making Shoelace even easier to use. For transparency, component dependencies will continue to be listed in the docs.

- Added "Reflects" column to the properties table
- Dependencies are now automatically imported for all components
- Fixed a bug where tabbing into `<sl-radio-group>` would not always focus the checked radio
- Fixed a bug in component styles that prevented the box sizing reset from being applied
- Fixed a regression in `<sl-color-picker>` where dragging the grid handle wasn't smooth
- Fixed a bug where slot detection could incorrectly match against slots of child elements [#481]
- Fixed a bug in `<sl-input>` where focus would move to the end of the input when typing in Safari [#480]
- Improved base path utility logic

## 2.0.0-beta.46

This release improves the developer experience of `<sl-animation>`. Previously, an animation was assumed to be playing unless the `pause` attribute was set. This behavior has been reversed and `pause` has been removed. Now, animations will not play until the new `play` attribute is applied.

This is a lot more intuitive and makes it easier to activate animations imperatively. In addition, the `play` attribute is automatically removed automatically when the animation finishes or cancels, making it easier to restart finite animations. Lastly, the animation's timing is now accessible through the new `currentTime` property instead of `getCurrentTime()` and `setCurrentTime()`.

In addition, Shoelace no longer uses Sass. Component styles now use Lit's template literal styles and theme files use pure CSS.

- 🚨 BREAKING: removed the `pause` attribute from `<sl-animation>` (use `play` to start and stop the animation instead)
- 🚨 BREAKING: removed `getCurrentTime()` and `setCurrentTime()` from `<sl-animation>` (use the `currentTime` property instead)
- 🚨 BREAKING: removed the `close-on-select` attribute from `<sl-dropdown>` (use `stay-open-on-select` instead)
- Added the `currentTime` property to `<sl-animation>` to control the current time without methods
- Fixed a bug in `<sl-range>` where the tooltip wasn't showing in Safari [#477]
- Fixed a bug in `<sl-menu>` where pressing [[Enter]] in a menu didn't work with click handlers
- Reworked `<sl-menu>` and `<sl-menu-item>` to use a roving tab index and improve keyboard accessibility
- Reworked tabbable logic to be more performant [#466]
- Switched component stylesheets from Sass to Lit's template literal styles
- Switched theme stylesheets from Sass to CSS

## 2.0.0-beta.45

This release changes the way component metadata is generated. Previously, the project used TypeDoc to analyze components and generate a very large file with type data. The data was then parsed and converted to an easier-to-consume file called `metadata.json`. Alas, TypeDoc is expensive to run and the metadata format wasn't standard.

Thanks to an amazing effort by [Pascal Schilp](https://twitter.com/passle_), the world has a simpler, faster way to gather metadata using the [Custom Elements Manifest Analyzer](https://github.com/open-wc/custom-elements-manifest). Not only is this tool faster, but the data follows the evolving `custom-elements.json` format. This is exciting because a standard format for custom elements opens the door for many potential uses, including documentation generation, framework adapters, IDE integrations, third-party uses, and more. [Check out Pascal's great article](https://dev.to/open-wc/introducing-custom-elements-manifest-gkk) for more info about `custom-elements.json` and the new analyzer.

The docs have been updated to use the new `custom-elements.json` file. If you're relying on the old `metadata.json` file for any purpose, this will be a breaking change for you.

- 🚨 BREAKING: removed the `sl-overlay-click` event from `<sl-dialog>` and `<sl-drawer>` (use `sl-request-close` instead) [#471]
- 🚨 BREAKING: removed `metadata.json` (use `custom-elements.json` instead)
- Added `custom-elements.json` for component metadata
- Added `sl-request-close` event to `<sl-dialog>` and `<sl-drawer>`
- Added `dialog.denyClose` and `drawer.denyClose` animations
- Fixed a bug in `<sl-color-picker>` where setting `value` immediately wouldn't trigger an update
- Fixed a bug in `<sl-dialog>` and `<sl-drawer>` where setting `open` initially didn't set a focus trap
- Fixed a bug that resulted in form controls having incorrect validity when `disabled` was initially set [#473]
- Fixed a bug in the docs that caused the metadata file to be requested twice
- Fixed a bug where tabbing out of a modal would cause the browser to lag [#466]
- Updated the docs to use the new `custom-elements.json` for component metadata

## 2.0.0-beta.44

- 🚨 BREAKING: all `invalid` props on form controls now reflect validity before interaction [#455]
- Allow `null` to be passed to disable animations in `setDefaultAnimation()` and `setAnimation()`
- Converted build scripts to ESM
- Fixed a bug in `<sl-checkbox>` where `invalid` did not update properly
- Fixed a bug in `<sl-dropdown>` where a `keydown` listener wasn't cleaned up properly
- Fixed a bug in `<sl-select>` where `sl-blur` was emitted prematurely [#456]
- Fixed a bug in `<sl-select>` where no selection with `multiple` resulted in an incorrect value [#457]
- Fixed a bug in `<sl-select>` where `sl-change` was emitted immediately after connecting to the DOM [#458]
- Fixed a bug in `<sl-select>` where non-printable keys would cause the menu to open
- Fixed a bug in `<sl-select>` where `invalid` was not always updated properly
- Reworked the `@watch` decorator to use `update` instead of `updated` resulting in better performance and flexibility

## 2.0.0-beta.43

- Added `?` to optional arguments in methods tables in the docs
- Added the `scrollPosition()` method to `<sl-textarea>` to get/set scroll position
- Added initial tests for `<sl-dialog>`, `<sl-drawer>`, `<sl-dropdown>`, and `<sl-tooltip>`
- Fixed a bug in `<sl-tab-group>` where scrollable tab icons were not displaying correctly
- Fixed a bug in `<sl-dialog>` and `<sl-drawer>` where preventing clicks on the overlay no longer worked as described [#452]
- Fixed a bug in `<sl-dialog>` and `<sl-drawer>` where setting initial focus no longer worked as described [#453]
- Fixed a bug in `<sl-card>` where the `slotchange` listener wasn't attached correctly [#454]
- Fixed lifecycle bugs in a number of components [#451]
- Removed `fill: both` from internal animate utility so styles won't "stick" by default [#450]

## 2.0.0-beta.42

This release addresses an issue with the `open` attribute no longer working in a number of components, as a result of the changes in beta.41. It also removes a small but controversial feature that complicated show/hide logic and led to a poor experience for developers and end users.

There are two ways to show/hide affected components: by calling `show() | hide()` and by toggling the `open` prop. Previously, it was possible to call `event.preventDefault()` in an `sl-show | sl-hide ` handler to stop the component from showing/hiding. The problem becomes obvious when you set `el.open = false`, the event gets canceled, and in the next cycle `el.open` has reverted to `true`. Not only is this unexpected, but it also doesn't play nicely with frameworks. Additionally, this made it impossible to await `show() | hide()` since there was a chance they'd never resolve.

Technical reasons aside, canceling these events seldom led to a good user experience, so the decision was made to no longer allow `sl-show | sl-hide` to be cancelable.

- 🚨 BREAKING: `sl-show` and `sl-hide` events are no longer cancelable
- Added Iconoir example to the icon docs
- Added Web Test Runner
- Added initial tests for `<sl-alert>` and `<sl-details>`
- Changed the `cancelable` default to `false` for the internal `@event` decorator
- Fixed a bug where toggling `open` stopped working in `<sl-alert>`, `<sl-dialog>`, `<sl-drawer>`, `<sl-dropdown>`, and `<sl-tooltip>`
- Fixed a bug in `<sl-range>` where setting a value outside the default `min` or `max` would clamp the value [#448]
- Fixed a bug in `<sl-dropdown>` where placement wouldn't adjust properly when shown [#447]
- Fixed a bug in the internal `shimKeyframesHeightAuto` utility that caused `<sl-details>` to measure heights incorrectly [#445]
- Fixed a number of imports that should have been type imports
- Updated Lit to 2.0.0-rc.2
- Updated esbuild to 0.12.4

## 2.0.0-beta.41

This release changes how components animate. In previous versions, CSS transitions were used for most show/hide animations. Transitions are problematic due to the way `transitionend` works. This event fires once _per transition_, and it's impossible to know which transition to look for when users can customize any possible CSS property. Because of this, components previously required the `opacity` property to transition. If a user were to prevent `opacity` from transitioning, the component wouldn't hide properly and the `sl-after-show|hide` events would never emit.

CSS animations, on the other hand, have a more reliable `animationend` event. Alas, `@keyframes` don't cascade and can't be injected into a shadow DOM via CSS, so there would be no good way to customize them.

The most elegant solution I found was to use the [Web Animations API](https://developer.mozilla.org/en-US/docs/Web/API/Web_Animations_API), which offers more control over animations at the expense of customizations being done in JavaScript. Fortunately, through the [Animation Registry](/getting-started/customizing#animations), you can customize animations globally and/or per component with a minimal amount of code.

- 🚨 BREAKING: changed `left` and `right` placements to `start` and `end` in `<sl-drawer>`
- 🚨 BREAKING: changed `left` and `right` placements to `start` and `end` in `<sl-tab-group>`
- 🚨 BREAKING: removed `--hide-duration`, `--hide-timing-function`, `--show-duration`, and `--show-timing-function` custom properties from `<sl-tooltip>` (use the Animation Registry instead)
- Added the Animation Registry
- Fixed a bug where removing `<sl-dropdown>` from the DOM and adding it back destroyed the popover reference [#443]
- Updated animations for `<sl-alert>`, `<sl-dialog>`, `<sl-drawer>`, `<sl-dropdown>`, and `<sl-tooltip>` to use the Animation Registry instead of CSS transitions
- Improved a11y by respecting `prefers-reduced-motion` for all show/hide animations
- Improved `--show-delay` and `--hide-delay` behavior in `<sl-tooltip>` so they only apply on hover
- Removed the internal popover utility

## 2.0.0-beta.40

- 🚨 BREAKING: renamed `<sl-responsive-embed>` to `<sl-responsive-media>` and added support for images and videos [#436]
- Fixed a bug where setting properties before an element was defined would render incorrectly [#425]
- Fixed a bug that caused all modules to be imported when cherry picking certain components [#439]
- Fixed a bug where the scrollbar would reposition `<sl-dialog>` on hide causing it to jump [#424]
- Fixed a bug that prevented the project from being built in a Windows environment
- Improved a11y in `<sl-progress-ring>`
- Removed `src/utilities/index.ts` to prevent tree-shaking confusion (please import utilities directly from their respective modules)
- Removed global `[hidden]` styles so they don't affect anything outside of components
- Updated to Bootstrap Icons 1.5.0
- Updated React docs to use [`@shoelace-style/react`](https://github.com/shoelace-style/react)
- Updated NextJS docs [#434]
- Updated TypeScript to 4.2.4

## 2.0.0-beta.39

- Added experimental `<sl-qr-code>` component
- Added `system` icon library and updated all components to use this instead of the default icon library [#420]
- Updated to esbuild 0.8.57
- Updated to Lit 2.0.0-rc.1 and lit-html 2.0.0-rc.2

## 2.0.0-beta.38

- 🚨 BREAKING: `<sl-radio>` components must be located inside an `<sl-radio-group>` for proper accessibility [#218]
- Added `<sl-radio-group>` component [#218]
- Added `--header-spacing`, `--body-spacing`, and `--footer-spacing` custom properties to `<sl-drawer>` and `<sl-dialog>` [#409]
- Fixed a bug where `<sl-menu-item>` prefix and suffix slots wouldn't always receive the correct spacing
- Fixed a bug where `<sl-badge>` used `--sl-color-white` instead of the correct design tokens [#407]
- Fixed a bug in `<sl-dialog>` and `<sl-drawer>` where the escape key would cause parent components to close
- Fixed a race condition bug in `<sl-icon>` [#410]
- Improved focus trap behavior in `<sl-dialog>` and `<sl-drawer>`
- Improved a11y in `<sl-dialog>` and `<sl-drawer>` by restoring focus to trigger on close
- Improved a11y in `<sl-radio>` with Windows high contrast mode [#215]
- Improved a11y in `<sl-select>` by preventing the chevron icon from being announced
- Internal: removed the `options` argument from the modal utility as focus trapping is now handled internally

## 2.0.0-beta.37

- Added `click()` method to `<sl-checkbox>`, `<sl-radio>`, and `<sl-switch>`
- Added the `activation` attribute to `<sl-tab-group>` to allow for automatic and manual tab activation
- Added `npm run create <tag>` script to scaffold new components faster
- Fixed a bug in `<sl-tooltip>` where events weren't properly cleaned up on disconnect
- Fixed a bug in `<sl-tooltip>` where they wouldn't display after toggling `disabled` off and on again [#391]
- Fixed a bug in `<sl-details>` where `show()` and `hide()` would toggle the control when disabled
- Fixed a bug in `<sl-color-picker>` where setting `value` wouldn't update the control
- Fixed a bug in `<sl-tab-group>` where tabs that are initially disabled wouldn't receive the indicator on activation [#403]
- Fixed incorrect event names for `sl-after-show` and `sl-after-hide` in `<sl-details>`
- Improved a11y for disabled buttons that are rendered as links
- Improved a11y for `<sl-button-group>` by adding the correct `role` attribute
- Improved a11y for `<sl-input>`, `<sl-range>`, `<sl-select>`, and `<sl-textarea>` so labels and helper text are read properly by screen readers
- Removed `sl-show`, `sl-hide`, `sl-after-show`, `sl-after-hide` events from `<sl-color-picker>` (the color picker's visibility cannot be controlled programmatically so these shouldn't have been exposed; the dropdown events now bubble up so you can listen for those instead)
- Reworked `<sl-button-group>` so it doesn't require light DOM styles

## 2.0.0-beta.36

- 🚨 BREAKING: renamed `setFocus()` to `focus()` in button, checkbox, input, menu item, radio, range, rating, select, switch, and tab
- 🚨 BREAKING: renamed `removeFocus()` to `blur()` in button, checkbox, input, menu item, radio, range, rating, select, switch, and tab
- Added `click()` method to `<sl-button>`
- Fixed a bug where toggling `open` on `<sl-drawer>` would skip the transition
- Fixed a bug where `<sl-color-picker>` could be opened when disabled
- Fixed a bug in `<sl-color-picker>` that caused erratic slider behaviors [#388]
- Fixed a bug where `<sl-details>` wouldn't always render the correct height when open initially [#357]
- Renamed `components.json` to `metadata.json`
- Updated to the prerelease versions of LitElement and lit-html
- Updated to Bootstrap Icons 1.4.1

## 2.0.0-beta.35

- Fixed a bug in `<sl-animation>` where `sl-cancel` and `sl-finish` events would never fire
- Fixed a bug where `<sl-alert>` wouldn't always transition properly
- Fixed a bug where using `<sl-menu>` inside a shadow root would break keyboard selections [#382]
- Fixed a bug where toggling `multiple` in `<sl-select>` would lead to a stale display label
- Fixed a bug in `<sl-tab-group>` where changing `placement` could result in the active tab indicator being drawn a few pixels off
- Fixed a bug in `<sl-button>` where link buttons threw an error on focus, blur, and click
- Improved `@watch` decorator to run after update instead of during
- Updated `<sl-menu-item>` checked icon to `check` instead of `check2`
- Upgraded the status of `<sl-resize-observer>` from experimental to stable

## 2.0.0-beta.34

This release changes the way components are registered if you're [cherry picking](/getting-started/installation#cherry-picking) or [using a bundler](/getting-started/installation#bundling). This recommendation came from the LitElement team and simplifies Shoelace's dependency graph. It also eliminates the need to call a `register()` function before using each component.

From now on, importing a component will register it automatically. The caveat is that bundlers may not tree shake the library properly if you import from `@shoelace-style/shoelace`, so the recommendation is to import components and utilities from their corresponding files instead.

- 🚨 BREAKING: removed `all.shoelace.js` (use `shoelace.js` instead)
- 🚨 BREAKING: component modules now have a side effect, so bundlers may not tree shake properly when importing from `@shoelace-style/shoelace` (see the [installation page](/getting-started/installation#bundling) for more details and how to update)
- Added `sl-clear` event to `<sl-select>`
- Fixed a bug where dynamically changing menu items in `<sl-select>` would cause the display label to be blank [#374]
- Fixed a bug where setting the `value` attribute or property on `<sl-input>` and `<sl-textarea>` would trigger validation too soon
- Fixed the margin in `<sl-menu-label>` to align with menu items
- Fixed `autofocus` attributes in `<sl-input>` and `<sl-textarea>`
- Improved types for `autocapitalize` in `<sl-input>` and `<sl-textarea>`
- Reverted the custom `@tag` decorator in favor of `@customElement` to enable auto-registration

## 2.0.0-beta.33

- Fixed a bug where link buttons could have incorrect `target`, `download`, and `rel` props
- Fixed `aria-label` and `aria-labelledby` props in `<sl-dialog>` and `<sl-drawer>`
- Fixed `tabindex` attribute in `<sl-menu>`
- Fixed a bug in `<sl-select>` where tags would always render as pills
- Fixed a bug in `<sl-button>` where calling `setFocus()` would throw an error

## 2.0.0-beta.32

- Added tag name maps so TypeScript can identify Shoelace elements [#371]
- Fixed a bug where the active tab indicator wouldn't render properly on tabs styled with `flex-end` [#355]
- Fixed a bug where `sl-change` wasn't emitted by `<sl-checkbox>` or `<sl-switch>` [#370]
- Fixed a bug where some props weren't being watched correctly in `<sl-alert>` and `<sl-color-picker>`
- Improved `@watch` decorator so watch handlers don't run before the first render
- Removed guards that were added due to previous watch handler behavior

## 2.0.0-beta.31

- Add touch support to `<sl-rating>` [#362]
- Fixed a bug where the `open` attribute on `<sl-details>` would prevent it from opening [#357]
- Fixed event detail type parsing so component class names are shown instead of `default`

## 2.0.0-beta.30

- Fix default exports for all components so cherry picking works again [#365]
- Revert FOUC base style because it interferes with some framework and custom element use cases

## 2.0.0-beta.29

**This release migrates component implementations from Shoemaker to LitElement.** Due to feedback from the community, Shoelace will rely on a more heavily tested library for component implementations. This gives you a more solid foundation and reduces my maintenance burden. Thank you for all your comments, concerns, and encouragement! Aside from that, everything else from beta.28 still applies plus the following.

- 🚨 BREAKING: removed the `symbol` property from `<sl-rating>` and reverted to `getSymbol` for optimal flexibility
- Added `vscode.html-custom-data.json` to the build to support IntelliSense (see [the usage section](/getting-started/usage#code-completion) for details)
- Added a base style to prevent FOUC before components are defined
- Fixed bug where TypeScript types weren't being generated [#364]
- Improved vertical padding in `<sl-tooltip>`
- Moved chunk files into a separate folder
- Reverted menu item active styles
- Updated esbuild to 0.8.54

## 2.0.0-beta.28

**This release includes a major under the hood overhaul of the library and how it's distributed.** Until now, Shoelace was developed with Stencil. This release moves to a lightweight tool called Shoemaker, a homegrown utility that provides declarative templating and data binding while reducing the boilerplate required for said features.

This change in tooling addresses a number of longstanding bugs and limitations. It also gives us more control over the library and build process while streamlining development and maintenance. Instead of two different distributions, Shoelace now offers a single, standards-compliant collection of ES modules. This may affect how you install and use the library, so please refer to the [installation page](/getting-started/installation) for details.

:::warning
Due to the large number of internal changes, I would consider this update to be less stable than previous ones. If you're using Shoelace in a production app, consider holding off until the next beta to allow for more exhaustive testing from the community. Please report any bugs you find on the [issue tracker](https://github.com/shoelace-style/shoelace/issues).
:::

The component API remains the same except for the changes noted below. Thanks for your patience as I work diligently to make Shoelace more stable and future-proof. 🙌

- 🚨 BREAKING: removed the custom elements bundle (you can import ES modules directly)
- 🚨 BREAKING: removed `getAnimationNames()` and `getEasingNames()` methods from `<sl-animation>` (you can import them from `utilities/animation.js` instead)
- 🚨 BREAKING: removed the `<sl-icon-library>` component since it required imperative initialization (you can import the `registerIconLibrary()` function from `utilities/icon-library.js` instead)
- 🚨 BREAKING: removed the experimental `<sl-theme>` component due to technical limitations (you should set the `sl-theme-{name}` class on the `<body>` instead)
- 🚨 BREAKING: moved the base stylesheet from `dist/shoelace.css` to `dist/themes/base.css`
- 🚨 BREAKING: moved `icons` into `assets/icons` to make future assets easier to colocate
- 🚨 BREAKING: changed `getSymbol` property in `<sl-rating>` to `symbol` (it now accepts a string or a function that returns an icon name)
- 🚨 BREAKING: renamed `setAssetPath()` to `setBasePath()` and added the ability to set the library's base path with a `data-shoelace` attribute (`setBasePath()` is exported from `utilities/base-path.js`)
- Fixed `min` and `max` types in `<sl-input>` to allow numbers and strings [#330]
- Fixed a bug where `<sl-checkbox>`, `<sl-radio>`, and `<sl-switch>` controls would shrink with long labels [#325]
- Fixed a bug in `<sl-select>` where the dropdown menu wouldn't reposition when the box resized [#340]
- Fixed a bug where ignoring clicks and clicking the overlay would prevent the escape key from closing the dialog/drawer [#344]
- Removed the lazy loading dist (importing `shoelace.js` will load and register all components now)
- Switched from Stencil to Shoemaker
- Switched to a custom build powered by [esbuild](https://esbuild.github.io/)
- Updated to Bootstrap Icons 1.4.0

## 2.0.0-beta.27

- Added `handle-icon` slot to `<sl-image-comparer>` [#311]
- Added `label` and `helpText` props and slots to `<sl-range>` [#318]
- Added "Integrating with NextJS" tutorial to the docs, courtesy of [crutchcorn](https://github.com/crutchcorn)
- Added `content` slot to `<sl-tooltip>` [#322]
- Fixed a bug in `<sl-select>` where removing a tag would toggle the dropdown
- Fixed a bug in `<sl-input>` and `<sl-textarea>` where the input might not exist when the value watcher is called [#313]
- Fixed a bug in `<sl-details>` where hidden elements would receive focus when tabbing [#323]
- Fixed a bug in `<sl-icon>` where `sl-error` would only be emitted for network failures [#326]
- Reduced the default line-height for `<sl-tooltip>`
- Updated `<sl-menu-item>` focus styles
- Updated `<sl-select>` so tags will wrap when `multiple` is true
- Updated to Stencil 2.4.0

## 2.0.0-beta.26

- 🚨 BREAKING: Fixed animations bloat
  - Removed ~400 baked-in Animista animations because they were causing ~200KB of bloat (they can still be used with custom keyframes)
  - Reworked animations into a separate module ([`@shoelace-style/animations`](https://github.com/shoelace-style/animations)) so it's more maintainable and animations are sync with the latest version of animate.css
  - Animation and easing names are now camelCase (e.g. `easeInOut` instead of `ease-in-out`)
- Added initial E2E tests [#169]
- Added the `FocusOptions` argument to all components that have a `setFocus()` method
- Added `sl-initial-focus` event to `<sl-dialog>` and `<sl-drawer>` so focus can be customized to a specific element
- Added `close-button` part to `<sl-tab>` so the close button can be customized
- Added `scroll-button` part to `<sl-tab-group>` so the scroll buttons can be customized
- Fixed a bug where `sl-hide` would be emitted twice when closing an alert with `hide()`
- Fixed a bug in `<sl-color-picker>` where the toggle button was smaller than the preview button in Safari
- Fixed a bug in `<sl-tab-group>` where activating a nested tab group didn't work properly [#299]
- Fixed a bug in `<sl-tab-group>` where removing tabs would throw an error
- Fixed a bug in `<sl-alert>`, `<sl-dialog>`, `<sl-drawer>`, `<sl-select>`, and `<sl-tag>` where the close button's base wasn't exported so it couldn't be styled
- Removed `text` type from `<sl-badge>` as it was erroneously copied and never had styles
- Updated `<sl-tab-group>` so the `active` property is reflected to its attribute
- Updated the docs to show dependencies instead of dependents which is much more useful when working with the custom elements bundle
- Updated to Bootstrap Icons 1.3.0

## 2.0.0-beta.25

- 🚨 BREAKING: Reworked color tokens
  - Theme colors are now inspired by Tailwind's professionally-designed color palette
  - Color token variations now range from 50, 100, 200, 300, 400, 500, 600, 700, 800, 900, 950
  - Color token variations were inverted, e.g. 50 is lightest and 950 is darkest
  - All component styles were adapted to use the new color tokens, but visual changes are subtle
  - The dark theme was adapted use the new color tokens
  - HSL is no longer used because it is not perceptually uniform (this may be revisited when all browsers support [LCH colors](https://lea.verou.me/2020/04/lch-colors-in-css-what-why-and-how/))
- 🚨 BREAKING: Refactored `<sl-select>` to improve accessibility [#216]
  - Removed the internal `<sl-input>` because it was causing problems with a11y and virtual keyboards
  - Removed `input`, `prefix` and `suffix` parts
- 🚨 BREAKING: Removed `copy-button` part from `<sl-color-picker>` since copying is now done by clicking the preview
- Added `getFormattedValue()` method to `<sl-color-picker>` so you can retrieve the current value in any format
- Added visual separators between solid buttons in `<sl-button-group>`
- Added `help-text` attribute to `<sl-input>`, `<sl-textarea>`, and `<sl-select>`
- Fixed a bug where moving the mouse while `<sl-dropdown>` is closing would remove focus from the trigger
- Fixed a bug where `<sl-menu-item>` didn't set a default color in the dark theme
- Fixed a bug where `<sl-color-picker>` preview wouldn't update in Safari
- Fixed a bug where removing an icon's `name` or `src` wouldn't remove the previously rendered SVG [#285]
- Fixed a bug where disabled link buttons didn't appear disabled
- Improved button spacings and added split button example
- Improved elevation tokens in dark theme
- Improved accessibility in `<sl-tooltip>` by allowing escape to dismiss it [#219]
- Improved slot detection in `<sl-card>`, `<sl-dialog>`, and `<sl-drawer>`
- Made `@types/resize-observer-browser` a dependency so users don't have to install it manually
- Refactored internal label + help text logic into a functional component used by `<sl-input>`, `<sl-textarea>`, and `<sl-select>`
- Removed `sl-blur` and `sl-focus` events from `<sl-menu>` since menus can't have focus as of 2.0.0-beta.22
- Updated `<sl-spinner>` so the indicator is more obvious
- Updated to Bootstrap Icons 1.2.2

## 2.0.0-beta.24

- Added `<sl-format-date>` component
- Added `indeterminate` state to `<sl-progress-bar>` [#274]
- Added `--track-color`, `--indicator-color`, and `--label-color` to `<sl-progress-bar>` [#276]
- Added `allow-scripts` attribute to `<sl-include>` [#280]
- Fixed a bug where `<sl-menu-item>` color variable was incorrect [#272]
- Fixed a bug where `<sl-dialog>` and `<sl-drawer>` would emit the `sl-hide` event twice [#275]
- Fixed a bug where calling `event.preventDefault()` on certain form elements wouldn't prevent `<sl-form>` from submitting [#277]
- Fixed drag handle orientation in `<sl-image-comparer>`
- Restyled `<sl-spinner>` so the track is visible and the indicator is smaller.
- Removed `resize-observer-polyfill` in favor of `@types/resize-observer-browser` since all target browsers support `ResizeObserver`
- Upgraded the status of `<sl-form>`, `<sl-image-comparer>`, and `<sl-include>` from experimental to stable

## 2.0.0-beta.23

- Added `<sl-format-number>` component
- Added `<sl-relative-time>` component
- Added `closable` attribute to `<sl-tab>`
- Added experimental `<sl-resize-observer>` utility
- Added experimental `<sl-theme>` utility and updated theming documentation
- Fixed a bug where `<sl-menu-item>` wouldn't render properly in the dark theme
- Fixed a bug where `<sl-select>` would show an autocomplete menu
- Improved placeholder contrast in dark theme
- Updated to Bootstrap Icons 1.1.0
- Updated to Stencil 2.3.0

## 2.0.0-beta.22

- 🚨 BREAKING: Refactored `<sl-menu>` and `<sl-menu-item>` to improve accessibility by using proper focus states [#217]
  - Moved `tabindex` from `<sl-menu>` to `<sl-menu-item>`
  - Removed the `active` attribute from `<sl-menu-item>` because synthetic focus states are bad for accessibility
  - Removed the `sl-activate` and `sl-deactivate` events from `<sl-menu-item>` (listen for `focus` and `blur` instead)
  - Updated `<sl-select>` so keyboard navigation still works
- Added `no-scroll-controls` attribute to `<sl-tab-group>` [#253]
- Fixed a bug where setting `open` initially wouldn't show `<sl-dialog>` or `<sl-drawer>` [#255]
- Fixed a bug where `disabled` could be set when buttons are rendered as links
- Fixed a bug where hoisted dropdowns would render in the wrong position when placed inside `<sl-dialog>` [#252]
- Fixed a bug where boolean aria attributes didn't explicitly set `true|false` string values in the DOM
- Fixed a bug where `aria-describedby` was never set on tooltip targets in `<sl-tooltip>`
- Fixed a bug where setting `position` on `<sl-image-comparer>` wouldn't update the divider's position
- Fixed a bug where the check icon was announced to screen readers in `<sl-menu-item>`
- Improved `<sl-icon-button>` accessibility by encouraging proper use of `label` and hiding the internal icon from screen readers [#220]
- Improved `<sl-dropdown>` accessibility by attaching `aria-haspopup` and `aria-expanded` to the slotted trigger
- Refactored position logic to remove an unnecessary state variable in `<sl-image-comparer>`
- Refactored design tokens to use `rem` instead of `px` for input height and spacing [#221]
- Removed `console.log` from modal utility
- Updated to Stencil 2.2.0

## 2.0.0-beta.21

- Added `label` slot to `<sl-input>`, `<sl-select>`, and `<sl-textarea>` [#248]
- Added `label` slot to `<sl-dialog>` and `<sl-drawer>`
- Added experimental `<sl-include>` component
- Added status code to the `sl-error` event in `<sl-icon>`
- Fixed a bug where initial transitions didn't show in `<sl-dialog>` and `<sl-drawer>` [#247]
- Fixed a bug where indeterminate checkboxes would maintain the indeterminate state when toggled
- Fixed a bug where concurrent active modals (i.e. dialog, drawer) would try to steal focus from each other
- Improved `<sl-color-picker>` grid and slider handles [#246]
- Refactored `<sl-icon>` request logic and removed unused cache map
- Reworked show/hide logic in `<sl-alert>`, `<sl-dialog>`, and `<sl-drawer>` to not use reflow hacks and the `hidden` attribute
- Reworked slot logic in `<sl-card>`, `<sl-dialog>`, and `<sl-drawer>`
- Updated to Popper 2.5.3 to address a fixed position bug in Firefox

## 2.0.0-beta.20

- 🚨 BREAKING: Transformed all Shoelace events to lowercase ([details](#why-did-event-names-change))
- Added support for dropdowns and non-icon elements to `<sl-input>`
- Added `spellcheck` attribute to `<sl-input>`
- Added `<sl-icon-library>` to allow custom icon library registration
- Added `library` attribute to `<sl-icon>` and `<sl-icon-button>`
- Added "Integrating with Rails" tutorial to the docs, courtesy of [ParamagicDev](https://github.com/ParamagicDev)
- Fixed a bug where `<sl-progress-ring>` rendered incorrectly when zoomed in Safari [#227]
- Fixed a bug where tabbing into slotted elements closes `<sl-dropdown>` when used in a shadow root [#223]
- Fixed a bug where scroll anchoring caused undesirable scrolling when `<sl-details>` are grouped

Shoelace events were updated to use a lowercase, kebab-style naming convention. Instead of event names such as `slChange` and `slAfterShow`, you'll need to use `sl-change` and `sl-after-show` now.

This change was necessary to address a critical issue in frameworks that use DOM templates with declarative event bindings such as `<sl-button @slChange="handler">`. Due to HTML's case-insensitivity, browsers translate attribute names to lowercase, turning `@slChange` into `@slchange`, making it impossible to listen to `slChange`.

While declarative event binding is a non-standard feature, not supporting it would make Shoelace much harder to use in popular frameworks. To accommodate those users and provide a better developer experience, we decided to change the naming convention while Shoelace is still in beta.

The following pages demonstrate why this change was necessary.

- [This Polymer FAQ from Custom Elements Everywhere](https://custom-elements-everywhere.com/#faq-polymer)
- [Vue's Event Names documentation](https://vuejs.org/v2/guide/components-custom-events.html#Event-Names)

## 2.0.0-beta.19

- Added `input`, `label`, `prefix`, `clear-button`, `suffix`, `help-text` exported parts to `<sl-select>` to make the input customizable
- Added toast notifications through the `toast()` method on `<sl-alert>`
- Fixed a bug where mouse events would bubble up when `<sl-button>` was disabled, causing tooltips to erroneously appear
- Fixed a bug where pressing space would open and immediately close `<sl-dropdown>` panels in Firefox
- Fixed a bug where `<sl-tooltip>` would throw an error on init
- Fixed a bug in custom keyframes animation example
- Refactored clear logic in `<sl-input>`

## 2.0.0-beta.18

- Added `name` and `invalid` attribute to `<sl-color-picker>`
- Added support for form submission and validation to `<sl-color-picker>`
- Added touch support to demo resizers in the docs
- Added `<sl-responsive-embed>` component
- Fixed a bug where swapping an animated element wouldn't restart the animation in `<sl-animation>`
- Fixed a bug where the cursor was incorrect when `<sl-select>` was disabled
- Fixed a bug where `slblur` and `slfocus` were emitted twice in `<sl-select>`
- Fixed a bug where clicking on `<sl-menu>` wouldn't focus it
- Fixed a bug in the popover utility where `onAfterShow` would fire too soon
- Fixed a bug where `bottom` and `right` placements didn't render properly in `<sl-tab-group>`
- Improved keyboard logic in `<sl-dropdown>`, `<sl-menu>`, and `<sl-select>`
- Updated `<sl-animation>` to stable
- Updated to Stencil 2.0 (you may need to purge `node_modules` and run `npm install` after pulling)
- Updated entry points in `package.json` to reflect new filenames generated by Stencil 2

## 2.0.0-beta.17

- Added `minlength` and `spellcheck` attributes to `<sl-textarea>`
- Fixed a bug where clicking a tag in `<sl-select>` wouldn't toggle the menu
- Fixed a bug where options where `<sl-select>` options weren't always visible or scrollable
- Fixed a bug where setting `null` on `<sl-input>`, `<sl-textarea>`, or `<sl-select>` would throw an error
- Fixed a bug where `role` was on the wrong element and aria attribute weren't explicit in `<sl-checkbox>`, `<sl-switch>`, and `<sl-radio>`
- Fixed a bug where dynamically adding/removing a slot wouldn't work as expected in `<sl-card>`, `<sl-dialog>`, and `<sl-drawer>`
- Fixed a bug where the value wasn't updated and events weren't emitted when using `setRangeText` in `<sl-input>` and `<sl-textarea>`
- Optimized `hasSlot` utility by using a simpler selector
- Updated Bootstrap Icons to 1.0.0 with many icons redrawn and improved
- Updated contribution guidelines

**Form validation has been reworked and is much more powerful now!**

- The `invalid` attribute now reflects the control's validity as determined by the browser's constraint validation API
- Added `required` to `<sl-checkbox>`, `<sl-select>`, and `<sl-switch>`
- Added `reportValidity()` and `setCustomValidity()` methods to all form controls
- Added validation checking for custom and native form controls to `<sl-form>`
- Added `novalidate` attribute to `<sl-form>` to disable validation
- Removed the `valid` attribute from all form controls
- Removed valid and invalid design tokens and related styles (you can use your own custom styles to achieve this)

## 2.0.0-beta.16

- Added `hoist` attribute to `<sl-color-picker>`, `<sl-dropdown>`, and `<sl-select>` to work around panel clipping
- Added `<sl-format-bytes>` utility component
- Added `clearable` and `required` props to `<sl-select>`
- Added `slclear` event to `<sl-input>`
- Added keyboard support to the preview resizer in the docs
- Fixed a bug where the `aria-selected` state was incorrect in `<sl-menu-item>`
- Fixed a bug where custom properties applied to `<sl-tooltip>` didn't affect show/hide transitions
- Fixed a bug where `--sl-input-color-*` custom properties had no effect on `<sl-input>` and `<sl-textarea>`
- Refactored `<sl-dropdown>` and `<sl-tooltip>` to use positioner elements so panels/tooltips can be customized easier

## 2.0.0-beta.15

- Added `image-comparer` component
- Added `--width`, `--height`, and `--thumb-size` custom props to `<sl-switch>`
- Fixed an `aria-labelledby` attribute typo in a number of components
- Fixed a bug where the `change` event wasn't updating the value in `<sl-input>`
- Fixed a bug where `<sl-color-picker>` had the wrong border color in the dark theme
- Fixed a bug where `<sl-menu-item>` had the wrong color in dark mode when disabled
- Fixed a bug where WebKit's autocomplete styles made inputs looks broken
- Fixed a bug where aria labels were wrong in `<sl-select>`
- Fixed a bug where clicking the label wouldn't focus the control in `<sl-select>`

## 2.0.0-beta.14

- Added dark theme
- Added `--sl-panel-background-color` and `--sl-panel-border-color` tokens
- Added `--tabs-border-color` custom property to `<sl-tab-group>`
- Added `--track-color` custom property to `<sl-range>`
- Added `tag` part to `<sl-select>`
- Updated `package.json` so custom elements imports can be consumed from the root
- Fixed a bug where scrolling dialogs didn't resize properly in Safari
- Fixed a bug where `slshow` and `slhide` would be emitted twice in some components
- Fixed a bug where `custom-elements/index.d.ts` was broken due to an unclosed comment (fixed in Stencil 1.17.3)
- Fixed bug where inputs were not using border radius tokens
- Fixed a bug where the text color was being erroneously set in `<sl-progress-ring>`
- Fixed a bug where `<sl-progress-bar>` used the wrong part name internally for `indicator`
- Removed background color from `<sl-menu>`
- Updated to Stencil 1.17.3

## 2.0.0-beta.13

- Added `slactivate` and `sldeactivate` events to `<sl-menu-item>`
- Added experimental `<sl-animation>` component
- Added shields to documentation
- Fixed a bug where link buttons would have `type="button"`
- Fixed a bug where button groups with tooltips experienced an odd spacing issue in Safari
- Fixed a bug where scrolling in dropdowns/selects didn't work properly on Windows (special thanks to [Trendy](http://github.com/trendy) for helping troubleshoot!)
- Fixed a bug where selecting a menu item in a dropdown would cause Safari to scroll
- Fixed a bug where type to select wouldn't accept symbols
- Moved scrolling logic from `<sl-menu>` to `<sl-dropdown>`

## 2.0.0-beta.12

- Added support for `href`, `target`, and `download` to buttons
- Fixed a bug where buttons would have horizontal spacing in Safari
- Fixed a bug that caused an import resolution error when using Shoelace in a Stencil app

## 2.0.0-beta.11

- Added button group component
- Fixed icon button alignment
- Fixed a bug where focus visible observer wasn't removed from `<sl-details>`
- Replaced the deprecated `componentDidUnload` lifecycle method with `disconnectedCallback` to prevent issues with frameworks

## 2.0.0-beta.10

- Added community page to the docs
- Fixed a bug where many components would erroneously receive an `id` when using the custom elements bundle
- Fixed a bug where tab groups weren't scrollable with the mouse

## 2.0.0-beta.9

- Added the icon button component
- Added the skeleton component
- Added the `typeToSelect` method to menu so type-to-select behavior can be controlled externally
- Added the `pulse` attribute to badge
- Fixed a bug where hovering over select showed the wrong cursor
- Fixed a bug where tabbing into a select control would highlight the label
- Fixed a bug where tabbing out of a select control wouldn't close it
- Fixed a bug where closing dropdowns wouldn't give focus back to the trigger
- Fixed a bug where type-to-select wasn't working after the first letter
- Fixed a bug where clicking on menu items and dividers would steal focus from the menu
- Fixed a bug where the color picker wouldn't parse uppercase values
- Removed the `no-footer` attribute from dialog and drawer (slot detection is automatic, so the attribute is not required)
- Removed `close-icon` slot from alert
- Replaced make-shift icon buttons with `<sl-icon-button>` in alert, dialog, drawer, and tag
- Updated Stencil to 1.17.1
- Switched to jsDelivr for better CDN performance

## 2.0.0-beta.8

- Added the card component
- Added `--focus-ring` custom property to tab
- Fixed a bug where range tooltips didn't appear on iOS
- Fixed constructor bindings so they don't break the custom elements bundle
- Fixed tag color contrast to be AA compliant
- Fixed a bug that made it difficult to vertically align rating
- Fixed a bug where dropdowns would always close on mousedown when inside a shadow root
- Made tag text colors AA compliant
- Promoted badge to stable
- Refactored `:host` variables and moved non-display props to base elements
- Refactored event handler bindings to occur in `connectedCallback` instead of the constructor
- Refactored scroll locking logic to use `Set` instead of an array
- Updated the custom elements bundle documentation and added bundler examples
- Upgraded Stencil to 1.17.0-0 (next) to fix custom elements bundle

## 2.0.0-beta.7

- Added links to version 1 resources to the docs
- Added rating component
- Fixed a bug where some build files were missing
- Fixed clearable tags demo
- Fixed touch icon size in docs

## 2.0.0-beta.6

- Enabled the `dist-custom-elements-bundle` output target
- Fixed a bug where nested form controls were ignored in `<sl-form>`

## 2.0.0-beta.5

- Fixed bug where `npm install` would fail due to postinstall script
- Removed unused dependency

## 2.0.0-beta.4

- Added `pill` variation to badges
- Fixed a bug where all badges had `pointer-events: none`
- Fixed `@since` props to show 2.0 instead of 1.0
- Fixed giant cursors in inputs in Safari
- Fixed color picker input width in Safari
- Fixed initial transitions for drawer, dialog, and popover consumers
- Fixed a bug where dialog, dropdown, and drawer would sometimes not transition in on the first open
- Fixed various documentation typos

## 2.0.0-beta.3

- Fix version in docs
- Remove custom elements bundle

## 2.0.0-beta.2

- Fix quick start and installation URLs
- Switch Docsify theme
- Update line heights tokens

## 2.0.0-beta.1

- Initial release<|MERGE_RESOLUTION|>--- conflicted
+++ resolved
@@ -14,11 +14,8 @@
 
 ## Next
 
-<<<<<<< HEAD
-- Fixed a bug in `<sl-split-panel>` that caused it not to recalculate it's position when going from being `display: none;` to its original display value. [#]
-=======
+- Fixed a bug in `<sl-split-panel>` that caused it not to recalculate it's position when going from being `display: none;` to its original display value. [#1942]
 - Fixed a bug in `<sl-tooltip>` that allowed unwanted text properties to leak in [#1947]
->>>>>>> c6da4f5b
 
 ## 2.15.0
 
