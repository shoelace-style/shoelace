--- conflicted
+++ resolved
@@ -17,12 +17,9 @@
 - Added support for using `<sl-dropdown>` in `<sl-breadcrumb-item>` default slot [#2015]
 - Added the `countdown` attribute to `<sl-alert>` to show a visual indicator before the toast disappears [#1899]
 - Fixed a bug that caused errors to show in the console when components disconnect before before `firstUpdated()` executes [#2127]
-<<<<<<< HEAD
-- Fixed a bug in `<sl-select>` that made the suffix slot collide with the clear button [#2145]
-=======
 - Fixed a bug that made pagination work incorrectly in `<sl-carousel>` [#2155]
 - Fixed a bug in `<sl-tab-group>` that caused the active tab indicator to be the wrong size when the tab's content changes [#2164]
->>>>>>> e74b0f2b
+- Fixed a bug in `<sl-select>` that made the suffix slot collide with the clear button [#2145]
 
 ## 2.16.0
 
