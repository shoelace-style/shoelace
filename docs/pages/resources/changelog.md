--- conflicted
+++ resolved
@@ -14,12 +14,9 @@
 
 ## Next
 
-<<<<<<< HEAD
+- Added the `hover-bridge` feature to `<sl-popup>` to support better tooltip accessibility [#1734]
 - Fixed a bug in `<sl-input>` and `<sl-textarea>` that made it work differently from `<input>` and `<textarea>` when using defaults [#1746]
-=======
-- Added the `hover-bridge` feature to `<sl-popup>` to support better tooltip accessibility [#1734]
 - Improved the accessibility of `<sl-tooltip>` so they persist when hovering over the tooltip and dismiss when pressing [[Esc]] [#1734]
->>>>>>> e2b7327d
 
 ## 2.12.0
 
