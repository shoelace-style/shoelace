---
meta:
  title: Changelog
  description: Changes to each version of the project are documented here.
---

# Changelog

Shoelace follows [Semantic Versioning](https://semver.org/). Breaking changes in components with the <sl-badge variant="primary" pill>Stable</sl-badge> badge will not be accepted until the next major version. As such, all contributions must consider the project's roadmap and take this into consideration. Features that are deemed no longer necessary will be deprecated but not removed.

Components with the <sl-badge variant="warning" pill>Experimental</sl-badge> badge should not be used in production. They are made available as release candidates for development and testing purposes. As such, changes to experimental components will not be subject to semantic versioning.

New versions of Shoelace are released as-needed and generally occur when a critical mass of changes have accumulated. At any time, you can see what's coming in the next release by visiting [next.shoelace.style](https://next.shoelace.style).

## Next

- Added the Arabic translation [#1852]
- Added help text to `<sl-checkbox>` [#1860]
- Added help text to `<sl-switch>` [#1800]
- Fixed a bug in `<sl-option>` that caused HTML tags to be included in `getTextLabel()`
<<<<<<< HEAD
- Refactored component styles to be consumed more efficiently [#1692]
=======
- Fixed a bug in `<sl-carousel>` that caused slides to not switch correctly [#1862]
>>>>>>> 775f3010

## 2.13.1

- Fixed a bug where the safe triangle was always visible when selecting nested `<sl-menu>` elements [#1835]

## 2.13.0

- Added the `hover-bridge` feature to `<sl-popup>` to support better tooltip accessibility [#1734]
- Added the `loading` attribute and the `spinner` and `spinner__base` part to `<sl-menu-item>` [#1700]
- Fixed files that did not have `.js` extensions. [#1770]
- Fixed `<sl-dialog>` not accounting for elements with hidden dialog controls like `<video>` [#1755]
- Fixed focus trapping not scrolling elements into view. [#1750]
- Fixed more performance issues with focus trapping performance. [#1750]
- Fixed a bug in `<sl-input>` and `<sl-textarea>` that made it work differently from `<input>` and `<textarea>` when using defaults [#1746]
- Fixed a bug in `<sl-select>` that prevented it from closing when tabbing to another select inside a shadow root [#1763]
- Fixed a bug in `<sl-spinner>` that caused the animation to appear strange in certain circumstances [#1787]
- Fixed a bug in `<sl-dialog>` with focus trapping [#1813]
- Fixed a bug that caused form controls to submit even after they were removed from the DOM [#1823]
- Fixed a bug that caused empty `<sl-radio-group>` elements to log an error in the console [#1795]
- Fixed a bug that caused modal scroll locking to conflict with the `scrollbar-gutter` property [#1805]
- Fixed a bug in `<sl-option>` that caused slotted content to show up when calling `getTextLabel()` [#1730]
- Fixed a bug in `<sl-color-picker>` that caused picker values to not match the preview color [#1831]
- Fixed a bug in `<sl-carousel>` where pagination dots don't update when swiping slide in iOS Safari [#1748]
- Fixed a bug in`<sl-carousel>` where trying to swipe doesn't change the slide in Firefox for Android [#1748]
- Improved the accessibility of `<sl-tooltip>` so they persist when hovering over the tooltip and dismiss when pressing [[Esc]] [#1734]
- Improved "close" behavior of multiple components in supportive browsers using the `CloseWatcher` API [#1788]
- Removed the scroll controller from the experimental `<sl-carousel>` and moved all mouse related logic into the component [#1748]

## 2.12.0

- Added the Italian translation [#1727]
- Added the ability to call `form.checkValidity()` and it will use Shoelace's custom `checkValidity()` handler. [#1708]
- Fixed a bug where nested dialogs were not properly trapping focus. [#1711]
- Fixed a bug with form controls removing the custom validity handlers from the form. [#1708]
- Fixed a bug in form control components that used a `form` property, but not an attribute. [#1707]
- Fixed a bug with bundled components using CDN builds not having translations on initial connect [#1696]
- Fixed a bug where the `"sl-change"` event would always fire simultaneously with `"sl-input"` event in `<sl-color-picker>`. The `<sl-change>` event now only fires when a user stops dragging a slider or stops dragging on the color canvas. [#1689]
- Updated the copy icon in the system library [#1702]

## 2.11.2

- Fixed a bug in `<sl-carousel>` component that caused an error to be thrown when rendered with Lit [#1684]

## 2.11.1

- Improved the experimental `<sl-carousel>` component [#1605]

## 2.11.0

- Added the Croatian translation [#1656]
- Fixed a bug that caused the [[Escape]] key to stop propagating when tooltips are disabled [#1607]
- Fixed a bug that made it impossible to style placeholders in `<sl-select>` [#1667]
- Fixed a bug that caused `dist/react/index.js` to be blank [#1659]

## 2.10.0

- Added the Simplified Chinese translation [#1604]
- Fixed a bug [in the localize dependency](https://github.com/shoelace-style/localize/issues/20) that caused underscores in language codes to throw a `RangeError`
- Fixed a bug in the focus trapping utility used by modals that caused unexpected focus behavior. [#1583]
- Fixed a bug in `<sl-copy-button>` that prevented exported tooltip parts from being styled [#1586]
- Fixed a bug in `<sl-menu>` that caused it not to fire the `sl-select` event if you clicked an element inside of a `<sl-menu-item>` [#1599]
- Fixed a bug that caused focus trap logic to hang the browser in certain circumstances [#1612]
- Improved submenu selection by implementing the [safe triangle](https://www.smashingmagazine.com/2023/08/better-context-menus-safe-triangles/) method [#1550]
- Updated `@shoelace-style/localize` to 3.1.0
- Updated `@lib-labs/react` to stable `@lit/react`
- Updated Bootstrap Icons to 1.11.1
- Updated Lit to 3.0.0
- Updated TypeScript to 5.2.2
- Updated all other dependencies to latest versions

## 2.9.0

- Added the `modal` property to `<sl-dialog>` and `<sl-drawer>` to support third-party modals [#1571]
- Fixed a bug in the autoloader causing it to register non-Shoelace elements [#1563]
- Fixed a bug in `<sl-switch>` that resulted in improper spacing between the label and the required asterisk [#1540]
- Fixed a bug in `<sl-icon>` that caused icons to not load when the default library used a sprite sheet [#1572]
- Removed error when a missing popup anchor is provided [#1548]
- Updated `@ctrl/tinycolor` to 4.0.1 [#1542]
- Updated Bootstrap Icons to 1.11.0

## 2.8.0

- Added `--isolatedModules` and `--verbatimModuleSyntax` to `tsconfig.json`. For anyone directly importing event types, they no longer provide a default export due to these options being enabled. For people using the `events/event.js` file directly, there is no change.
- Added support for submenus in `<sl-menu-item>` [#1410]
- Added the `--submenu-offset` custom property to `<sl-menu-item>` [#1410]
- Fixed an issue with focus trapping elements like `<sl-dialog>` when wrapped by other elements not checking the assigned elements of `<slot>`s. [#1537]
- Fixed type issues with the `ref` attribute in React Wrappers. [#1526]
- Fixed a regression that caused `<sl-radio-button>` to render incorrectly with gaps [#1523]
- Improved expand/collapse behavior of `<sl-tree>` to work more like users expect [#1521]
- Improved `<sl-menu-item>` so labels truncate properly instead of getting chopped and overflowing
- Removed the extra `React.Component` around `@lit-labs/react` wrapper. [#1531]
- Updated `@lit-labs/react` to v2.0.1. [#1531]

## 2.7.0

- Added the experimental `<sl-copy-button>` component [#1473]
- Fixed a bug in `<sl-dropdown>` where pressing [[Up]] or [[Down]] when focused on the trigger wouldn't focus the first/last menu items [#1472]
- Fixed a bug that caused key presses in text fields to be hijacked when used inside `<sl-tree>` [#1492]
- Fixed an upstream bug that caused React CodePen examples to stop working
- Improved the behavior of the clear button in `<sl-input>` to prevent the component's width from shifting when toggled [#1496]
- Improved `<sl-tooltip>` to prevent user selection so the tooltip doesn't get highlighted when dragging selections
- Moved tag type definitions out of component files and into definition files
- Removed `sideEffects` key from `package.json`. Update React docs to use cherry-picking. [#1485]
- Updated Bootstrap Icons to 1.10.5

## 2.6.0

- Added JSDoc comments to React Wrappers for better documentation when hovering a component. [#1450]
- Added `displayName` to React Wrappers for better debugging. [#1450]
- Added non-auto-registering routes for Components to fix a number of issues around auto-registration. [#1450]
- Added a console warning if you attempt to register the same Shoelace component twice. [#1450]
- Added tests for `<sl-qr-code>` [#1416]
- Added support for pressing [[Space]] to select/toggle selected `<sl-menu-item>` elements [#1429]
- Added support for virtual elements in `<sl-popup>` [#1449]
- Added the `spinner` part to `<sl-button>` [#1460]
- Added a `shoelace.js` and `shoelace-autoloader.js` to exportmaps. [#1450]
- Added types to events emitted by React wrapped components [#1419]
- Fixed React component treeshaking by introducing `sideEffects` key in `package.json`. [#1450]
- Fixed a bug in `<sl-tree>` where it was auto-defining `<sl-tree-item>`. [#1450]
- Fixed a bug in focus trapping of modal elements like `<sl-dialog>`. We now manually handle focus ordering as well as added `offsetParent()` check for tabbable boundaries in Safari. Test cases added for `<sl-dialog>` inside a shadowRoot [#1403]
- Fixed a bug in `valueAsDate` on `<sl-input>` where it would always set `type="date"` for the underlying `<input>` element. It now falls back to the native browser implementation for the in-memory input. This may cause unexpected behavior if you're using `valueAsDate` on any input elements that aren't `type="date"`. [#1399]
- Fixed a bug in `<sl-qr-code>` where the `background` attribute was never passed to the QR code [#1416]
- Fixed a bug in `<sl-dropdown>` where aria attributes were incorrectly applied to the default `<slot>` causing Lighthouse errors [#1417]
- Fixed a bug in `<sl-carousel>` that caused navigation to work incorrectly in some case [#1420]
- Fixed a number of slots that incorrectly had aria- and/or role attributes directly on them [#1422]
- Fixed a bug in `<sl-tree>` that caused focus to be stolen when removing focused tree items [#1430]
- Fixed a bug in `<sl-dialog>` and `<sl-drawer>` that caused nested modals to respond too eagerly to the [[Esc]] key [#1457]
- Improved `<sl-details>` to use `<details>` internally for better semantics and to enable search to find in supportive browsers when collapsed [#1470]
- Updated ESLint and related plugins to the latest versions
- Changed the default entrypoint for jsDelivr to point to the autoloader. [#1450]

## 2.5.2

- Fixed broken source buttons in the docs [#1401]

## 2.5.1

- Fixed missing extensions from imports that broke with TypeScript 5 [#1391]
- Fixed a regression that caused slotted styles to not work in `<sl-select>` [#1387]
- Reimplemented the theme switcher so it supports light, dark, and system (auto) in the docs [#1395]

## 2.5.0

This release [unbundles Lit](https://github.com/shoelace-style/shoelace/issues/559) (and other dependencies) from Shoelace. There are now two distributions for the project:

1. `cdn/` – a bundled, CDN-ready distribution
2. `dist/` – an unbundled, npm-ready distribution

:::warning
If you're a CDN user, you must update your path to point to `cdn/` instead of `dist/`. You can copy and paste the latest paths from the [installation page](/getting-started/installation).
:::

- Added a `cdn/` distribution for bundled dependencies (imports for npm users remain the same) [#1369]
- Added the `checkbox` part and related exported parts to `<sl-tree-item>` so you can target it with CSS [#1318]
- Added the `submenu-icon` part to `<sl-menu-item>` (submenus have not been implemented yet, but this part is required to allow customizations)
- Added the ability to use Sprite Sheets when using `<sl-icon>` via a custom resolver.
- Added tests for `<sl-split-panel>` [#1343]
- Fixed a bug where changing the size of `<sl-radio-group>` wouldn't update the size of child elements
- Fixed a bug in `<sl-select>` and `<sl-color-picker>` where the `size` attribute wasn't being reflected [#1318]
- Fixed a bug in `<sl-radio-group>` where `<sl-radio>` would not get checked if `<sl-radio-group>` was defined first. [#1364]
- Fixed a bug in `<sl-input>` that caused date pickers to look filled in even when empty in Safari [#1341]
- Fixed a bug in `<sl-radio-group>` that sometimes caused dual scrollbars in containers that overflowed [#1380]
- Fixed a bug in `<sl-carousel>` not loading the English language pack automatically. [#1384]
- Improved `<sl-button>` so it can accept children of variable heights [#1317]
- Improved the docs to more clearly explain sizing radios and radio buttons
- Improved the performance of `<sl-rating>` by partially rendering unseen icons [#1310]
- Improved the Portuguese translation [#1336]
- Improved the German translation [#1339]
- Improved the autoloader so it watches `<html>` instead of `<body>` since the latter gets replaced by some frameworks [#1338]
- Improved the Rails documentation [#1258]
- Replaced Docsify with Eleventy to generate a static HTML version of the docs
- Updated esbuild to 0.18.2
- Updated Lit to 2.7.5
- Updated TypeScript to 5.1.3

## 2.4.0

- Added the `discover()` function to the experimental autoloader's exports [#1236]
- Added the `size` attribute to `<sl-radio-group>` so labels and controls will be sized consistently [#1301]
- Added tests for `<sl-animated-image>` [#1246]
- Added tests for `<sl-animation>` [#1274]
- Fixed a bug in `<sl-tree-item>` that prevented long labels from wrapping [#1243]
- Fixed a bug in `<sl-tree-item>` that caused labels to be misaligned when text wraps [#1244]
- Fixed an incorrect CSS property value in `<sl-checkbox>` [#1272]
- Fixed a bug in `<sl-avatar>` that caused the initials to show up behind images with transparency [#1260]
- Fixed a bug in `<sl-split-panel>` that prevented the divider from being focusable in some browsers [#1288]
- Fixed a bug that caused `<sl-tab-group>` to affect scrolling when initializing [#1292]
- Fixed a bug in `<sl-menu-item>` that allowed the hover state to show when focused [#1282]
- Fixed a bug in `<sl-carousel>` that prevented interactive elements from receiving clicks [#1262]
- Fixed a bug in `<sl-input>` that caused `valueAsDate` and `valueAsNumber` to not be set synchronously in some cases [#1302]
- Improved the behavior of `<sl-carousel>` when used inside a flex container [#1235]
- Improved the behavior of `<sl-tree-item>` to support buttons and other interactive elements [#1234]
- Improved the performance of `<sl-include>` to prevent an apparent memory leak in some browsers [#1284]
- Improved the accessibility of `<sl-select>`, `<sl-split-panel>`, and `<sl-details>` by ensuring slots don't have roles [#1287]

## 2.3.0

- Added an experimental autoloader
- Added the `subpath` argument to `getBasePath()` to make it easier to generate full paths to any file
- Added `custom-elements.json` to package exports
- Added `tag__base`, `tag__content`, `tag__remove-button`, `tag__remove-button__base` parts to `<sl-select>`
- Fixed a bug in `<sl-rating>` that allowed the `sl-change` event to be emitted when disabled [#1220]
- Fixed a regression in `<sl-input>` that caused `min` and `max` to stop working when `type="date"` [#1224]
- Improved accessibility of `<sl-carousel>` [#1218]
- Improved `<sl-option>` so it converts non-string values to strings for convenience [#1226]
- Updated the docs to dogfood the autoloader

## 2.2.0

- Added TypeScript types to all custom events [#1183]
- Added the `svg` part to `<sl-icon>`
- Added the `getForm()` method to all form controls [#1180]
- Added the experimental carousel component [#851]
- Fixed a bug in `<sl-select>` that caused the display label to render incorrectly in Chrome after form validation [#1197]
- Fixed a bug in `<sl-input>` that prevented users from applying their own value for `autocapitalize`, `autocomplete`, and `autocorrect` when using `type="password` [#1205]
- Fixed a bug in `<sl-tab-group>` that prevented scroll controls from showing when dynamically adding tabs [#1208]
- Fixed a bug in `<sl-input>` that caused the calendar icon to be clipped in Firefox [#1213]
- Fixed a bug in `<sl-tab>` that caused `sl-tab-show` to be emitted when activating the close button
- Fixed a bug in `<sl-spinner>` that caused `--track-color` to be invisible with certain colors
- Fixed a bug in `<sl-menu-item>` that caused the focus color to show when selecting menu items with a mouse or touch device
- Fixed a bug in `<sl-select>` that caused `sl-change` and `sl-input` to be emitted too early [#1201]
- Fixed a positioning edge case that caused `<sl-popup>` to positioned nested popups incorrectly [#1135]
- Fixed a bug in `<sl-tree>` that caused the tree item to collapse when clicking a child item, dragging the mouse, and releasing it on the parent node [#1082]
- Updated `@shoelace-style/localize` to 3.1.0
- Updated `@floating-ui/dom` to 1.2.1

When using `<input type="password">` the default value for `autocapitalize`, `autocomplete`, and `autocorrect` may be affected due to the bug fixed in [#1205]restore the previous behavior.

## 2.1.0

- Added the `sl-focus` and `sl-blur` events to `<sl-color-picker>`
- Added the `focus()` and `blur()` methods to `<sl-color-picker>`
- Added the `sl-invalid` event to all form controls to enable custom validation logic [#1167]
- Added `validity` and `validationMessage` properties to all form controls [#1167]
- Added the `rel` attribute to `<sl-button>` to allow users to create button links that point to specific targets [#1200]
- Fixed a bug in `<sl-animated-image>` where the play and pause buttons were transposed [#1147]
- Fixed a bug that prevented `web-types.json` from being generated [#1154]
- Fixed a bug in `<sl-color-picker>` that prevented `sl-change` and `sl-input` from emitting when using the eye dropper [#1157]
- Fixed a bug in `<sl-dropdown>` that prevented keyboard users from selecting menu items when using the keyboard [#1165]
- Fixed a bug in the template for `<sl-select>` that caused the `form-control-help-text` part to not be in the same location as other form controls [#1178]
- Fixed a bug in `<sl-checkbox>` and `<sl-switch>` that caused the browser to scroll incorrectly when focusing on a control in a container with overflow [#1169]
- Fixed a bug in `<sl-menu-item>` that caused the `click` event to be emitted when the item was disabled [#1113]
- Fixed a bug in form controls that erroneously prevented validation states from being set when `novalidate` was used on the containing form [#1164]
- Fixed a bug in `<sl-checkbox>` that caused the required asterisk to appear before the label in Chrome
- Fixed a bug that prevented large form control labels from having the correct font size [#1195]
- Improved the behavior of `<sl-dropdown>` in Safari so keyboard interaction works the same as in other browsers [#1177]
- Improved the [icons](/components/icon) page so it's not as sluggish in Safari [#1122]
- Improved the accessibility of `<sl-switch>` when used in forced-colors / Windows High Contrast mode [#1114]
- Improved user interaction heuristics for all form controls [#1175]

## 2.0.0

This is the first stable release of Shoelace 2, meaning breaking changes to the API will no longer be accepted for this version. Development of Shoelace 2.0 started in January 2020. The first beta was released on [July 15, 2020](https://github.com/shoelace-style/shoelace/releases/tag/v2.0.0-beta.1). Since then, Shoelace has grown quite a bit! Here are some stats from the project as of January 24, 2023:

- 55 components have been built
- [Over 2,500 commits](https://github.com/shoelace-style/shoelace/commits/next) have been made to the project
- [88 beta versions](https://github.com/shoelace-style/shoelace/tags) have been released
- [85 people](https://github.com/shoelace-style/shoelace/graphs/contributors) have contributed to the project
- [669 issues](https://github.com/shoelace-style/shoelace/issues?q=is%3Aissue+is%3Aclosed) have been filed on GitHub
- [274 pull requests](https://github.com/shoelace-style/shoelace/pulls) have been opened
- [More than 150 discussions](https://github.com/shoelace-style/shoelace/discussions) have been started on GitHub
- [Over 500 people](https://discord.com/invite/mg8f26C) have joined the Shoelace community on Discord
- [Over 300 million CDN hits](https://www.jsdelivr.com/package/npm/@shoelace-style/shoelace) per month
- [Over 13,000 npm downloads](https://www.npmjs.com/package/@shoelace-style/shoelace) per week
- [73rd most popular project](https://www.jsdelivr.com/statistics) on jsDelivr
- [#2

I'd like to extend a very special thank you to every single contributor who worked to make this possible. Everyone who's filed a bug, submitted a PR, requested a feature, started a discussion, helped with testing, and advocated for the project. You are just as responsible for Shoelace's success as I am. I'd also like to thank the folks at [Font&nbsp;Awesome](https://fontawesome.com/) for recognizing Shoelace's potential and [believing in me](https://blog.fontawesome.com/shoelace-joins-font-awesome/) to make it happen.

Thank you! And keep building _awesome_ stuff!

Without further ado, here are the notes for this release.

- Added support for the `inert` attribute on `<sl-menu-item>` to allow hidden menu items to not accept focus [#1107]
- Added the `tag` part to `<sl-select>`
- Added `sl-hover` event to `<sl-rating>` [#1125]
- Added the `@documentation` tag with a link to the docs for each component
- Added the `form` attribute to all form controls to allow placing them outside of a `<form>` element [#1130]
- Added the `getFormControls()` function as an alternative to `HTMLFormElement.elements`
- Added missing docs for the `header-actions` slot in `<sl-dialog>` and `<sl-drawer>`
- Added `hue-slider-handle` and `opacity-slider-handle` parts to `<sl-color-picker>` and correct other part names in the docs [#1142]
- Fixed a bug in `<sl-select>` that prevented placeholders from showing when `multiple` was used [#1109]
- Fixed a bug in `<sl-select>` that caused tags to not be rounded when using the `pill` attribute [#1117]
- Fixed a bug in `<sl-select>` where the `sl-change` and `sl-input` events didn't weren't emitted when removing tags [#1119]
- Fixed a bug in `<sl-select>` that caused the listbox to scroll to the first selected item when selecting multiple items [#1138]
- Fixed a bug in `<sl-select>` where the input color and input hover color wasn't using the correct design tokens [#1143]
- Fixed a bug in `<sl-color-picker>` that logged a console error when parsing swatches with whitespace
- Fixed a bug in `<sl-color-picker>` that caused selected colors to be wrong due to incorrect HSV calculations
- Fixed a bug in `<sl-color-picker>` that prevented the initial value from being set correct when assigned as a property [#1141]
- Fixed a bug in `<sl-radio-button>` that caused the checked button's right border to be incorrect [#1110]
- Fixed a bug in `<sl-spinner>` that caused the animation to stop working correctly in Safari [#1121]
- Fixed a bug that prevented the entire `<sl-tab-panel>` to be hidden when inactive
- Fixed a bug that caused the value of `<sl-radio-group>` to be `undefined` depending on where the radio was activated [#1134]
- Fixed a bug that caused body content to shift when scroll locking was enabled [#1132]
- Fixed a bug in `<sl-icon>` that caused icons to sometimes be clipped in Safari
- Fixed a bug that prevented label colors from inheriting by default in `<sl-checkbox>`, `<sl-radio>`, and `<sl-switch>`
- Fixed a bug in `<sl-radio-group>` that caused an extra margin between the host element and the internal fieldset [#1139]
- Refactored the `ShoelaceFormControl` interface to remove the `invalid` property, allowing a more intuitive API for controlling validation internally
- Renamed the internal `FormSubmitController` to `FormControlController` to better reflect what it's used for
- Updated Lit to 2.6.1
- Updated Floating UI to 1.1.0
- Updated all other dependencies to latest versions

## 2.0.0-beta.88

This release includes a complete rewrite of `<sl-select>` to improve accessibility and simplify its internals.

- 🚨 BREAKING: rewrote `<sl-select>`
  - Accessibility has been significantly improved, especially in screen readers
  - You must use `<sl-option>` instead of `<sl-menu-item>` for options now
  - The `suffix` slot was removed because it was confusing to users and its position made the clear button inaccessible
  - The `max-tags-visible` attribute has been renamed to `max-options-visible`
  - Many parts have been removed or renamed (please see the docs for more details)
- 🚨 BREAKING: removed the `sl-label-change` event from `<sl-menu-item>` (listen for `slotchange` instead)
- 🚨 BREAKING: removed type to select logic from `<sl-menu>` (this was added specifically for `<sl-select>` which no longer uses `<sl-menu>`)
- 🚨 BREAKING: swatches in `<sl-color-picker>` are no longer present by default (but you can set them using the `swatches` attribute now)
- 🚨 BREAKING: improved the accessibility of `<sl-menu-item>` so checked items are announced as such
  - Checkbox menu items must now have `type="checkbox"` before applying the `checked` attribute
  - Checkbox menu items will now toggle their `checked` state on their own when selected
  - Disabled menu items will now receive focus, but are still not selectable
- Added the `<sl-option>` component
- Added Traditional Chinese translation [#1086]
- Added support for `swatches` to be an attribute of `<sl-color-picker>` so swatches can be defined declaratively (it was previously a property; use a `;` to separate color values)
- Fixed a bug in `<sl-tree-item>` where the checked/indeterminate states could get out of sync when using the `multiple` option [#1076]
- Fixed a bug in `<sl-tree>` that caused `sl-selection-change` to emit before the DOM updated [#1096]
- Fixed a bug that prevented `<sl-switch>` from submitting a default value of `on` when no value was provided [#1103]
- Fixed a bug in `<sl-textarea>` that caused the scrollbar to show sometimes when using `resize="auto"`
- Fixed a bug in `<sl-input>` and `<sl-textarea>` that caused its validation states to be out of sync in some cases [#1063]
- Reorganized all components to make class structures more consistent
- Updated some incorrect default values for design tokens in the docs [#1097]
- Updated non-public fields to use the `private` keyword (these were previously private only by convention, but now TypeScript will warn you)
- Updated the hover style of `<sl-menu-item>` to be consistent with `<sl-option>`
- Updated the status of `<sl-tree>` and `<sl-tree-item>` from experimental to stable
- Updated React wrappers to use the latest API from `@lit-labs/react` [#1090]
- Updated Bootstrap Icons to 1.10.3

## 2.0.0-beta.87

- 🚨 BREAKING: changed the default size of medium checkboxes, radios, and switches to 18px instead of 16px
- 🚨 BREAKING: renamed the `--sl-toggle-size` design token to `--sl-toggle-size-medium`
- Added the `--sl-toggle-size-small` and `--sl-toggle-size-large` design tokens
- Added the `size` attribute to `<sl-checkbox>`, `<sl-radio>`, and `<sl-switch>` [#1071]
- Added the `sl-input` event to `<sl-checkbox>`, `<sl-color-picker>`, `<sl-radio>`, `<sl-range>`, and `<sl-switch>`
- Added HSV format to `<sl-color-picker>` [#1072]
- Fixed a bug in `<sl-color-picker>` that sometimes prevented the color from updating when clicking or tapping on the controls
- Fixed a bug in `<sl-color-picker>` that prevented text from being entered in the color input
- Fixed a bug in `<sl-input>` that caused the `sl-change` event to be incorrectly emitted when the value was set programmatically [#917]
- Fixed a bug in `<sl-input>` and `<sl-textarea>` that made it impossible to disable spell checking [#1061]
- Fixed non-modal behaviors in `<sl-drawer>` when using the `contained` attribute [#1051]
- Fixed a bug in `<sl-checkbox>` and `<sl-radio>` that caused the checked icons to not scale property when resized
- Fixed a bug that broke React imports [#1050]
- Refactored `<sl-color-picker>` to use `@ctrl/tinycolor` instead of `color` saving ~67KB [#1072]
- Removed the `formdata` event polyfill since it's now available in the last two versions of all major browsers

## 2.0.0-beta.86

- 🚨 BREAKING: changed the default value of `date` in `<sl-relative-time>` to the current date instead of the Unix epoch
- 🚨 BREAKING: removed the `handle-icon` part and slot from `<sl-image-comparer>` (use `handle` instead)
- 🚨 BREAKING: removed the `handle` slot from `<sl-split-panel>` (use the `divider` slot instead)
- 🚨 BREAKING: removed the `--box-shadow` custom property from `<sl-alert>` (apply a box shadow to `::part(base)` instead)
- 🚨 BREAKING: removed the `play-icon` and `pause-icon` parts (use the `play-icon` and `pause-icon` slots instead)
- Added `header-actions` slot to `<sl-dialog>` and `<sl-drawer>`
- Added the `expand-icon` and `collapse-icon` slots to `<sl-details>` and refactored the icon animation [#1046]
- Added the `play-icon` and `pause-icon` slots to `<sl-animated-image>` so you can customize the default icons
- Converted `isTreeItem()` export to a static method of `<sl-tree-item>`
- Fixed a bug in `<sl-tree-item>` where `sl-selection-change` was emitted when the selection didn't change [#1030]
- Fixed a bug in `<sl-button-group>` that caused the border to render incorrectly when hovering over icons inside buttons [#1035]
- Fixed an incorrect default for `flip-fallback-strategy` in `<sl-popup>` that caused the fallback strategy to be `initial` instead of `best-fit`, which is inconsistent with Floating UI's default [#1036]
- Fixed a bug where browser validation tooltips would show up when hovering over form controls [#1037]
- Fixed a bug in `<sl-tab-group>` that sometimes caused the active tab indicator to not animate
- Fixed a bug in `<sl-tree-item>` that caused the expand/collapse icon slot to be out of sync when the node is open initially
- Fixed the mislabeled `handle-icon` slot in `<sl-image-comparer>` (it now points to the `<slot>`, not the slot's fallback content)
- Fixed the border radius in `<sl-dropdown>` so it matches with nested `<sl-menu>` elements
- Fixed a bug that caused all button values to appear in submitted form data even if they weren't the submitter
- Improved IntelliSense in VS Code, courtesy of [Burton's amazing CEM Analyzer plugin](https://github.com/break-stuff/cem-plugin-vs-code-custom-data-generator)
- Improved accessibility of `<sl-alert>` so the alert is announced and the close button has a label
- Improved accessibility of `<sl-progress-ring>` so slotted labels are announced along with visually hidden labels
- Refactored all styles and animations to use `translate`, `rotate`, and `scale` instead of `transform`
- Removed slot wrappers from many components, allowing better control over user-applied styles
- Removed unused aria attributes from `<sl-skeleton>`
- Replaced the `x` icon in the system icon library with `x-lg` to improve icon consistency

## 2.0.0-beta.85

- Fixed a bug in `<sl-dropdown>` that caused containing dialogs, drawers, etc. to close when pressing [[Escape]] while focused [#1024]
- Fixed a bug in `<sl-tree-item>` that allowed lazy nodes to be incorrectly selected [#1023]
- Fixed a typing bug in `<sl-tree-item>` [#1026]
- Updated Floating UI to 1.0.7 to fix a bug that prevented `hoist` from working correctly in `<sl-dropdown>` after a recent update [#1024]

## 2.0.0-beta.84

- 🚨 BREAKING: Removed the `fieldset` property from `<sl-radio-group>` (use CSS parts if you want to keep the border) [#965]
- 🚨 BREAKING: Removed `base` and `label` parts from `<sl-radio-group>` (use `form-control` and `form-control__label` instead) [#965]
- 🚨 BREAKING: Removed the `base` part from `<sl-icon>` (style the host element directly instead)
- 🚨 BREAKING: Removed the `invalid` attribute from form controls (use `[data-invalid]` to target it with CSS)
- Added validation states to all form controls to allow styling based on various validation states [#1011]
  - `data-required` - indicates that a value is required
  - `data-optional` - indicates that a value is NOT required
  - `data-invalid` - indicates that the form control is invalid
  - `data-valid` - indicates that the form control is valid
  - `data-user-invalid` - indicates the form control is invalid and the user has interacted with it
  - `data-user-valid` - indicates the form control is valid and the user has interacted with it
- Added npm exports [#1020]
- Added `checkValidity()` method to all form controls
- Added `reportValidity()` method to `<sl-range>`
- Added `button--checked` to `<sl-radio-button>` and `control--checked` to `<sl-radio>` to style just the checked state [#933]
- Added tests for `<sl-menu>`, `<sl-menu-item>`, `<sl-menu-label>`, `<sl-rating>`, `<sl-relative-time>`, `<sl-skeleton>`, `<sl-tab-panel>` and `<sl-tag>` [#935]
  [#949]
  [#956]
- Added translations for Hungarian, Turkish, English (United Kingdom) and German (Austria) [#982]
- Added `--indicator-transition-duration` custom property to `<sl-progress-ring>` [#986]
- Added `--sl-input-required-content-color` custom property to all form controls [#948]
- Added the ability to cancel `sl-show` and `sl-hide` events in `<sl-details>` [#993]
- Added `focus()` and `blur()` methods to `<sl-radio-button>`
- Added `stepUp()` and `stepDown()` methods to `<sl-input>` and `<sl-range>` [#1013]
- Added `showPicker()` method to `<sl-input>` [#1013]
- Added the `handle-icon` part to `<sl-image-comparer>`
- Added `caret`, `check`, `grip-vertical`, `indeterminate`, and `radio` icons to the system library and removed `check-lg` [#985]
- Added the `loading` attribute to `<sl-avatar>` to allow lazy loading of image avatars [#1006]
- Added `formenctype` attribute to `<sl-button>` [#1009]
- Added `exports` to `package.json` and removed the `main` and `module` properties [#1007]
- Fixed a bug in `<sl-card>` that prevented the border radius to apply correctly to the header [#934]
- Fixed a bug in `<sl-button-group>` where the inner border disappeared on focus [#980]
- Fixed a bug that caused prefix/suffix animations in `<sl-input>` to wobble [#996]
- Fixed a bug in `<sl-icon>` that prevented color from being set on the host element [#999]
- Fixed a bug in `<sl-dropdown>` where the `keydown` event erroneously propagated to ancestors when pressing [[Escape]] [#990]
- Fixed a bug that prevented arrow keys from scrolling content within `<sl-dialog>` and `<sl-drawer>` [#925]
- Fixed a bug that prevented [[Escape]] from closing `<sl-dialog>` and `<sl-drawer>` in some cases
- Fixed a bug that caused forms to submit unexpectedly when selecting certain characters [#988]
- Fixed a bug in `<sl-radio-group>` that prevented the `invalid` property from correctly reflecting validity sometimes [#992]
- Fixed a bug in `<sl-tree>` that prevented selections from working correctly on dynamically added tree items [#963]
- Fixed module paths in `custom-elements.json` so they point to the dist file instead of the source file [#725]
- Fixed an incorrect return value for `reportValidity()` in `<sl-color-picker>`
- Improved `<sl-badge>` to improve padding and render relative to the current font size
- Improved how many components display in forced-colors mode / Windows High Contrast mode
  - Improved `<sl-color-picker>` so it's usable in forced-colors mode
  - Improved `<sl-dialog>` and `<sl-drawer>` so the panel is more visible in forced-colors mode
  - Improved `<sl-menu-item>` so selections are visible in forced-colors mode
  - Improved `<sl-progress-bar>` so it's visible in forced-colors mode
  - Improved `<sl-radio-button>` so checked states are visible in forced-colors mode
  - Improved `<sl-range>` so the thumb, track, and tooltips are visible in forced-colors mode
  - Improved `<sl-rating>` so icons are visible in forced-colors mode
  - Improved `<sl-split-panel>` so the divider is visible in forced-colors mode
  - Improved `<sl-tree-item>` so selected items are visible in forced-colors mode
  - Improved `<sl-tab-group>` so tabs are cleaner and easier to understand in forced-colors mode
- Improved positioning of the menu in `<sl-select>` so you can customize the menu width [#1018]
- Moved all component descriptions to `@summary` to get them within documentation tools [#962]
- Refactored form controls to use the `ShoelaceFormControl` interface to improve type safety and consistency
- Updated Lit to 2.4.1
- Updated `@shoelace-style/localize` t0 3.0.3 to support for extended language codes
- Updated Bootstrap Icons to 1.10.2
- Updated TypeScript to 4.8.4
- Updated esbuild to 0.15.14
- Updated all other dependencies to latest versions

## 2.0.0-beta.83

This release removes the `<sl-responsive-media>` component. When this component was introduced, support for [`aspect-ratio`](https://developer.mozilla.org/en-US/docs/Web/CSS/aspect-ratio)) wasn't great. These days, [the property is supported](https://caniuse.com/mdn-css_properties_aspect-ratio) by all of Shoelace's target browsers, making a dedicated component redundant.

- 🚨 BREAKING: Removed `<sl-responsive-media>` (use the well-supported `aspect-ratio` CSS property instead)
- 🚨 BREAKING: Changed the `toggle-password` attribute of `<sl-input>` to `password-toggle` for consistency
- Added an expand/collapse animation to `<sl-tree-item>`
- Added `sl-lazy-change` event to `<sl-tree-item>`
- Added `expand-button` part to `<sl-tree-item>` [#893]
- Added `password-visible` attribute to `<sl-input>` [#913]
- Fixed a bug in `<sl-popup>` that didn't account for the arrow's diagonal size
- Fixed a bug in `<sl-popup>` that caused arrow placement to be incorrect with RTL
- Fixed a bug in `<sl-progress-ring>` that caused the indeterminate animation to stop working in Safari [#891]
- Fixed a bug in `<sl-range>` that caused it to overflow a container at 100% width [#905]
- Fixed a bug in `<sl-tree-item>` that prevented custom expand/collapse icons from rendering
- Fixed a bug in `<sl-tree-item>` where the `expand-icon` and `collapse-icon` slots were reversed
- Fixed a bug in `<sl-tree-item>` that prevented the keyboard from working after lazy loading [#882]
- Fixed a bug in `<sl-textarea>` that prevented the textarea from resizing automatically when setting the value programmatically [#912]
- Fixed a handful of paths to prevent TypeScript from getting upset [#886]
- Fixed a bug in `<sl-radio-group>` where the `button-group__base` part was documented but not exposed [#909]
- Fixed a bug in `<sl-range>` that caused the active track color to render on the wrong side in RTL [#916]
- Refactored the internal event emitter to be part of `ShoelaceElement` to reduce imports and improve DX
- Downgraded Floating UI from 1.0.1 to 1.0.0 due to new logic that makes positioning much slower for certain components [#915]
- Upgraded the status of `<sl-animated-image>`, `<sl-popup>`, and `<sl-split-panel>` from experimental to stable

## 2.0.0-beta.82

- Added the `sync` and `arrow-placement` attributes to `<sl-popup>`
- Changed the `auto-size` attribute of the experimental `<sl-popup>` component so it accepts `horizontal`, `vertical`, and `both` instead of a boolean value
- Changed the `flip-fallback-placement` attribute of the experimental `<sl-popup>` component to `flip-fallback-placements`
- Changed the `flip-fallback-strategy` in the experimental `<sl-popup>` component to accept `best-fit` and `initial` instead of `bestFit` and `initialPlacement`
- Fixed a bug in `<sl-dropdown>` that caused the panel to resize horizontally when the trigger is clipped by the viewport [#860]
- Fixed a bug in `<sl-tree>` where dynamically changing slotted items wouldn't update the tree properly
- Fixed a bug in `<sl-split-panel>` that caused the panel to stack when clicking on the divider in mobile versions of Chrome [#862]
- Fixed a bug in `<sl-popup>` that prevented flip fallbacks from working as intended
- Fixed a bug that caused concurrent animations to work incorrectly when the durations were different [#867]
- Fixed a bug in `<sl-color-picker>` that caused the trigger and color preview to ignore opacity on first render [#869]
- Fixed a bug in `<sl-tree>` that prevented the keyboard from working when the component was nested in a shadow root [#871]
- Fixed a bug in `<sl-tab-group>` that prevented the keyboard from working when the component was nested in a shadow root [#872]
- Fixed a bug in `<sl-tab>` that allowed disabled tabs to erroneously receive focus
- Improved single selection in `<sl-tree>` so nodes expand and collapse and receive selection when clicking on the label
- Renamed `expanded-icon` and `collapsed-icon` slots to `expand-icon` and `collapse-icon` in the experimental `<sl-tree>` and `<sl-tree-item>` components
- Improved RTL support for `<sl-image-comparer>`
- Refactored components to extend from `ShoelaceElement` to make `dir` and `lang` reactive properties in all components

## 2.0.0-beta.81

- 🚨 BREAKING: removed the `base` part from `<sl-menu>` and removed an unnecessary `<div>` that made styling more difficult
- Added the `anchor` property to `<sl-popup>` to support external anchors
- Added read-only custom properties `--auto-size-available-width` and `--auto-size-available-height` to `<sl-popup>` to improve support for overflowing popup content
- Added `label` to `<sl-rating>` to improve accessibility for screen readers
- Added the `base__popup` and `base__arrow` parts to `<sl-tooltip>` [#858]
- Fixed a bug where auto-size wasn't being applied to `<sl-dropdown>` and `<sl-select>`
- Fixed a bug in `<sl-popup>` that caused auto-size to kick in before flip
- Fixed a bug in `<sl-popup>` that prevented the `arrow-padding` attribute from working as expected
- Fixed a bug in `<sl-tooltip>` that prevented the popup from appearing with the correct z-index [#854]
- Improved accessibility of `<sl-rating>` so keyboard nav works better and screen readers announce it properly
- Improved accessibility of `<sl-spinner>` so screen readers no longer skip over it
- Removed a user agent sniffing notice that appeared in Chrome [#855]
- Removed the default hover effect in `<sl-tree-items>` to make selections more obvious
- Updated Floating UI to 1.0.1
- Updated esbuild to 0.15.1
- Updated all other dependencies to latest versions

## 2.0.0-beta.80

This release breaks radio buttons, which is something that needed to happen to solve a longstanding accessibility issue where screen readers announced an incorrect number of radios, e.g. "1 of 1" instead of "1 of 3." Many attempts to solve this without breaking the existing API were made, but none worked across the board. The new implementation upgrades `<sl-radio-group>` to serve as the "form control" while `<sl-radio>` and `<sl-radio-button>` serve as options within the form control.

To upgrade to this version, you will need to rework your radio controls by moving `name` up to the radio group. And instead of setting `checked` to select a specific radio, you can set `value` on the radio group and the checked item will update automatically.

- 🚨 BREAKING: improved accessibility of `<sl-radio-group>`, `<sl-radio>`, and `<sl-radio-button>` so they announce properly in screen readers
  - Added the `name` attribute to `<sl-radio-group>` and removed it from `<sl-radio>` and `<sl-radio-button>`
  - Added the `value` attribute to `<sl-radio-group>` (use this to control which radio is checked)
  - Added the `sl-change` event to `sl-radio-group`
  - Added `setCustomValidity()` and `reportValidity()` to `<sl-radio-group>`
  - Removed the `checked` attribute from `<sl-radio>` and `<sl-radio-button>` (use the radio group's `value` attribute instead)
  - Removed the `sl-change` event from `<sl-radio>` and `<sl-radio-button>` (listen for it on the radio group instead)
  - Removed the `invalid` attribute from `<sl-radio>` and `<sl-radio-button>`
  - Removed `setCustomValidity()` and `reportValidity()` from `<sl-radio>` and `<sl-radio-button>` (now available on the radio group)
- Added the experimental `<sl-popup>` component
- Fixed a bug in `<sl-menu-item>` where labels weren't always aligned correctly
- Fixed a bug in `<sl-range>` that caused the tooltip to be positioned incorrectly when switching between LTR/RTL
- Refactored `<sl-dropdown>` to use `<sl-popup>`
- Refactored `<sl-tooltip>` to use `<sl-popup>` and added the `body` part
- Revert disabled focus behavior in `<sl-tab-group>`, `<sl-menu>`, and `<sl-tree>` to be consistent with native form controls and menus [#845]

## 2.0.0-beta.79

- Added experimental `<sl-tree>` and `<sl-tree-item>` components [#823]
- Added `--indicator-width` custom property to `<sl-progress-ring>` [#837]
- Added Swedish translation [#838]
- Added support for `step="any"` for `<sl-input type="number">` [#839]
- Changed the type of component styles from `CSSResult` to `CSSResultGroup` [#828]
- Fixed a bug in `<sl-color-picker>` where using [[Left]] and [[Right]] would select the wrong color
- Fixed a bug in `<sl-dropdown>` that caused the position to be incorrect on the first show when using `hoist` [#843]
- Fixed a bug in `<sl-tab-group>` where the divider was on the wrong side when using `placement="end"`
- Fixed a bug in `<sl-tab-group>` that caused nested tab groups to scroll when using `placement="start|end"` [#815]
- Fixed a bug in `<sl-tooltip>` that caused the target to be lost after a slot change [#831]
- Fixed a bug in `<sl-tooltip>` that caused the position to be incorrect on the first show when using `hoist`
- Improved accessibility of `<sl-tab-group>`, `<sl-tab>`, and `<sl-tab-panel>` to announce better in screen readers and by allowing focus on disabled items
- Improved accessibility of `<sl-menu>` and `<sl-menu-item>` by allowing focus on disabled items
- Updated Lit to 2.2.8
- Update esbuild to 0.14.50
- Updated Bootstrap Icons to 1.9.1
- Updated Floating UI to 1.0.0
- Updated all other dependencies to latest versions

## 2.0.0-beta.78

- 🚨 BREAKING: Moved the `checked-icon` and `indeterminate-icon` parts from a wrapper `<span>` to the `<svg>` in `<sl-checkbox>` [#786]
- 🚨 BREAKING: Moved the `checked-icon` part from a wrapper `<span>` to the `<svg>` in `<sl-radio>` [#786]
- Added the `--track-active-offset` custom property to `<sl-range>` [#806]
- Fixed a bug that caused `<sl-select>` to sometimes have two vertical scrollbars [#814]
- Fixed a bug that caused a gray line to appear between radio buttons [#821]
- Fixed a bug that caused `<sl-animated-image>` to not render anything when using the `play` attribute initially [#824]
- Removed `:focus-visible` shim now that the last two major versions of Safari support it
- Updated Bootstrap Icons to 1.9.0
- Updated esbuild to 0.14.49
- Updated Floating UI to 0.5.4
- Updated Lit to 2.2.7
- Updated all other dependencies to latest versions

## 2.0.0-beta.77

- Added styles to required form controls so they show an asterisk next to the label by default
- Added the `--sl-input-required-content` design token
- Added the `required` attribute to `<sl-radio-group>` and fixed constraint validation logic to support custom validation
- Added the `checked-icon` part to `<sl-menu-item>`
- Added the `no-spin-buttons` attribute to `<sl-input type="number">` [#798]
- Added support for resetting forms using `<sl-button type="reset">` [#799]
- Fixed a bug where a duplicate clear button showed in Firefox [#791]
- Fixed a bug where setting `valueAsDate` or `valueAsNumber` too early on `<sl-input>` would throw an error [#796]
- Fixed a bug in `<sl-color-picker>` where empty values weren't properly supported [#797]
- Fixed a bug in `<sl-color-picker>` where values were logged to the console when using the keyboard
- Fixed a bug in `<sl-input>` where password controls would try to autocorrect/autocomplete/autocapitalize when the password is visible
- Fixed label alignment in `<sl-checkbox>` and `<sl-radio>` so they align to the top of the control instead of the center when wrapping
- Fixed labels in `<sl-checkbox>` and `<sl-radio>` so they use the `--sl-input-label-color` design token
- Improved performance of the tabbable utility which can prevent the browser from temporarily locking up in focus traps [#800]
- Updated the `fieldset` attribute so it reflects in `<sl-radio-group>`

## 2.0.0-beta.76

- Added support for RTL animations in the Animation Registry
- Fixed a bug where the bottom border of `<sl-select>` could be cut off when the dropdown scrolls
- Fixed a bug in `<sl-select>` that could result in the browser locking up due to an infinite positioning loop [#777]
- Improved RTL animations for `<sl-drawer>` [#784]
- Improved RTL styles for `<sl-button-group>` [#783]
- Improved RTL styles for the toast stack [#785]
- Improved typings for translations and localized terms
- Upgraded @shoelace-style/localize to 3.0

## 2.0.0-beta.75

- Added Persian translation [#774]
- Added `color-scheme` to light and dark themes to improve rendering of browser-provided UI [#776]
- Added `--track-width` custom property to `<sl-tab-group>`
- Fixed focus rings for `<sl-input>`, `<sl-select>`, and `<sl-textarea>` in Safari since they don't use `:focus-visible` [#767]
- Fixed a bug where calling `HTMLFormElement.reportValidity()` would skip Shoelace form controls [#772]
- Fixed a bug that prevented `<sl-tooltip>` from closing when disabled [#775]
- Fixed a bug that allowed `<sl-icon-button>` to emit a `click` event when disabled [#781]
- Improved the default icon for `<sl-image-comparer>` so it's more intuitive and removed `grip-vertical` from system icon library
- Improved RTL styles for many components [#768]
- Improved base path logic to execute only when `getBasePath()` is first called to better support SSR [#778]
- Improved `DOMParser` instantiation in `<sl-icon>` to better support SSR [#778]
- Reverted menu item caching due to regression [#766]
- Updated Floating UI to 0.5.2

## 2.0.0-beta.74

- 🚨 BREAKING: reworked focus rings to use outlines instead of box shadows
  - Removed the `--sl-focus-ring-alpha` design token
  - Refactored `--sl-focus-ring` to be an `outline` property instead of a `box-shadow` property
  - Added `--sl-focus-ring-color`, `--sl-focus-ring-style`, and `--sl-focus-ring-offset`
- 🚨 BREAKING: removed `variant` from `<sl-radio-button>`
- Added `sl-label-change` event to `<sl-menu-item>`
- Added `blur()`, `click()`, and `focus()` methods as well as `sl-blur` and `sl-focus` events to `<sl-icon-button>` [#730]
- Added Tabler Icons example to icons page
- Fixed a bug where updating a menu item's label wouldn't update the display label in `<sl-select>` [#729]
- Fixed a bug where the FormData event polyfill was causing issues with older browsers [#747]
- Fixed a bug that caused a console error when setting `value` to `null` or `undefined` in `<sl-input>`, `<sl-select>`, and `<sl-textarea>` [#751]
- Fixed a bug that caused `<sl-checkbox>` and `<sl-radio>` controls without a `value` to submit as `null` instead of `on` like native inputs [#744]
- Fixed a bug that caused `<sl-dropdown>` and dependent components to add unexpected padding around the panel [#743]
- Fixed a bug that prevented `valueAsDate` and `valueAsNumber` from updating synchronously [#760]
- Fixed a bug that caused `<sl-menu-item>` to load icons from the default library instead of the system library [#765]
- Fixed a bug in `<sl-input>` that prevented a canceled `keydown` event from submitting the containing form when pressing enter [#764]
- Improved behavior of clearable and password toggle buttons in `<sl-input>` and `<sl-select>` [#745]
- Improved performance of `<sl-select>` by caching menu items instead of traversing for them each time
- Improved drag utility so initial click/touch events can be accepted [#758]
- Improved `<sl-color-picker>` to use an HSB grid instead of HSL to be more consistent with existing color picker implementations [#762]
- Improved `<sl-color-picker>` so the cursor is hidden and the preview is larger when dragging the grid
- Refactored `<sl-menu>` to be more performant by caching menu items on slot change
- Reverted form submit logic [#718]
- Updated the `disabled` attribute so it reflects in `<sl-dropdown>` [#741]
- Updated the `name` and `icon` attribute so they reflect in `<sl-icon>` [#742]
- Updated Lit to 2.2.5
- Updated Bootstrap Icons to 1.8.3
- Updated TypeScript to 4.7.2
- Updated esbuild to 0.14.40
- Updated all other dependencies to latest versions

## 2.0.0-beta.73

- Added `button` part to `<sl-radio-button>`
- Added custom validity examples and tests to `<sl-checkbox>`, `<sl-radio>`, and `<sl-radio-button>`
- Added `enterkeyhint` attribute to `<sl-input>` and `<sl-textarea>`
- Fixed a bug that prevented `setCustomValidity()` from working with `<sl-radio-button>`
- Fixed a bug where the right border of a checked `<sl-radio-button>` was the wrong color
- Fixed a bug that prevented a number of properties, methods, etc. from being documented in `<sl-radio>` and `<sl-radio-button>`
- Fixed a bug in `<sl-avatar>` that prevented valid images from showing after an invalid or missing image was provided [#717]
- Fixed a bug that resulted in a console error being thrown on keydown in `<sl-dropdown>` [#719]
- Fixed a bug that prevented `<sl-dropdown>` from being closed when opened initially [#720]
- Fixed a bug that caused the test runner to fail when using a locale other than en-US [#726]
- Improved form submit logic so most user-added event listeners will run after form data is attached and validation occurs [#718]
- Improved accessibility of `<sl-tooltip>` so screen readers announce the content on hover/focus [#219]
- Improved accessibility of form controls by exposing clear buttons and password visibility buttons to screen readers while keeping them out of the tab order [#727]
- Updated `<sl-tab-group>` and `<sl-menu>` to cycle through tabs and menu items instead of stopping at the first/last when using the keyboard
- Removed path aliasing (again) because it doesn't work with Web Test Runner's esbuild plugin

## 2.0.0-beta.72

- 🚨 BREAKING: refactored parts in `<sl-input>`, `<sl-range>`, `<sl-select>`, and `<sl-textarea>` to allow you to customize the label and help text position
  - Added `form-control-input` part
  - Renamed `label` to `form-control-label`
  - Renamed `help-text` to `form-control-help-text`
- 🚨 BREAKING: removed status from the `sl-error` event payload in `<sl-icon>`
- Added the experimental `<sl-radio-button>` component
- Added `button-group` and `button-group__base` parts to `<sl-radio-group>`
- Added the `label` attribute and slot to `<sl-color-picker>` to improve accessibility with screen readers
- Fixed a bug that prevented form submission from working as expected in some cases
- Fixed a bug that prevented `<sl-split-panel>` from toggling `vertical` properly [#703]
- Fixed a bug that prevented `<sl-color-picker>` from rendering a color initially [#704]
- Fixed a bug that caused focus trapping to fail when used inside a shadow root [#709]
- Improved accessibility throughout the docs
- Improved accessibility of `<sl-dropdown>` so the trigger's expanded state is announced correctly
- Improved accessibility of `<sl-format-date>` but rendering a `<time>` element instead of plain text
- Improved accessibility of `<sl-select>` so disabled controls announce correct
- Improved accessibility in `<sl-tag>` so remove buttons have labels
- Refactored `<sl-radio>` to move selection logic into `<sl-radio-group>`
- Updated slot detection logic so it ignores visually hidden elements
- Upgraded the status of `<sl-visually-hidden>` from experimental to stable

## 2.0.0-beta.71

- 🚨 BREAKING: refactored exported parts to ensure composed components and their parts can be targeted via CSS
  - Refactored the `eye-dropper-button` part and added `eye-dropper-button__base`, `eye-dropper-button__prefix`, `eye-dropper-button__label`, `eye-dropper-button__suffix`, and `eye-dropper-button__caret` parts to `<sl-color-picker>`
  - Refactored the `format-button` part and added `format-button__base`, `format-button__prefix`, `format-button__label`, `format-button__suffix`, and `format-button__caret` parts to `<sl-color-picker>`
  - Moved the `close-button` part in `<sl-alert>` to the internal `<sl-icon-button>` and removed the `<span>` that wrapped it
  - Moved the `close-button` part in `<sl-dialog>` and `<sl-drawer>` to point to the host element and added the `close-button__base` part
  - Renamed parts in `<sl-select>` from `tag-base` to `tag__base`, `tag-content` to `tag__content`, and `tag-remove-button` to `tag__remove-button`
  - Moved the `close-button` part in `<sl-tab>` to the internal `<sl-icon-button>` and added the `close-button__base` part
  - Moved the `scroll-button` part in `<sl-tab-group>` to the internal `<sl-icon-button>` and added the `scroll-button__base`, `scroll-button--start`, and `scroll-button--end` parts
  - Moved the `remove-button` part in `<sl-tag>` to the internal `<sl-icon-button>` and added the `remove-button__base` part
- 🚨 BREAKING: removed `checked-icon` part from `<sl-menu-item>` in preparation for parts refactor
- 🚨 BREAKING: changed the `typeToSelect()` method's argument from `String` to `KeyboardEvent` in `<sl-menu>` to support more advanced key combinations
- Added `form`, `formaction`, `formmethod`, `formnovalidate`, and `formtarget` attributes to `<sl-button>` [#699]
- Added Prettier and ESLint to markdown files
- Added background color and border to `<sl-menu>`
- Added more tests for `<sl-input>`, `<sl-select>`, and `<sl-textarea>`
- Fixed a bug that prevented forms from submitting when pressing [[Enter]] inside of an `<sl-input>` [#700]
- Fixed a bug in `<sl-input>` that prevented the `valueAsDate` and `valueAsNumber` properties from working when set before the component was initialized
- Fixed a bug in `<sl-dropdown>` where pressing [[Home]] or [[End]] wouldn't select the first or last menu items, respectively
- Improved `autofocus` behavior in Safari for `<sl-dialog>` and `<sl-drawer>` [#693]
- Improved type to select logic in `<sl-menu>` so it supports [[Backspace]] and gives users more time before resetting
- Improved checkmark size and positioning in `<sl-menu-item>`
- Improved accessibility in form controls that have help text so they're announced correctly in various screen readers
- Removed feature detection for `focus({ preventScroll })` since it no longer works in Safari
- Removed the `--sl-tooltip-arrow-start-end-offset` design token
- Removed the `pattern` attribute from `<sl-textarea>` as it was documented incorrectly and never supported
- Replaced Popper positioning dependency with Floating UI in `<sl-dropdown>` and `<sl-tooltip>`

## 2.0.0-beta.70

- Added `tag-base`, `tag-content`, and `tag-remove-button` parts to `<sl-select>` [#682]
- Added support for focusing elements with `autofocus` when `<sl-dialog>` and `<sl-drawer>` open [#688]
- Added the `placement` attribute to `<sl-select>` [#687]
- Added Danish translation [#690]
- Fixed a bug that allowed `<sl-dropdown>` to go into an incorrect state when activating the trigger while disabled [#684]
- Fixed a bug where Safari would sometimes not focus after preventing `sl-initial-focus` [#688]
- Fixed a bug where the active tab indicator in `<sl-tab-group>` would be misaligned when using disabled tabs [#695]
- Improved the size of the remove button in `<sl-tag>`
- Removed Google Analytics from the docs

## 2.0.0-beta.69

- Added `web-types.json` to improve the dev experience for WebStorm/PHPStorm users [#328]
- Fixed a bug that caused an error when pressing up/down in `<sl-select>`
- Fixed a bug that caused `<sl-details>` to not show when double clicking the summary while open [#662]
- Fixed a bug that prevented the first/last menu item from receiving focus when pressing up/down in `<sl-dropdown>`
- Fixed a bug that caused the active tab indicator in `<sl-tab-group>` to render incorrectly when used inside an element that animates [#671]
- Fixed a bug that allowed values in `<sl-range>` to be invalid according to its `min|max|step` [#674]
- Updated Lit to 2.1.4
- Updated all other dependencies to latest versions

## 2.0.0-beta.68

- Fixed path aliases in generated files so they're relative again [#669]

## 2.0.0-beta.67

- Fixed a TypeScript config regression introduced in [#647]

## 2.0.0-beta.66

- Attempted to fix a bug that prevented types from being generated in the build

## 2.0.0-beta.65

- 🚨 BREAKING: the `unit` property of `<sl-format-bytes>` has changed to `byte | bit` instead of `bytes | bits`
- Added `display-label` part to `<sl-select>` [#650]
- Added `--spacing` custom property to `<sl-divider>` [#664]
- Added `event.detail.source` to the `sl-request-close` event in `<sl-dialog>` and `<sl-drawer>`
- Fixed a bug that caused `<sl-progress-ring>` to render the wrong size when `--track-width` was increased [#656]
- Fixed a bug that allowed `<sl-details>` to open and close when disabled using a screen reader [#658]
- Fixed a bug in the FormData event polyfill that threw an error in some environments [#666]
- Implemented stricter linting to improve consistency and reduce errors, which resulted in many small refactors throughout the codebase [#647]
- Improved accessibility of `<sl-dialog>` and `<sl-drawer>` by making the title an `<h2>` and adding a label to the close button
- Improved search results in the documentation
- Refactored `<sl-format-byte>` to use `Intl.NumberFormat` so it supports localization
- Refactored themes so utility styles are no longer injected as `<style>` elements to support stricter CSP rules [#571]
- Restored the nicer animation on `<sl-spinner>` and verified it works in Safari
- Updated Feather icon example to use Lucide [#657]
- Updated minimum Node version to 14.17
- Updated Lit to 2.1.2
- Updated to Bootstrap Icons to 1.8.1
- Updated all other dependencies to latest versions

## 2.0.0-beta.64

- 🚨 BREAKING: removed `<sl-form>` because all form components submit with `<form>` now ([learn more](/getting-started/form-controls))
- 🚨 BREAKING: changed `submit` attribute to `type="submit"` on `<sl-button>`
- 🚨 BREAKING: changed the `alt` attribute to `label` in `<sl-avatar>` for consistency with other components
- Added `role="status"` to `<sl-spinner>`
- Added `valueAsDate` and `valueAsNumber` properties to `<sl-input>` [#570]
- Added `start`, `end`, and `panel` parts to `<sl-split-panel>` [#639]
- Fixed broken spinner animation in Safari [#633]
- Fixed an a11y bug in `<sl-tooltip>` where `aria-describedby` referenced an id in the shadow root
- Fixed a bug in `<sl-radio>` where tabbing didn't work properly in Firefox [#596]
- Fixed a bug in `<sl-input>` where clicking the left/right edge of the control wouldn't focus it
- Fixed a bug in `<sl-input>` where autofill had strange styles [#644]
- Improved `<sl-spinner>` track color when used on various backgrounds
- Improved a11y in `<sl-radio>` so VoiceOver announces radios properly in a radio group
- Improved the API for the experimental `<sl-split-panel>` component by making `position` accept a percentage and adding the `position-in-pixels` attribute
- Refactored `<sl-breadcrumb-item>`, `<sl-button>`, `<sl-card>`, `<sl-dialog>`, `<sl-drawer>`, `<sl-input>`, `<sl-range>`, `<sl-select>`, and `<sl-textarea>` to use a Reactive Controller for slot detection
- Refactored internal id usage in `<sl-details>`, `<sl-dialog>`, `<sl-drawer>`, and `<sl-dropdown>`
- Removed `position: relative` from the common component stylesheet
- Updated Lit to 2.1.0
- Updated all other dependencies to latest versions

## 2.0.0-beta.63

- 🚨 BREAKING: changed the `type` attribute to `variant` in `<sl-alert>`, `<sl-badge>`, `<sl-button>`, and `<sl-tag>` since it's more appropriate and to disambiguate from other `type` attributes
- 🚨 BREAKING: removed `base` part from `<sl-divider>` to simplify the styling API
- Added the experimental `<sl-split-panel>` component
- Added `focus()` and `blur()` methods to `<sl-select>` [#625]
- Fixed a bug where setting `tooltipFormatter` on `<sl-range>` in JSX causes React@experimental to error out
- Fixed a bug where clicking on a slotted icon in `<sl-button>` wouldn't submit forms [#626]
- Added the `sl-` prefix to generated ids for `<sl-tab>` and `<sl-tab-panel>`
- Refactored `<sl-button>` to use Lit's static expressions to reduce code
- Simplified `<sl-spinner>` animation

## 2.0.0-beta.62

- 🚨 BREAKING: changed the `locale` attribute to `lang` in `<sl-format-bytes>`, `<sl-format-date>`, `<sl-format-number>`, and `<sl-relative-time>` to be consistent with how localization is handled
- Added localization support including translations for English, German, German (Switzerland), Spanish, French, Hebrew, Japanese, Dutch, Polish, Portuguese, and Russian translations [#419]
- CodePen examples will now open in light or dark depending on your current preference
- Fixed a bug where tag names weren't being generated in `vscode.html-custom-data.json` [#593]
- Fixed a bug in `<sl-tooltip>` where the tooltip wouldn't reposition when content changed
- Fixed a bug in `<sl-select>` where focusing on a filled control showed the wrong focus ring
- Fixed a bug where setting `value` initially on `<sl-color-picker>` didn't work in React [#602]
- Updated filled inputs to have the same appearance when focused
- Updated `color` dependency from 3.1.3 to 4.0.2
- Updated `<sl-format-bytes>`, `<sl-format-date>`, `<sl-format-number>`, and `<sl-relative-time>` to work like other localized components
- Upgraded the status of `<sl-qr-code>` from experimental to stable
- Updated to Bootstrap Icons to 1.7.2
- Upgraded color to 4.1.0

## 2.0.0-beta.61

This release improves the dark theme by shifting luminance in both directions, slightly condensing the spectrum. This results in richer colors in dark mode. It also reduces theme stylesheet sizes by eliminating superfluous gray palette variations.

In [beta.48](#_200-beta48), I introduced a change to color tokens that allowed you to access alpha values at the expense of a verbose, non-standard syntax. After considering feedback from the community, I've decided to revert this change so the `rgb()` function is no longer required. Many users reported never using it for alpha, and even more reported having trouble remembering to use `rgb()` and that it was causing more harm than good.

Furthermore, both Safari and Firefox have implemented [`color-mix()`](<https://developer.mozilla.org/en-US/docs/Web/CSS/color_value/color-mix()>) behind a flag, so access to alpha channels and other capabilities are coming to the browser soon.

If you're using color tokens in your own stylesheet, simply remove the `rgb()` to update to this version.

```css
.your-styles {
  /* change this */
  color: rgb(var(--sl-color-primary-500));

  /* to this */
  color: var(--sl-color-primary-500);
}
```

Thank you for your help and patience with testing Shoelace. I promise, we're not far from a stable release!

- 🚨 BREAKING: removed blue gray, cool gray, true gray, and warm gray color palettes
- 🚨 BREAKING: removed `--sl-focus-ring-color`, and `--sl-focus-ring-alpha` (use `--sl-focus-ring` instead)
- 🚨 BREAKING: removed `--sl-surface-base` and `--sl-surface-base-alt` tokens (use the neutral palette instead)
- Added experimental `<sl-visually-hidden>` component
- Added `clear-icon` slot to `<sl-select>` [#591]
- Fixed a bug in `<sl-progress-bar>` where the label would show in the default slot
- Improved the dark theme palette so colors are bolder and don't appear washed out
- Improved a11y of `<sl-avatar>` by representing it as an image with an `alt` [#579]
- Improved a11y of the scroll buttons in `<sl-tab-group>`
- Improved a11y of the close button in `<sl-tab>`
- Improved a11y of `<sl-tab-panel>` by removing an invalid `aria-selected` attribute [#579]
- Improved a11y of `<sl-icon>` by not using a variation of the `name` attribute for labels (use the `label` attribute instead)
- Moved `role` from the shadow root to the host element in `<sl-menu>`
- Removed redundant `role="menu"` in `<sl-dropdown>`
- Slightly faster animations for showing and hiding `<sl-dropdown>`
- Updated to Bootstrap Icons to 1.7.1
- Upgraded the status of `<sl-mutation-observer>` from experimental to stable

## 2.0.0-beta.60

- Added React examples and CodePen links to all components
- Changed the `attr` in experimental `<sl-mutation-observer>` to require `"*"` instead of `""` to target all attributes
- Fixed a bug in `<sl-progress-bar>` where the `label` attribute didn't set the label
- Fixed a bug in `<sl-rating>` that caused disabled and readonly controls to transition on hover
- The `panel` property of `<sl-tab>` is now reflected
- The `name` property of `<sl-tab-panel>` is now reflected

## 2.0.0-beta.59

- Added React wrappers as first-class citizens
- Added eye dropper to `<sl-color-picker>` when the browser supports the [EyeDropper API](https://wicg.github.io/eyedropper-api/)
- Fixed a bug in `<sl-button-group>` where buttons groups with only one button would have an incorrect border radius
- Improved the `<sl-color-picker>` trigger's border in dark mode
- Switched clearable icon from `x-circle` to `x-circle-fill` to make it easier to recognize
- Updated to Bootstrap Icons to 1.7.0
- Updated to Lit 2.0.2

## 2.0.0-beta.58

This version once again restores the bundled distribution because the unbundled + CDN approach is currently confusing and [not working properly](https://github.com/shoelace-style/shoelace/issues/559#issuecomment-949662331). Unbundling the few dependencies Shoelace has is still a goal of the project, but [this jsDelivr bug](https://github.com/jsdelivr/jsdelivr/issues/18337) needs to be resolved before we can achieve it.

I sincerely apologize for the instability of the last few beta releases as a result of this effort.

- Added experimental `<sl-animated-image>` component
- Added `label` attribute to `<sl-progress-bar>` and `<sl-progress-ring>` to improve a11y
- Fixed a bug where the tooltip would show briefly when clicking a disabled `<sl-range>`
- Fixed a bug that caused a console error when `<sl-range>` was used
- Fixed a bug where the `nav` part in `<sl-tab-group>` was on the incorrect element [#563]
- Fixed a bug where non-integer aspect ratios were calculated incorrectly in `<sl-responsive-media>`
- Fixed a bug in `<sl-range>` where setting `value` wouldn't update the active and inactive portion of the track [#572]
- Reverted to publishing the bundled dist and removed `/+esm` links from the docs
- Updated to Bootstrap Icons to 1.6.1

## 2.0.0-beta.57

- Fix CodePen links and CDN links

## 2.0.0-beta.56

This release is the second attempt at unbundling dependencies. This will be a breaking change only if your configuration _does not_ support bare module specifiers. CDN users and bundler users will be unaffected, but note the URLs for modules on the CDN must have the `/+esm` now.

- Added the `hoist` attribute to `<sl-tooltip>` [#564]
- Unbundled dependencies and configured external imports to be packaged with bare module specifiers

## 2.0.0-beta.55

- Revert unbundling due to issues with the CDN not handling bare module specifiers as expected

## 2.0.0-beta.54

Shoelace doesn't have a lot of dependencies, but this release unbundles most of them so you can potentially save some extra kilobytes. This will be a breaking change only if your configuration _does not_ support bare module specifiers. CDN users and bundler users will be unaffected.

- 🚨 BREAKING: renamed the `sl-clear` event to `sl-remove`, the `clear-button` part to `remove-button`, and the `clearable` property to `removable` in `<sl-tag>`
- Added the `disabled` attribute to `<sl-resize-observer>`
- Fixed a bug in `<sl-mutation-observer>` where setting `disabled` initially didn't work
- Unbundled dependencies and configured external imports to be packaged with bare module specifiers

## 2.0.0-beta.53

- 🚨 BREAKING: removed `<sl-menu-divider>` (use `<sl-divider>` instead)
- 🚨 BREAKING: removed `percentage` attribute from `<sl-progress-bar>` and `<sl-progress-ring>` (use `value` instead)
- 🚨 BREAKING: switched the default `type` of `<sl-tag>` from `primary` to `neutral`
- Added the experimental `<sl-mutation-observer>` component
- Added the `<sl-divider>` component
- Added `--sl-color-neutral-0` and `--sl-color-neutral-50` as early surface tokens to improve the appearance of alert, card, and panels in dark mode
- Added the `--sl-panel-border-width` design token
- Added missing background color to `<sl-details>`
- Added the `--padding` custom property to `<sl-tab-panel>`
- Added the `outline` variation to `<sl-button>` [#522]
- Added the `filled` variation to `<sl-input>`, `<sl-textarea>`, and `<sl-select>` and supporting design tokens
- Added the `control` part to `<sl-select>` so you can target the main control with CSS [#538]
- Added a border to `<sl-badge>` to improve contrast when drawn on various background colors
- Added `--track-color-active` and `--track-color-inactive` custom properties to `<sl-range>` [#550]
- Added the undocumented custom properties `--thumb-size`, `--tooltip-offset`, `--track-height` on `<sl-range>`
- Changed the default `distance` in `<sl-dropdown>` from `2` to `0` [#538]
- Fixed a bug where `<sl-select>` would be larger than the viewport when it had lots of options [#544]
- Fixed a bug where `<sl-progress-ring>` wouldn't animate in Safari
- Updated the default height of `<sl-progress-bar>` from `16px` to `1rem` and added a subtle shadow to indicate depth
- Removed the `lit-html` dependency and moved corresponding imports to `lit` [#546]

## 2.0.0-beta.52

- 🚨 BREAKING: changed the `--stroke-width` custom property of `<sl-spinner>` to `--track-width` for consistency
- 🚨 BREAKING: removed the `size` and `stroke-width` attributes from `<sl-progress-ring>` so it's fully customizable with CSS (use the `--size` and `--track-width` custom properties instead)
- Added the `--speed` custom property to `<sl-spinner>`
- Added the `--size` and `--track-width` custom properties to `<sl-progress-ring>`
- Added tests for `<sl-badge>` [#530]
- Fixed a bug where `<sl-tab>` wasn't using a border radius token [#523]
- Fixed a bug in the Remix Icons example where some icons would 404 [#528]
- Updated `<sl-progress-ring>` to use only CSS for styling
- Updated `<sl-spinner>` to use an SVG and improved the indicator animation
- Updated to Lit 2.0 and lit-html 2.0 🔥

## 2.0.0-beta.51

A number of users had trouble counting characters that repeat, so this release improves design token patterns so that "t-shirt sizes" are more accessible. For example, `--sl-font-size-xxx-large` has become `--sl-font-size-3x-large`. This change applies to all design tokens that use this scale.

- 🚨 BREAKING: all t-shirt size design tokens now use `2x`, `3x`, `4x` instead of `xx`, `xxx`, `xxxx`
- Added missing `--sl-focus-ring-*` tokens to dark theme
- Added an "Importing" section to all components with copy/paste code to make cherry picking easier
- Improved the documentation search with a custom plugin powered by [Lunr](https://lunrjs.com/)
- Improved the `--sl-shadow-x-small` elevation
- Improved visibility of elevations and overlays in dark theme
- Reduced the size of `<sl-color-picker>` slightly to better accommodate mobile devices
- Removed `<sl-icon>` dependency from `<sl-color-picker>` and improved the copy animation

## 2.0.0-beta.50

- Added `<sl-breadcrumb>` and `<sl-breadcrumb-item>` components
- Added `--sl-letter-spacing-denser`, `--sl-letter-spacing-looser`, `--sl-line-height-denser`, and `--sl-line-height-looser` design tokens
- Fixed a bug where form controls would error out when the value was set to `undefined` [#513]

## 2.0.0-beta.49

This release changes the way focus states are applied to elements. In browsers that support [`:focus-visible`](https://developer.mozilla.org/en-US/docs/Web/CSS/:focus-visible), it will be used. In unsupportive browsers ([currently only Safari](https://caniuse.com/mdn-css_selectors_focus-visible)), `:focus` will be used instead. This means the browser will determine whether a focus ring should be shown based on how the user interacts with the page.

This release also fixes a critical bug in the color scale where `--sl-color-neutral-0` and `--sl-color-neutral-1000` were reversed.

- 🚨 BREAKING: fixed a bug where `--sl-color-neutral-0` and `--sl-color-neutral-1000` were inverted (swap them to update)
- 🚨 BREAKING: removed the `no-fieldset` property from `<sl-radio-group>` (fieldsets are now hidden by default; use `fieldset` to show them)
- 🚨 BREAKING: removed `--focus-ring` custom property from `<sl-input>`, `<sl-select>`, `<sl-tab>` for consistency with other form controls
- Added `--swatch-size` custom property to `<sl-color-picker>`
- Added `date` to `<sl-input>` as a supported `type`
- Added the `--sl-focus-ring` design token for a more convenient way to apply focus ring styles
- Adjusted elevation tokens to use neutral in light mode and black in dark mode
- Adjusted `--sl-overlay-background-color` in dark theme to be black instead of gray
- Fixed a bug in `<sl-color-picker>` where the opacity slider wasn't showing the current color
- Fixed a bug where Edge in Windows would show the native password toggle next to the custom password toggle [#508]
- Fixed a bug where pressing up/down in `<sl-tab-group>` didn't select the next/previous tab in vertical placements
- Improved size of `<sl-color-picker>`
- Improved icon contrast in `<sl-input>`
- Improved contrast of `<sl-switch>`
- Improved `:focus-visible` behavior in many components
- Removed elevation from `<sl-color-picker>` when rendered inline
- Removed custom `:focus-visible` logic in favor of a directive that outputs `:focus-visible` or `:focus` depending on browser support
- Updated to Lit 2.0.0-rc.3
- Updated to lit-html 2.0.0-rc.4

## 2.0.0-beta.48

This release improves theming by offering both light and dark themes that can be used autonomously. It also improves contrast in most components, adds a variety of new color primitives, and changes the way color tokens are consumed.

Previously, color tokens were in hexadecimal format. Now, Shoelace now uses an `R G B` format that requires you to use the `rgb()` function in your CSS.

```css
.example {
  /* rgb() is required now */
  color: var(--sl-color-neutral-500);
}
```

This is more verbose than previous versions, but it has the advantage of letting you set the alpha channel of any color token.

```css
.example-with-alpha {
  /* easily adjust opacity for any color token */
  color: rgb(var(--sl-color-neutral-500) / 50%);
}
```

This change applies to all design tokens that implement a color. Refer to the [color tokens](/tokens/color) page for more details.

- 🚨 BREAKING: all design tokens that implement colors have been converted to `R G B` and must be used with the `rgb()` function
- 🚨 BREAKING: removed `--sl-color-black|white` color tokens (use `--sl-color-neutral-0|1000` instead)
- 🚨 BREAKING: removed `--sl-color-primary|success|warning|info|danger-text` design tokens (use theme or primitive colors instead)
- 🚨 BREAKING: removed `info` variant from `<sl-alert>`, `<sl-badge>`, `<sl-button>`, and `<sl-tag>` (use `neutral` instead)
- 🚨 BREAKING: removed `--sl-color-info-*` design token (use `--sl-color-neutral-*` instead)
- 🚨 BREAKING: renamed `dist/themes/base.css` to `dist/themes/light.css`
- 🚨 BREAKING: removed `--sl-focus-ring-color-primary` tokens (use color tokens and `--sl-focus-ring-width|alpha` instead)
- 🚨 BREAKING: removed `--tabs-border-color` from `<sl-tab-group>` (use `--track-color` instead)
- 🚨 BREAKING: changed the default value for `effect` to `none` in `<sl-skeleton>` (use `sheen` to restore the original behavior)
- Added new color primitives to the base set of design tokens
- Added `--sl-color-*-950` swatches to all color palettes
- Added a console error that appears when menu items have duplicate values in `<sl-select>`
- Added CodePen link to code examples
- Added `prefix` and `suffix` slots to `<sl-select>` [#501]
- Added `--indicator-color` custom property to `<sl-tab-group>`
- Exposed base and dark stylesheets so they can be imported via JavaScript [#438]
- Fixed a bug in `<sl-menu>` where pressing [[Enter]] after using type to select would result in the wrong value
- Fixed a bug in `<sl-radio-group>` where clicking a radio button would cause the wrong control to be focused
- Fixed a bug in `<sl-button>` and `<sl-icon-button>` where an unintended `ref` attribute was present
- Fixed a bug in the focus-visible utility that failed to respond to mouseup events
- Fixed a bug where clicking on a menu item would persist its hover/focus state
- Fixed a bug in `<sl-select>` where it would erroneously intercept important keyboard shortcuts [#504]
- Improved contrast throughout all components [#128]
- Refactored thumb position logic in `<sl-switch>` [#490]
- Reworked the dark theme to use an inverted + shifted design token approach instead of component-specific selectors

## 2.0.0-beta.47

This release improves how component dependencies are imported. If you've been cherry picking, you no longer need to import component dependencies manually. This significantly improves developer experience, making Shoelace even easier to use. For transparency, component dependencies will continue to be listed in the docs.

- Added "Reflects" column to the properties table
- Dependencies are now automatically imported for all components
- Fixed a bug where tabbing into `<sl-radio-group>` would not always focus the checked radio
- Fixed a bug in component styles that prevented the box sizing reset from being applied
- Fixed a regression in `<sl-color-picker>` where dragging the grid handle wasn't smooth
- Fixed a bug where slot detection could incorrectly match against slots of child elements [#481]
- Fixed a bug in `<sl-input>` where focus would move to the end of the input when typing in Safari [#480]
- Improved base path utility logic

## 2.0.0-beta.46

This release improves the developer experience of `<sl-animation>`. Previously, an animation was assumed to be playing unless the `pause` attribute was set. This behavior has been reversed and `pause` has been removed. Now, animations will not play until the new `play` attribute is applied.

This is a lot more intuitive and makes it easier to activate animations imperatively. In addition, the `play` attribute is automatically removed automatically when the animation finishes or cancels, making it easier to restart finite animations. Lastly, the animation's timing is now accessible through the new `currentTime` property instead of `getCurrentTime()` and `setCurrentTime()`.

In addition, Shoelace no longer uses Sass. Component styles now use Lit's template literal styles and theme files use pure CSS.

- 🚨 BREAKING: removed the `pause` attribute from `<sl-animation>` (use `play` to start and stop the animation instead)
- 🚨 BREAKING: removed `getCurrentTime()` and `setCurrentTime()` from `<sl-animation>` (use the `currentTime` property instead)
- 🚨 BREAKING: removed the `close-on-select` attribute from `<sl-dropdown>` (use `stay-open-on-select` instead)
- Added the `currentTime` property to `<sl-animation>` to control the current time without methods
- Fixed a bug in `<sl-range>` where the tooltip wasn't showing in Safari [#477]
- Fixed a bug in `<sl-menu>` where pressing [[Enter]] in a menu didn't work with click handlers
- Reworked `<sl-menu>` and `<sl-menu-item>` to use a roving tab index and improve keyboard accessibility
- Reworked tabbable logic to be more performant [#466]
- Switched component stylesheets from Sass to Lit's template literal styles
- Switched theme stylesheets from Sass to CSS

## 2.0.0-beta.45

This release changes the way component metadata is generated. Previously, the project used TypeDoc to analyze components and generate a very large file with type data. The data was then parsed and converted to an easier-to-consume file called `metadata.json`. Alas, TypeDoc is expensive to run and the metadata format wasn't standard.

Thanks to an amazing effort by [Pascal Schilp](https://twitter.com/passle_), the world has a simpler, faster way to gather metadata using the [Custom Elements Manifest Analyzer](https://github.com/open-wc/custom-elements-manifest). Not only is this tool faster, but the data follows the evolving `custom-elements.json` format. This is exciting because a standard format for custom elements opens the door for many potential uses, including documentation generation, framework adapters, IDE integrations, third-party uses, and more. [Check out Pascal's great article](https://dev.to/open-wc/introducing-custom-elements-manifest-gkk) for more info about `custom-elements.json` and the new analyzer.

The docs have been updated to use the new `custom-elements.json` file. If you're relying on the old `metadata.json` file for any purpose, this will be a breaking change for you.

- 🚨 BREAKING: removed the `sl-overlay-click` event from `<sl-dialog>` and `<sl-drawer>` (use `sl-request-close` instead) [#471]
- 🚨 BREAKING: removed `metadata.json` (use `custom-elements.json` instead)
- Added `custom-elements.json` for component metadata
- Added `sl-request-close` event to `<sl-dialog>` and `<sl-drawer>`
- Added `dialog.denyClose` and `drawer.denyClose` animations
- Fixed a bug in `<sl-color-picker>` where setting `value` immediately wouldn't trigger an update
- Fixed a bug in `<sl-dialog>` and `<sl-drawer>` where setting `open` initially didn't set a focus trap
- Fixed a bug that resulted in form controls having incorrect validity when `disabled` was initially set [#473]
- Fixed a bug in the docs that caused the metadata file to be requested twice
- Fixed a bug where tabbing out of a modal would cause the browser to lag [#466]
- Updated the docs to use the new `custom-elements.json` for component metadata

## 2.0.0-beta.44

- 🚨 BREAKING: all `invalid` props on form controls now reflect validity before interaction [#455]
- Allow `null` to be passed to disable animations in `setDefaultAnimation()` and `setAnimation()`
- Converted build scripts to ESM
- Fixed a bug in `<sl-checkbox>` where `invalid` did not update properly
- Fixed a bug in `<sl-dropdown>` where a `keydown` listener wasn't cleaned up properly
- Fixed a bug in `<sl-select>` where `sl-blur` was emitted prematurely [#456]
- Fixed a bug in `<sl-select>` where no selection with `multiple` resulted in an incorrect value [#457]
- Fixed a bug in `<sl-select>` where `sl-change` was emitted immediately after connecting to the DOM [#458]
- Fixed a bug in `<sl-select>` where non-printable keys would cause the menu to open
- Fixed a bug in `<sl-select>` where `invalid` was not always updated properly
- Reworked the `@watch` decorator to use `update` instead of `updated` resulting in better performance and flexibility

## 2.0.0-beta.43

- Added `?` to optional arguments in methods tables in the docs
- Added the `scrollPosition()` method to `<sl-textarea>` to get/set scroll position
- Added initial tests for `<sl-dialog>`, `<sl-drawer>`, `<sl-dropdown>`, and `<sl-tooltip>`
- Fixed a bug in `<sl-tab-group>` where scrollable tab icons were not displaying correctly
- Fixed a bug in `<sl-dialog>` and `<sl-drawer>` where preventing clicks on the overlay no longer worked as described [#452]
- Fixed a bug in `<sl-dialog>` and `<sl-drawer>` where setting initial focus no longer worked as described [#453]
- Fixed a bug in `<sl-card>` where the `slotchange` listener wasn't attached correctly [#454]
- Fixed lifecycle bugs in a number of components [#451]
- Removed `fill: both` from internal animate utility so styles won't "stick" by default [#450]

## 2.0.0-beta.42

This release addresses an issue with the `open` attribute no longer working in a number of components, as a result of the changes in beta.41. It also removes a small but controversial feature that complicated show/hide logic and led to a poor experience for developers and end users.

There are two ways to show/hide affected components: by calling `show() | hide()` and by toggling the `open` prop. Previously, it was possible to call `event.preventDefault()` in an `sl-show | sl-hide ` handler to stop the component from showing/hiding. The problem becomes obvious when you set `el.open = false`, the event gets canceled, and in the next cycle `el.open` has reverted to `true`. Not only is this unexpected, but it also doesn't play nicely with frameworks. Additionally, this made it impossible to await `show() | hide()` since there was a chance they'd never resolve.

Technical reasons aside, canceling these events seldom led to a good user experience, so the decision was made to no longer allow `sl-show | sl-hide` to be cancelable.

- 🚨 BREAKING: `sl-show` and `sl-hide` events are no longer cancelable
- Added Iconoir example to the icon docs
- Added Web Test Runner
- Added initial tests for `<sl-alert>` and `<sl-details>`
- Changed the `cancelable` default to `false` for the internal `@event` decorator
- Fixed a bug where toggling `open` stopped working in `<sl-alert>`, `<sl-dialog>`, `<sl-drawer>`, `<sl-dropdown>`, and `<sl-tooltip>`
- Fixed a bug in `<sl-range>` where setting a value outside the default `min` or `max` would clamp the value [#448]
- Fixed a bug in `<sl-dropdown>` where placement wouldn't adjust properly when shown [#447]
- Fixed a bug in the internal `shimKeyframesHeightAuto` utility that caused `<sl-details>` to measure heights incorrectly [#445]
- Fixed a number of imports that should have been type imports
- Updated Lit to 2.0.0-rc.2
- Updated esbuild to 0.12.4

## 2.0.0-beta.41

This release changes how components animate. In previous versions, CSS transitions were used for most show/hide animations. Transitions are problematic due to the way `transitionend` works. This event fires once _per transition_, and it's impossible to know which transition to look for when users can customize any possible CSS property. Because of this, components previously required the `opacity` property to transition. If a user were to prevent `opacity` from transitioning, the component wouldn't hide properly and the `sl-after-show|hide` events would never emit.

CSS animations, on the other hand, have a more reliable `animationend` event. Alas, `@keyframes` don't cascade and can't be injected into a shadow DOM via CSS, so there would be no good way to customize them.

The most elegant solution I found was to use the [Web Animations API](https://developer.mozilla.org/en-US/docs/Web/API/Web_Animations_API), which offers more control over animations at the expense of customizations being done in JavaScript. Fortunately, through the [Animation Registry](/getting-started/customizing#animations), you can customize animations globally and/or per component with a minimal amount of code.

- 🚨 BREAKING: changed `left` and `right` placements to `start` and `end` in `<sl-drawer>`
- 🚨 BREAKING: changed `left` and `right` placements to `start` and `end` in `<sl-tab-group>`
- 🚨 BREAKING: removed `--hide-duration`, `--hide-timing-function`, `--show-duration`, and `--show-timing-function` custom properties from `<sl-tooltip>` (use the Animation Registry instead)
- Added the Animation Registry
- Fixed a bug where removing `<sl-dropdown>` from the DOM and adding it back destroyed the popover reference [#443]
- Updated animations for `<sl-alert>`, `<sl-dialog>`, `<sl-drawer>`, `<sl-dropdown>`, and `<sl-tooltip>` to use the Animation Registry instead of CSS transitions
- Improved a11y by respecting `prefers-reduced-motion` for all show/hide animations
- Improved `--show-delay` and `--hide-delay` behavior in `<sl-tooltip>` so they only apply on hover
- Removed the internal popover utility

## 2.0.0-beta.40

- 🚨 BREAKING: renamed `<sl-responsive-embed>` to `<sl-responsive-media>` and added support for images and videos [#436]
- Fixed a bug where setting properties before an element was defined would render incorrectly [#425]
- Fixed a bug that caused all modules to be imported when cherry picking certain components [#439]
- Fixed a bug where the scrollbar would reposition `<sl-dialog>` on hide causing it to jump [#424]
- Fixed a bug that prevented the project from being built in a Windows environment
- Improved a11y in `<sl-progress-ring>`
- Removed `src/utilities/index.ts` to prevent tree-shaking confusion (please import utilities directly from their respective modules)
- Removed global `[hidden]` styles so they don't affect anything outside of components
- Updated to Bootstrap Icons 1.5.0
- Updated React docs to use [`@shoelace-style/react`](https://github.com/shoelace-style/react)
- Updated NextJS docs [#434]
- Updated TypeScript to 4.2.4

## 2.0.0-beta.39

- Added experimental `<sl-qr-code>` component
- Added `system` icon library and updated all components to use this instead of the default icon library [#420]
- Updated to esbuild 0.8.57
- Updated to Lit 2.0.0-rc.1 and lit-html 2.0.0-rc.2

## 2.0.0-beta.38

- 🚨 BREAKING: `<sl-radio>` components must be located inside an `<sl-radio-group>` for proper accessibility [#218]
- Added `<sl-radio-group>` component [#218]
- Added `--header-spacing`, `--body-spacing`, and `--footer-spacing` custom properties to `<sl-drawer>` and `<sl-dialog>` [#409]
- Fixed a bug where `<sl-menu-item>` prefix and suffix slots wouldn't always receive the correct spacing
- Fixed a bug where `<sl-badge>` used `--sl-color-white` instead of the correct design tokens [#407]
- Fixed a bug in `<sl-dialog>` and `<sl-drawer>` where the escape key would cause parent components to close
- Fixed a race condition bug in `<sl-icon>` [#410]
- Improved focus trap behavior in `<sl-dialog>` and `<sl-drawer>`
- Improved a11y in `<sl-dialog>` and `<sl-drawer>` by restoring focus to trigger on close
- Improved a11y in `<sl-radio>` with Windows high contrast mode [#215]
- Improved a11y in `<sl-select>` by preventing the chevron icon from being announced
- Internal: removed the `options` argument from the modal utility as focus trapping is now handled internally

## 2.0.0-beta.37

- Added `click()` method to `<sl-checkbox>`, `<sl-radio>`, and `<sl-switch>`
- Added the `activation` attribute to `<sl-tab-group>` to allow for automatic and manual tab activation
- Added `npm run create <tag>` script to scaffold new components faster
- Fixed a bug in `<sl-tooltip>` where events weren't properly cleaned up on disconnect
- Fixed a bug in `<sl-tooltip>` where they wouldn't display after toggling `disabled` off and on again [#391]
- Fixed a bug in `<sl-details>` where `show()` and `hide()` would toggle the control when disabled
- Fixed a bug in `<sl-color-picker>` where setting `value` wouldn't update the control
- Fixed a bug in `<sl-tab-group>` where tabs that are initially disabled wouldn't receive the indicator on activation [#403]
- Fixed incorrect event names for `sl-after-show` and `sl-after-hide` in `<sl-details>`
- Improved a11y for disabled buttons that are rendered as links
- Improved a11y for `<sl-button-group>` by adding the correct `role` attribute
- Improved a11y for `<sl-input>`, `<sl-range>`, `<sl-select>`, and `<sl-textarea>` so labels and helper text are read properly by screen readers
- Removed `sl-show`, `sl-hide`, `sl-after-show`, `sl-after-hide` events from `<sl-color-picker>` (the color picker's visibility cannot be controlled programmatically so these shouldn't have been exposed; the dropdown events now bubble up so you can listen for those instead)
- Reworked `<sl-button-group>` so it doesn't require light DOM styles

## 2.0.0-beta.36

- 🚨 BREAKING: renamed `setFocus()` to `focus()` in button, checkbox, input, menu item, radio, range, rating, select, switch, and tab
- 🚨 BREAKING: renamed `removeFocus()` to `blur()` in button, checkbox, input, menu item, radio, range, rating, select, switch, and tab
- Added `click()` method to `<sl-button>`
- Fixed a bug where toggling `open` on `<sl-drawer>` would skip the transition
- Fixed a bug where `<sl-color-picker>` could be opened when disabled
- Fixed a bug in `<sl-color-picker>` that caused erratic slider behaviors [#388]
- Fixed a bug where `<sl-details>` wouldn't always render the correct height when open initially [#357]
- Renamed `components.json` to `metadata.json`
- Updated to the prerelease versions of LitElement and lit-html
- Updated to Bootstrap Icons 1.4.1

## 2.0.0-beta.35

- Fixed a bug in `<sl-animation>` where `sl-cancel` and `sl-finish` events would never fire
- Fixed a bug where `<sl-alert>` wouldn't always transition properly
- Fixed a bug where using `<sl-menu>` inside a shadow root would break keyboard selections [#382]
- Fixed a bug where toggling `multiple` in `<sl-select>` would lead to a stale display label
- Fixed a bug in `<sl-tab-group>` where changing `placement` could result in the active tab indicator being drawn a few pixels off
- Fixed a bug in `<sl-button>` where link buttons threw an error on focus, blur, and click
- Improved `@watch` decorator to run after update instead of during
- Updated `<sl-menu-item>` checked icon to `check` instead of `check2`
- Upgraded the status of `<sl-resize-observer>` from experimental to stable

## 2.0.0-beta.34

This release changes the way components are registered if you're [cherry picking](/getting-started/installation#cherry-picking) or [using a bundler](/getting-started/installation#bundling). This recommendation came from the LitElement team and simplifies Shoelace's dependency graph. It also eliminates the need to call a `register()` function before using each component.

From now on, importing a component will register it automatically. The caveat is that bundlers may not tree shake the library properly if you import from `@shoelace-style/shoelace`, so the recommendation is to import components and utilities from their corresponding files instead.

- 🚨 BREAKING: removed `all.shoelace.js` (use `shoelace.js` instead)
- 🚨 BREAKING: component modules now have a side effect, so bundlers may not tree shake properly when importing from `@shoelace-style/shoelace` (see the [installation page](/getting-started/installation#bundling) for more details and how to update)
- Added `sl-clear` event to `<sl-select>`
- Fixed a bug where dynamically changing menu items in `<sl-select>` would cause the display label to be blank [#374]
- Fixed a bug where setting the `value` attribute or property on `<sl-input>` and `<sl-textarea>` would trigger validation too soon
- Fixed the margin in `<sl-menu-label>` to align with menu items
- Fixed `autofocus` attributes in `<sl-input>` and `<sl-textarea>`
- Improved types for `autocapitalize` in `<sl-input>` and `<sl-textarea>`
- Reverted the custom `@tag` decorator in favor of `@customElement` to enable auto-registration

## 2.0.0-beta.33

- Fixed a bug where link buttons could have incorrect `target`, `download`, and `rel` props
- Fixed `aria-label` and `aria-labelledby` props in `<sl-dialog>` and `<sl-drawer>`
- Fixed `tabindex` attribute in `<sl-menu>`
- Fixed a bug in `<sl-select>` where tags would always render as pills
- Fixed a bug in `<sl-button>` where calling `setFocus()` would throw an error

## 2.0.0-beta.32

- Added tag name maps so TypeScript can identify Shoelace elements [#371]
- Fixed a bug where the active tab indicator wouldn't render properly on tabs styled with `flex-end` [#355]
- Fixed a bug where `sl-change` wasn't emitted by `<sl-checkbox>` or `<sl-switch>` [#370]
- Fixed a bug where some props weren't being watched correctly in `<sl-alert>` and `<sl-color-picker>`
- Improved `@watch` decorator so watch handlers don't run before the first render
- Removed guards that were added due to previous watch handler behavior

## 2.0.0-beta.31

- Add touch support to `<sl-rating>` [#362]
- Fixed a bug where the `open` attribute on `<sl-details>` would prevent it from opening [#357]
- Fixed event detail type parsing so component class names are shown instead of `default`

## 2.0.0-beta.30

- Fix default exports for all components so cherry picking works again [#365]
- Revert FOUC base style because it interferes with some framework and custom element use cases

## 2.0.0-beta.29

**This release migrates component implementations from Shoemaker to LitElement.** Due to feedback from the community, Shoelace will rely on a more heavily tested library for component implementations. This gives you a more solid foundation and reduces my maintenance burden. Thank you for all your comments, concerns, and encouragement! Aside from that, everything else from beta.28 still applies plus the following.

- 🚨 BREAKING: removed the `symbol` property from `<sl-rating>` and reverted to `getSymbol` for optimal flexibility
- Added `vscode.html-custom-data.json` to the build to support IntelliSense (see [the usage section](/getting-started/usage#code-completion) for details)
- Added a base style to prevent FOUC before components are defined
- Fixed bug where TypeScript types weren't being generated [#364]
- Improved vertical padding in `<sl-tooltip>`
- Moved chunk files into a separate folder
- Reverted menu item active styles
- Updated esbuild to 0.8.54

## 2.0.0-beta.28

**This release includes a major under the hood overhaul of the library and how it's distributed.** Until now, Shoelace was developed with Stencil. This release moves to a lightweight tool called Shoemaker, a homegrown utility that provides declarative templating and data binding while reducing the boilerplate required for said features.

This change in tooling addresses a number of longstanding bugs and limitations. It also gives us more control over the library and build process while streamlining development and maintenance. Instead of two different distributions, Shoelace now offers a single, standards-compliant collection of ES modules. This may affect how you install and use the library, so please refer to the [installation page](/getting-started/installation) for details.

:::warning
Due to the large number of internal changes, I would consider this update to be less stable than previous ones. If you're using Shoelace in a production app, consider holding off until the next beta to allow for more exhaustive testing from the community. Please report any bugs you find on the [issue tracker](https://github.com/shoelace-style/shoelace/issues).
:::

The component API remains the same except for the changes noted below. Thanks for your patience as I work diligently to make Shoelace more stable and future-proof. 🙌

- 🚨 BREAKING: removed the custom elements bundle (you can import ES modules directly)
- 🚨 BREAKING: removed `getAnimationNames()` and `getEasingNames()` methods from `<sl-animation>` (you can import them from `utilities/animation.js` instead)
- 🚨 BREAKING: removed the `<sl-icon-library>` component since it required imperative initialization (you can import the `registerIconLibrary()` function from `utilities/icon-library.js` instead)
- 🚨 BREAKING: removed the experimental `<sl-theme>` component due to technical limitations (you should set the `sl-theme-{name}` class on the `<body>` instead)
- 🚨 BREAKING: moved the base stylesheet from `dist/shoelace.css` to `dist/themes/base.css`
- 🚨 BREAKING: moved `icons` into `assets/icons` to make future assets easier to colocate
- 🚨 BREAKING: changed `getSymbol` property in `<sl-rating>` to `symbol` (it now accepts a string or a function that returns an icon name)
- 🚨 BREAKING: renamed `setAssetPath()` to `setBasePath()` and added the ability to set the library's base path with a `data-shoelace` attribute (`setBasePath()` is exported from `utilities/base-path.js`)
- Fixed `min` and `max` types in `<sl-input>` to allow numbers and strings [#330]
- Fixed a bug where `<sl-checkbox>`, `<sl-radio>`, and `<sl-switch>` controls would shrink with long labels [#325]
- Fixed a bug in `<sl-select>` where the dropdown menu wouldn't reposition when the box resized [#340]
- Fixed a bug where ignoring clicks and clicking the overlay would prevent the escape key from closing the dialog/drawer [#344]
- Removed the lazy loading dist (importing `shoelace.js` will load and register all components now)
- Switched from Stencil to Shoemaker
- Switched to a custom build powered by [esbuild](https://esbuild.github.io/)
- Updated to Bootstrap Icons 1.4.0

## 2.0.0-beta.27

- Added `handle-icon` slot to `<sl-image-comparer>` [#311]
- Added `label` and `helpText` props and slots to `<sl-range>` [#318]
- Added "Integrating with NextJS" tutorial to the docs, courtesy of [crutchcorn](https://github.com/crutchcorn)
- Added `content` slot to `<sl-tooltip>` [#322]
- Fixed a bug in `<sl-select>` where removing a tag would toggle the dropdown
- Fixed a bug in `<sl-input>` and `<sl-textarea>` where the input might not exist when the value watcher is called [#313]
- Fixed a bug in `<sl-details>` where hidden elements would receive focus when tabbing [#323]
- Fixed a bug in `<sl-icon>` where `sl-error` would only be emitted for network failures [#326]
- Reduced the default line-height for `<sl-tooltip>`
- Updated `<sl-menu-item>` focus styles
- Updated `<sl-select>` so tags will wrap when `multiple` is true
- Updated to Stencil 2.4.0

## 2.0.0-beta.26

- 🚨 BREAKING: Fixed animations bloat
  - Removed ~400 baked-in Animista animations because they were causing ~200KB of bloat (they can still be used with custom keyframes)
  - Reworked animations into a separate module ([`@shoelace-style/animations`](https://github.com/shoelace-style/animations)) so it's more maintainable and animations are sync with the latest version of animate.css
  - Animation and easing names are now camelCase (e.g. `easeInOut` instead of `ease-in-out`)
- Added initial E2E tests [#169]
- Added the `FocusOptions` argument to all components that have a `setFocus()` method
- Added `sl-initial-focus` event to `<sl-dialog>` and `<sl-drawer>` so focus can be customized to a specific element
- Added `close-button` part to `<sl-tab>` so the close button can be customized
- Added `scroll-button` part to `<sl-tab-group>` so the scroll buttons can be customized
- Fixed a bug where `sl-hide` would be emitted twice when closing an alert with `hide()`
- Fixed a bug in `<sl-color-picker>` where the toggle button was smaller than the preview button in Safari
- Fixed a bug in `<sl-tab-group>` where activating a nested tab group didn't work properly [#299]
- Fixed a bug in `<sl-tab-group>` where removing tabs would throw an error
- Fixed a bug in `<sl-alert>`, `<sl-dialog>`, `<sl-drawer>`, `<sl-select>`, and `<sl-tag>` where the close button's base wasn't exported so it couldn't be styled
- Removed `text` type from `<sl-badge>` as it was erroneously copied and never had styles
- Updated `<sl-tab-group>` so the `active` property is reflected to its attribute
- Updated the docs to show dependencies instead of dependents which is much more useful when working with the custom elements bundle
- Updated to Bootstrap Icons 1.3.0

## 2.0.0-beta.25

- 🚨 BREAKING: Reworked color tokens
  - Theme colors are now inspired by Tailwind's professionally-designed color palette
  - Color token variations now range from 50, 100, 200, 300, 400, 500, 600, 700, 800, 900, 950
  - Color token variations were inverted, e.g. 50 is lightest and 950 is darkest
  - All component styles were adapted to use the new color tokens, but visual changes are subtle
  - The dark theme was adapted use the new color tokens
  - HSL is no longer used because it is not perceptually uniform (this may be revisited when all browsers support [LCH colors](https://lea.verou.me/2020/04/lch-colors-in-css-what-why-and-how/))
- 🚨 BREAKING: Refactored `<sl-select>` to improve accessibility [#216]
  - Removed the internal `<sl-input>` because it was causing problems with a11y and virtual keyboards
  - Removed `input`, `prefix` and `suffix` parts
- 🚨 BREAKING: Removed `copy-button` part from `<sl-color-picker>` since copying is now done by clicking the preview
- Added `getFormattedValue()` method to `<sl-color-picker>` so you can retrieve the current value in any format
- Added visual separators between solid buttons in `<sl-button-group>`
- Added `help-text` attribute to `<sl-input>`, `<sl-textarea>`, and `<sl-select>`
- Fixed a bug where moving the mouse while `<sl-dropdown>` is closing would remove focus from the trigger
- Fixed a bug where `<sl-menu-item>` didn't set a default color in the dark theme
- Fixed a bug where `<sl-color-picker>` preview wouldn't update in Safari
- Fixed a bug where removing an icon's `name` or `src` wouldn't remove the previously rendered SVG [#285]
- Fixed a bug where disabled link buttons didn't appear disabled
- Improved button spacings and added split button example
- Improved elevation tokens in dark theme
- Improved accessibility in `<sl-tooltip>` by allowing escape to dismiss it [#219]
- Improved slot detection in `<sl-card>`, `<sl-dialog>`, and `<sl-drawer>`
- Made `@types/resize-observer-browser` a dependency so users don't have to install it manually
- Refactored internal label + help text logic into a functional component used by `<sl-input>`, `<sl-textarea>`, and `<sl-select>`
- Removed `sl-blur` and `sl-focus` events from `<sl-menu>` since menus can't have focus as of 2.0.0-beta.22
- Updated `<sl-spinner>` so the indicator is more obvious
- Updated to Bootstrap Icons 1.2.2

## 2.0.0-beta.24

- Added `<sl-format-date>` component
- Added `indeterminate` state to `<sl-progress-bar>` [#274]
- Added `--track-color`, `--indicator-color`, and `--label-color` to `<sl-progress-bar>` [#276]
- Added `allow-scripts` attribute to `<sl-include>` [#280]
- Fixed a bug where `<sl-menu-item>` color variable was incorrect [#272]
- Fixed a bug where `<sl-dialog>` and `<sl-drawer>` would emit the `sl-hide` event twice [#275]
- Fixed a bug where calling `event.preventDefault()` on certain form elements wouldn't prevent `<sl-form>` from submitting [#277]
- Fixed drag handle orientation in `<sl-image-comparer>`
- Restyled `<sl-spinner>` so the track is visible and the indicator is smaller.
- Removed `resize-observer-polyfill` in favor of `@types/resize-observer-browser` since all target browsers support `ResizeObserver`
- Upgraded the status of `<sl-form>`, `<sl-image-comparer>`, and `<sl-include>` from experimental to stable

## 2.0.0-beta.23

- Added `<sl-format-number>` component
- Added `<sl-relative-time>` component
- Added `closable` attribute to `<sl-tab>`
- Added experimental `<sl-resize-observer>` utility
- Added experimental `<sl-theme>` utility and updated theming documentation
- Fixed a bug where `<sl-menu-item>` wouldn't render properly in the dark theme
- Fixed a bug where `<sl-select>` would show an autocomplete menu
- Improved placeholder contrast in dark theme
- Updated to Bootstrap Icons 1.1.0
- Updated to Stencil 2.3.0

## 2.0.0-beta.22

- 🚨 BREAKING: Refactored `<sl-menu>` and `<sl-menu-item>` to improve accessibility by using proper focus states [#217]
  - Moved `tabindex` from `<sl-menu>` to `<sl-menu-item>`
  - Removed the `active` attribute from `<sl-menu-item>` because synthetic focus states are bad for accessibility
  - Removed the `sl-activate` and `sl-deactivate` events from `<sl-menu-item>` (listen for `focus` and `blur` instead)
  - Updated `<sl-select>` so keyboard navigation still works
- Added `no-scroll-controls` attribute to `<sl-tab-group>` [#253]
- Fixed a bug where setting `open` initially wouldn't show `<sl-dialog>` or `<sl-drawer>` [#255]
- Fixed a bug where `disabled` could be set when buttons are rendered as links
- Fixed a bug where hoisted dropdowns would render in the wrong position when placed inside `<sl-dialog>` [#252]
- Fixed a bug where boolean aria attributes didn't explicitly set `true|false` string values in the DOM
- Fixed a bug where `aria-describedby` was never set on tooltip targets in `<sl-tooltip>`
- Fixed a bug where setting `position` on `<sl-image-comparer>` wouldn't update the divider's position
- Fixed a bug where the check icon was announced to screen readers in `<sl-menu-item>`
- Improved `<sl-icon-button>` accessibility by encouraging proper use of `label` and hiding the internal icon from screen readers [#220]
- Improved `<sl-dropdown>` accessibility by attaching `aria-haspopup` and `aria-expanded` to the slotted trigger
- Refactored position logic to remove an unnecessary state variable in `<sl-image-comparer>`
- Refactored design tokens to use `rem` instead of `px` for input height and spacing [#221]
- Removed `console.log` from modal utility
- Updated to Stencil 2.2.0

## 2.0.0-beta.21

- Added `label` slot to `<sl-input>`, `<sl-select>`, and `<sl-textarea>` [#248]
- Added `label` slot to `<sl-dialog>` and `<sl-drawer>`
- Added experimental `<sl-include>` component
- Added status code to the `sl-error` event in `<sl-icon>`
- Fixed a bug where initial transitions didn't show in `<sl-dialog>` and `<sl-drawer>` [#247]
- Fixed a bug where indeterminate checkboxes would maintain the indeterminate state when toggled
- Fixed a bug where concurrent active modals (i.e. dialog, drawer) would try to steal focus from each other
- Improved `<sl-color-picker>` grid and slider handles [#246]
- Refactored `<sl-icon>` request logic and removed unused cache map
- Reworked show/hide logic in `<sl-alert>`, `<sl-dialog>`, and `<sl-drawer>` to not use reflow hacks and the `hidden` attribute
- Reworked slot logic in `<sl-card>`, `<sl-dialog>`, and `<sl-drawer>`
- Updated to Popper 2.5.3 to address a fixed position bug in Firefox

## 2.0.0-beta.20

- 🚨 BREAKING: Transformed all Shoelace events to lowercase ([details](#why-did-event-names-change))
- Added support for dropdowns and non-icon elements to `<sl-input>`
- Added `spellcheck` attribute to `<sl-input>`
- Added `<sl-icon-library>` to allow custom icon library registration
- Added `library` attribute to `<sl-icon>` and `<sl-icon-button>`
- Added "Integrating with Rails" tutorial to the docs, courtesy of [ParamagicDev](https://github.com/ParamagicDev)
- Fixed a bug where `<sl-progress-ring>` rendered incorrectly when zoomed in Safari [#227]
- Fixed a bug where tabbing into slotted elements closes `<sl-dropdown>` when used in a shadow root [#223]
- Fixed a bug where scroll anchoring caused undesirable scrolling when `<sl-details>` are grouped

Shoelace events were updated to use a lowercase, kebab-style naming convention. Instead of event names such as `slChange` and `slAfterShow`, you'll need to use `sl-change` and `sl-after-show` now.

This change was necessary to address a critical issue in frameworks that use DOM templates with declarative event bindings such as `<sl-button @slChange="handler">`. Due to HTML's case-insensitivity, browsers translate attribute names to lowercase, turning `@slChange` into `@slchange`, making it impossible to listen to `slChange`.

While declarative event binding is a non-standard feature, not supporting it would make Shoelace much harder to use in popular frameworks. To accommodate those users and provide a better developer experience, we decided to change the naming convention while Shoelace is still in beta.

The following pages demonstrate why this change was necessary.

- [This Polymer FAQ from Custom Elements Everywhere](https://custom-elements-everywhere.com/#faq-polymer)
- [Vue's Event Names documentation](https://vuejs.org/v2/guide/components-custom-events.html#Event-Names)

## 2.0.0-beta.19

- Added `input`, `label`, `prefix`, `clear-button`, `suffix`, `help-text` exported parts to `<sl-select>` to make the input customizable
- Added toast notifications through the `toast()` method on `<sl-alert>`
- Fixed a bug where mouse events would bubble up when `<sl-button>` was disabled, causing tooltips to erroneously appear
- Fixed a bug where pressing space would open and immediately close `<sl-dropdown>` panels in Firefox
- Fixed a bug where `<sl-tooltip>` would throw an error on init
- Fixed a bug in custom keyframes animation example
- Refactored clear logic in `<sl-input>`

## 2.0.0-beta.18

- Added `name` and `invalid` attribute to `<sl-color-picker>`
- Added support for form submission and validation to `<sl-color-picker>`
- Added touch support to demo resizers in the docs
- Added `<sl-responsive-embed>` component
- Fixed a bug where swapping an animated element wouldn't restart the animation in `<sl-animation>`
- Fixed a bug where the cursor was incorrect when `<sl-select>` was disabled
- Fixed a bug where `slblur` and `slfocus` were emitted twice in `<sl-select>`
- Fixed a bug where clicking on `<sl-menu>` wouldn't focus it
- Fixed a bug in the popover utility where `onAfterShow` would fire too soon
- Fixed a bug where `bottom` and `right` placements didn't render properly in `<sl-tab-group>`
- Improved keyboard logic in `<sl-dropdown>`, `<sl-menu>`, and `<sl-select>`
- Updated `<sl-animation>` to stable
- Updated to Stencil 2.0 (you may need to purge `node_modules` and run `npm install` after pulling)
- Updated entry points in `package.json` to reflect new filenames generated by Stencil 2

## 2.0.0-beta.17

- Added `minlength` and `spellcheck` attributes to `<sl-textarea>`
- Fixed a bug where clicking a tag in `<sl-select>` wouldn't toggle the menu
- Fixed a bug where options where `<sl-select>` options weren't always visible or scrollable
- Fixed a bug where setting `null` on `<sl-input>`, `<sl-textarea>`, or `<sl-select>` would throw an error
- Fixed a bug where `role` was on the wrong element and aria attribute weren't explicit in `<sl-checkbox>`, `<sl-switch>`, and `<sl-radio>`
- Fixed a bug where dynamically adding/removing a slot wouldn't work as expected in `<sl-card>`, `<sl-dialog>`, and `<sl-drawer>`
- Fixed a bug where the value wasn't updated and events weren't emitted when using `setRangeText` in `<sl-input>` and `<sl-textarea>`
- Optimized `hasSlot` utility by using a simpler selector
- Updated Bootstrap Icons to 1.0.0 with many icons redrawn and improved
- Updated contribution guidelines

**Form validation has been reworked and is much more powerful now!**

- The `invalid` attribute now reflects the control's validity as determined by the browser's constraint validation API
- Added `required` to `<sl-checkbox>`, `<sl-select>`, and `<sl-switch>`
- Added `reportValidity()` and `setCustomValidity()` methods to all form controls
- Added validation checking for custom and native form controls to `<sl-form>`
- Added `novalidate` attribute to `<sl-form>` to disable validation
- Removed the `valid` attribute from all form controls
- Removed valid and invalid design tokens and related styles (you can use your own custom styles to achieve this)

## 2.0.0-beta.16

- Added `hoist` attribute to `<sl-color-picker>`, `<sl-dropdown>`, and `<sl-select>` to work around panel clipping
- Added `<sl-format-bytes>` utility component
- Added `clearable` and `required` props to `<sl-select>`
- Added `slclear` event to `<sl-input>`
- Added keyboard support to the preview resizer in the docs
- Fixed a bug where the `aria-selected` state was incorrect in `<sl-menu-item>`
- Fixed a bug where custom properties applied to `<sl-tooltip>` didn't affect show/hide transitions
- Fixed a bug where `--sl-input-color-*` custom properties had no effect on `<sl-input>` and `<sl-textarea>`
- Refactored `<sl-dropdown>` and `<sl-tooltip>` to use positioner elements so panels/tooltips can be customized easier

## 2.0.0-beta.15

- Added `image-comparer` component
- Added `--width`, `--height`, and `--thumb-size` custom props to `<sl-switch>`
- Fixed an `aria-labelledby` attribute typo in a number of components
- Fixed a bug where the `change` event wasn't updating the value in `<sl-input>`
- Fixed a bug where `<sl-color-picker>` had the wrong border color in the dark theme
- Fixed a bug where `<sl-menu-item>` had the wrong color in dark mode when disabled
- Fixed a bug where WebKit's autocomplete styles made inputs looks broken
- Fixed a bug where aria labels were wrong in `<sl-select>`
- Fixed a bug where clicking the label wouldn't focus the control in `<sl-select>`

## 2.0.0-beta.14

- Added dark theme
- Added `--sl-panel-background-color` and `--sl-panel-border-color` tokens
- Added `--tabs-border-color` custom property to `<sl-tab-group>`
- Added `--track-color` custom property to `<sl-range>`
- Added `tag` part to `<sl-select>`
- Updated `package.json` so custom elements imports can be consumed from the root
- Fixed a bug where scrolling dialogs didn't resize properly in Safari
- Fixed a bug where `slshow` and `slhide` would be emitted twice in some components
- Fixed a bug where `custom-elements/index.d.ts` was broken due to an unclosed comment (fixed in Stencil 1.17.3)
- Fixed bug where inputs were not using border radius tokens
- Fixed a bug where the text color was being erroneously set in `<sl-progress-ring>`
- Fixed a bug where `<sl-progress-bar>` used the wrong part name internally for `indicator`
- Removed background color from `<sl-menu>`
- Updated to Stencil 1.17.3

## 2.0.0-beta.13

- Added `slactivate` and `sldeactivate` events to `<sl-menu-item>`
- Added experimental `<sl-animation>` component
- Added shields to documentation
- Fixed a bug where link buttons would have `type="button"`
- Fixed a bug where button groups with tooltips experienced an odd spacing issue in Safari
- Fixed a bug where scrolling in dropdowns/selects didn't work properly on Windows (special thanks to [Trendy](http://github.com/trendy) for helping troubleshoot!)
- Fixed a bug where selecting a menu item in a dropdown would cause Safari to scroll
- Fixed a bug where type to select wouldn't accept symbols
- Moved scrolling logic from `<sl-menu>` to `<sl-dropdown>`

## 2.0.0-beta.12

- Added support for `href`, `target`, and `download` to buttons
- Fixed a bug where buttons would have horizontal spacing in Safari
- Fixed a bug that caused an import resolution error when using Shoelace in a Stencil app

## 2.0.0-beta.11

- Added button group component
- Fixed icon button alignment
- Fixed a bug where focus visible observer wasn't removed from `<sl-details>`
- Replaced the deprecated `componentDidUnload` lifecycle method with `disconnectedCallback` to prevent issues with frameworks

## 2.0.0-beta.10

- Added community page to the docs
- Fixed a bug where many components would erroneously receive an `id` when using the custom elements bundle
- Fixed a bug where tab groups weren't scrollable with the mouse

## 2.0.0-beta.9

- Added the icon button component
- Added the skeleton component
- Added the `typeToSelect` method to menu so type-to-select behavior can be controlled externally
- Added the `pulse` attribute to badge
- Fixed a bug where hovering over select showed the wrong cursor
- Fixed a bug where tabbing into a select control would highlight the label
- Fixed a bug where tabbing out of a select control wouldn't close it
- Fixed a bug where closing dropdowns wouldn't give focus back to the trigger
- Fixed a bug where type-to-select wasn't working after the first letter
- Fixed a bug where clicking on menu items and dividers would steal focus from the menu
- Fixed a bug where the color picker wouldn't parse uppercase values
- Removed the `no-footer` attribute from dialog and drawer (slot detection is automatic, so the attribute is not required)
- Removed `close-icon` slot from alert
- Replaced make-shift icon buttons with `<sl-icon-button>` in alert, dialog, drawer, and tag
- Updated Stencil to 1.17.1
- Switched to jsDelivr for better CDN performance

## 2.0.0-beta.8

- Added the card component
- Added `--focus-ring` custom property to tab
- Fixed a bug where range tooltips didn't appear on iOS
- Fixed constructor bindings so they don't break the custom elements bundle
- Fixed tag color contrast to be AA compliant
- Fixed a bug that made it difficult to vertically align rating
- Fixed a bug where dropdowns would always close on mousedown when inside a shadow root
- Made tag text colors AA compliant
- Promoted badge to stable
- Refactored `:host` variables and moved non-display props to base elements
- Refactored event handler bindings to occur in `connectedCallback` instead of the constructor
- Refactored scroll locking logic to use `Set` instead of an array
- Updated the custom elements bundle documentation and added bundler examples
- Upgraded Stencil to 1.17.0-0 (next) to fix custom elements bundle

## 2.0.0-beta.7

- Added links to version 1 resources to the docs
- Added rating component
- Fixed a bug where some build files were missing
- Fixed clearable tags demo
- Fixed touch icon size in docs

## 2.0.0-beta.6

- Enabled the `dist-custom-elements-bundle` output target
- Fixed a bug where nested form controls were ignored in `<sl-form>`

## 2.0.0-beta.5

- Fixed bug where `npm install` would fail due to postinstall script
- Removed unused dependency

## 2.0.0-beta.4

- Added `pill` variation to badges
- Fixed a bug where all badges had `pointer-events: none`
- Fixed `@since` props to show 2.0 instead of 1.0
- Fixed giant cursors in inputs in Safari
- Fixed color picker input width in Safari
- Fixed initial transitions for drawer, dialog, and popover consumers
- Fixed a bug where dialog, dropdown, and drawer would sometimes not transition in on the first open
- Fixed various documentation typos

## 2.0.0-beta.3

- Fix version in docs
- Remove custom elements bundle

## 2.0.0-beta.2

- Fix quick start and installation URLs
- Switch Docsify theme
- Update line heights tokens

## 2.0.0-beta.1

- Initial release<|MERGE_RESOLUTION|>--- conflicted
+++ resolved
@@ -18,11 +18,8 @@
 - Added help text to `<sl-checkbox>` [#1860]
 - Added help text to `<sl-switch>` [#1800]
 - Fixed a bug in `<sl-option>` that caused HTML tags to be included in `getTextLabel()`
-<<<<<<< HEAD
+- Fixed a bug in `<sl-carousel>` that caused slides to not switch correctly [#1862]
 - Refactored component styles to be consumed more efficiently [#1692]
-=======
-- Fixed a bug in `<sl-carousel>` that caused slides to not switch correctly [#1862]
->>>>>>> 775f3010
 
 ## 2.13.1
 
