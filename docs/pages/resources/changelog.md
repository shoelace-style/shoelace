---
meta:
  title: Changelog
  description: Changes to each version of the project are documented here.
---

# Changelog

Shoelace follows [Semantic Versioning](https://semver.org/). Breaking changes in components with the <sl-badge variant="primary" pill>Stable</sl-badge> badge will not be accepted until the next major version. As such, all contributions must consider the project's roadmap and take this into consideration. Features that are deemed no longer necessary will be deprecated but not removed.

Components with the <sl-badge variant="warning" pill>Experimental</sl-badge> badge should not be used in production. They are made available as release candidates for development and testing purposes. As such, changes to experimental components will not be subject to semantic versioning.

New versions of Shoelace are released as-needed and generally occur when a critical mass of changes have accumulated. At any time, you can see what's coming in the next release by visiting [next.shoelace.style](https://next.shoelace.style).

## Next

<<<<<<< HEAD
- Fixed a bug in `<sl-menu>` that caused it not to fire the `sl-select` event if you clicked an element inside of a `<sl-menu-item>` [#1599]
=======
- Added the Simplified Chinese translation [#1604]
>>>>>>> 236fbd71
- Fixed a bug [in the localize dependency](https://github.com/shoelace-style/localize/issues/20) that caused underscores in language codes to throw a `RangeError`
- Fixed a bug in the focus trapping utility used by modals that caused unexpected focus behavior. [#1583]
- Fixed a bug in `<sl-copy-button>` that prevented exported tooltip parts from being styled [#1586]
- Improved submenu selection by implementing the [safe triangle](https://www.smashingmagazine.com/2023/08/better-context-menus-safe-triangles/) method [#1550]
- Updated `@shoelace-style/localize` to 3.1.0

## 2.9.0

- Added the `modal` property to `<sl-dialog>` and `<sl-drawer>` to support third-party modals [#1571]
- Fixed a bug in the autoloader causing it to register non-Shoelace elements [#1563]
- Fixed a bug in `<sl-switch>` that resulted in improper spacing between the label and the required asterisk [#1540]
- Fixed a bug in `<sl-icon>` that caused icons to not load when the default library used a sprite sheet [#1572]
- Removed error when a missing popup anchor is provided [#1548]
- Updated `@ctrl/tinycolor` to 4.0.1 [#1542]
- Updated Bootstrap Icons to 1.11.0

## 2.8.0

- Added `--isolatedModules` and `--verbatimModuleSyntax` to `tsconfig.json`. For anyone directly importing event types, they no longer provide a default export due to these options being enabled. For people using the `events/event.js` file directly, there is no change.
- Added support for submenus in `<sl-menu-item>` [#1410]
- Added the `--submenu-offset` custom property to `<sl-menu-item>` [#1410]
- Fixed an issue with focus trapping elements like `<sl-dialog>` when wrapped by other elements not checking the assigned elements of `<slot>`s. [#1537]
- Fixed type issues with the `ref` attribute in React Wrappers. [#1526]
- Fixed a regression that caused `<sl-radio-button>` to render incorrectly with gaps [#1523]
- Improved expand/collapse behavior of `<sl-tree>` to work more like users expect [#1521]
- Improved `<sl-menu-item>` so labels truncate properly instead of getting chopped and overflowing
- Removed the extra `React.Component` around `@lit-labs/react` wrapper. [#1531]
- Updated `@lit-labs/react` to v2.0.1. [#1531]

## 2.7.0

- Added the experimental `<sl-copy-button>` component [#1473]
- Fixed a bug in `<sl-dropdown>` where pressing [[Up]] or [[Down]] when focused on the trigger wouldn't focus the first/last menu items [#1472]
- Fixed a bug that caused key presses in text fields to be hijacked when used inside `<sl-tree>` [#1492]
- Fixed an upstream bug that caused React CodePen examples to stop working
- Improved the behavior of the clear button in `<sl-input>` to prevent the component's width from shifting when toggled [#1496]
- Improved `<sl-tooltip>` to prevent user selection so the tooltip doesn't get highlighted when dragging selections
- Moved tag type definitions out of component files and into definition files
- Removed `sideEffects` key from `package.json`. Update React docs to use cherry-picking. [#1485]
- Updated Bootstrap Icons to 1.10.5

## 2.6.0

- Added JSDoc comments to React Wrappers for better documentation when hovering a component. [#1450]
- Added `displayName` to React Wrappers for better debugging. [#1450]
- Added non-auto-registering routes for Components to fix a number of issues around auto-registration. [#1450]
- Added a console warning if you attempt to register the same Shoelace component twice. [#1450]
- Added tests for `<sl-qr-code>` [#1416]
- Added support for pressing [[Space]] to select/toggle selected `<sl-menu-item>` elements [#1429]
- Added support for virtual elements in `<sl-popup>` [#1449]
- Added the `spinner` part to `<sl-button>` [#1460]
- Added a `shoelace.js` and `shoelace-autoloader.js` to exportmaps. [#1450]
- Added types to events emitted by React wrapped components [#1419]
- Fixed React component treeshaking by introducing `sideEffects` key in `package.json`. [#1450]
- Fixed a bug in `<sl-tree>` where it was auto-defining `<sl-tree-item>`. [#1450]
- Fixed a bug in focus trapping of modal elements like `<sl-dialog>`. We now manually handle focus ordering as well as added `offsetParent()` check for tabbable boundaries in Safari. Test cases added for `<sl-dialog>` inside a shadowRoot [#1403]
- Fixed a bug in `valueAsDate` on `<sl-input>` where it would always set `type="date"` for the underlying `<input>` element. It now falls back to the native browser implementation for the in-memory input. This may cause unexpected behavior if you're using `valueAsDate` on any input elements that aren't `type="date"`. [#1399]
- Fixed a bug in `<sl-qr-code>` where the `background` attribute was never passed to the QR code [#1416]
- Fixed a bug in `<sl-dropdown>` where aria attributes were incorrectly applied to the default `<slot>` causing Lighthouse errors [#1417]
- Fixed a bug in `<sl-carousel>` that caused navigation to work incorrectly in some case [#1420]
- Fixed a number of slots that incorrectly had aria- and/or role attributes directly on them [#1422]
- Fixed a bug in `<sl-tree>` that caused focus to be stolen when removing focused tree items [#1430]
- Fixed a bug in `<sl-dialog>` and `<sl-drawer>` that caused nested modals to respond too eagerly to the [[Esc]] key [#1457]
- Improved `<sl-details>` to use `<details>` internally for better semantics and to enable search to find in supportive browsers when collapsed [#1470]
- Updated ESLint and related plugins to the latest versions
- Changed the default entrypoint for jsDelivr to point to the autoloader. [#1450]

## 2.5.2

- Fixed broken source buttons in the docs [#1401]

## 2.5.1

- Fixed missing extensions from imports that broke with TypeScript 5 [#1391]
- Fixed a regression that caused slotted styles to not work in `<sl-select>` [#1387]
- Reimplemented the theme switcher so it supports light, dark, and system (auto) in the docs [#1395]

## 2.5.0

This release [unbundles Lit](https://github.com/shoelace-style/shoelace/issues/559) (and other dependencies) from Shoelace. There are now two distributions for the project:

1. `cdn/` – a bundled, CDN-ready distribution
2. `dist/` – an unbundled, npm-ready distribution

:::warning
If you're a CDN user, you must update your path to point to `cdn/` instead of `dist/`. You can copy and paste the latest paths from the [installation page](/getting-started/installation).
:::

- Added a `cdn/` distribution for bundled dependencies (imports for npm users remain the same) [#1369]
- Added the `checkbox` part and related exported parts to `<sl-tree-item>` so you can target it with CSS [#1318]
- Added the `submenu-icon` part to `<sl-menu-item>` (submenus have not been implemented yet, but this part is required to allow customizations)
- Added the ability to use Sprite Sheets when using `<sl-icon>` via a custom resolver.
- Added tests for `<sl-split-panel>` [#1343]
- Fixed a bug where changing the size of `<sl-radio-group>` wouldn't update the size of child elements
- Fixed a bug in `<sl-select>` and `<sl-color-picker>` where the `size` attribute wasn't being reflected [#1318]
- Fixed a bug in `<sl-radio-group>` where `<sl-radio>` would not get checked if `<sl-radio-group>` was defined first. [#1364]
- Fixed a bug in `<sl-input>` that caused date pickers to look filled in even when empty in Safari [#1341]
- Fixed a bug in `<sl-radio-group>` that sometimes caused dual scrollbars in containers that overflowed [#1380]
- Fixed a bug in `<sl-carousel>` not loading the English language pack automatically. [#1384]
- Improved `<sl-button>` so it can accept children of variable heights [#1317]
- Improved the docs to more clearly explain sizing radios and radio buttons
- Improved the performance of `<sl-rating>` by partially rendering unseen icons [#1310]
- Improved the Portuguese translation [#1336]
- Improved the German translation [#1339]
- Improved the autoloader so it watches `<html>` instead of `<body>` since the latter gets replaced by some frameworks [#1338]
- Improved the Rails documentation [#1258]
- Replaced Docsify with Eleventy to generate a static HTML version of the docs
- Updated esbuild to 0.18.2
- Updated Lit to 2.7.5
- Updated TypeScript to 5.1.3

## 2.4.0

- Added the `discover()` function to the experimental autoloader's exports [#1236]
- Added the `size` attribute to `<sl-radio-group>` so labels and controls will be sized consistently [#1301]
- Added tests for `<sl-animated-image>` [#1246]
- Added tests for `<sl-animation>` [#1274]
- Fixed a bug in `<sl-tree-item>` that prevented long labels from wrapping [#1243]
- Fixed a bug in `<sl-tree-item>` that caused labels to be misaligned when text wraps [#1244]
- Fixed an incorrect CSS property value in `<sl-checkbox>` [#1272]
- Fixed a bug in `<sl-avatar>` that caused the initials to show up behind images with transparency [#1260]
- Fixed a bug in `<sl-split-panel>` that prevented the divider from being focusable in some browsers [#1288]
- Fixed a bug that caused `<sl-tab-group>` to affect scrolling when initializing [#1292]
- Fixed a bug in `<sl-menu-item>` that allowed the hover state to show when focused [#1282]
- Fixed a bug in `<sl-carousel>` that prevented interactive elements from receiving clicks [#1262]
- Fixed a bug in `<sl-input>` that caused `valueAsDate` and `valueAsNumber` to not be set synchronously in some cases [#1302]
- Improved the behavior of `<sl-carousel>` when used inside a flex container [#1235]
- Improved the behavior of `<sl-tree-item>` to support buttons and other interactive elements [#1234]
- Improved the performance of `<sl-include>` to prevent an apparent memory leak in some browsers [#1284]
- Improved the accessibility of `<sl-select>`, `<sl-split-panel>`, and `<sl-details>` by ensuring slots don't have roles [#1287]

## 2.3.0

- Added an experimental autoloader
- Added the `subpath` argument to `getBasePath()` to make it easier to generate full paths to any file
- Added `custom-elements.json` to package exports
- Added `tag__base`, `tag__content`, `tag__remove-button`, `tag__remove-button__base` parts to `<sl-select>`
- Fixed a bug in `<sl-rating>` that allowed the `sl-change` event to be emitted when disabled [#1220]
- Fixed a regression in `<sl-input>` that caused `min` and `max` to stop working when `type="date"` [#1224]
- Improved accessibility of `<sl-carousel>` [#1218]
- Improved `<sl-option>` so it converts non-string values to strings for convenience [#1226]
- Updated the docs to dogfood the autoloader

## 2.2.0

- Added TypeScript types to all custom events [#1183]
- Added the `svg` part to `<sl-icon>`
- Added the `getForm()` method to all form controls [#1180]
- Added the experimental carousel component [#851]
- Fixed a bug in `<sl-select>` that caused the display label to render incorrectly in Chrome after form validation [#1197]
- Fixed a bug in `<sl-input>` that prevented users from applying their own value for `autocapitalize`, `autocomplete`, and `autocorrect` when using `type="password` [#1205]
- Fixed a bug in `<sl-tab-group>` that prevented scroll controls from showing when dynamically adding tabs [#1208]
- Fixed a bug in `<sl-input>` that caused the calendar icon to be clipped in Firefox [#1213]
- Fixed a bug in `<sl-tab>` that caused `sl-tab-show` to be emitted when activating the close button
- Fixed a bug in `<sl-spinner>` that caused `--track-color` to be invisible with certain colors
- Fixed a bug in `<sl-menu-item>` that caused the focus color to show when selecting menu items with a mouse or touch device
- Fixed a bug in `<sl-select>` that caused `sl-change` and `sl-input` to be emitted too early [#1201]
- Fixed a positioning edge case that caused `<sl-popup>` to positioned nested popups incorrectly [#1135]
- Fixed a bug in `<sl-tree>` that caused the tree item to collapse when clicking a child item, dragging the mouse, and releasing it on the parent node [#1082]
- Updated `@shoelace-style/localize` to 3.1.0
- Updated `@floating-ui/dom` to 1.2.1

When using `<input type="password">` the default value for `autocapitalize`, `autocomplete`, and `autocorrect` may be affected due to the bug fixed in [#1205]restore the previous behavior.

## 2.1.0

- Added the `sl-focus` and `sl-blur` events to `<sl-color-picker>`
- Added the `focus()` and `blur()` methods to `<sl-color-picker>`
- Added the `sl-invalid` event to all form controls to enable custom validation logic [#1167]
- Added `validity` and `validationMessage` properties to all form controls [#1167]
- Added the `rel` attribute to `<sl-button>` to allow users to create button links that point to specific targets [#1200]
- Fixed a bug in `<sl-animated-image>` where the play and pause buttons were transposed [#1147]
- Fixed a bug that prevented `web-types.json` from being generated [#1154]
- Fixed a bug in `<sl-color-picker>` that prevented `sl-change` and `sl-input` from emitting when using the eye dropper [#1157]
- Fixed a bug in `<sl-dropdown>` that prevented keyboard users from selecting menu items when using the keyboard [#1165]
- Fixed a bug in the template for `<sl-select>` that caused the `form-control-help-text` part to not be in the same location as other form controls [#1178]
- Fixed a bug in `<sl-checkbox>` and `<sl-switch>` that caused the browser to scroll incorrectly when focusing on a control in a container with overflow [#1169]
- Fixed a bug in `<sl-menu-item>` that caused the `click` event to be emitted when the item was disabled [#1113]
- Fixed a bug in form controls that erroneously prevented validation states from being set when `novalidate` was used on the containing form [#1164]
- Fixed a bug in `<sl-checkbox>` that caused the required asterisk to appear before the label in Chrome
- Fixed a bug that prevented large form control labels from having the correct font size [#1195]
- Improved the behavior of `<sl-dropdown>` in Safari so keyboard interaction works the same as in other browsers [#1177]
- Improved the [icons](/components/icon) page so it's not as sluggish in Safari [#1122]
- Improved the accessibility of `<sl-switch>` when used in forced-colors / Windows High Contrast mode [#1114]
- Improved user interaction heuristics for all form controls [#1175]

## 2.0.0

This is the first stable release of Shoelace 2, meaning breaking changes to the API will no longer be accepted for this version. Development of Shoelace 2.0 started in January 2020. The first beta was released on [July 15, 2020](https://github.com/shoelace-style/shoelace/releases/tag/v2.0.0-beta.1). Since then, Shoelace has grown quite a bit! Here are some stats from the project as of January 24, 2023:

- 55 components have been built
- [Over 2,500 commits](https://github.com/shoelace-style/shoelace/commits/next) have been made to the project
- [88 beta versions](https://github.com/shoelace-style/shoelace/tags) have been released
- [85 people](https://github.com/shoelace-style/shoelace/graphs/contributors) have contributed to the project
- [669 issues](https://github.com/shoelace-style/shoelace/issues?q=is%3Aissue+is%3Aclosed) have been filed on GitHub
- [274 pull requests](https://github.com/shoelace-style/shoelace/pulls) have been opened
- [More than 150 discussions](https://github.com/shoelace-style/shoelace/discussions) have been started on GitHub
- [Over 500 people](https://discord.com/invite/mg8f26C) have joined the Shoelace community on Discord
- [Over 300 million CDN hits](https://www.jsdelivr.com/package/npm/@shoelace-style/shoelace) per month
- [Over 13,000 npm downloads](https://www.npmjs.com/package/@shoelace-style/shoelace) per week
- [73rd most popular project](https://www.jsdelivr.com/statistics) on jsDelivr
- [#2

I'd like to extend a very special thank you to every single contributor who worked to make this possible. Everyone who's filed a bug, submitted a PR, requested a feature, started a discussion, helped with testing, and advocated for the project. You are just as responsible for Shoelace's success as I am. I'd also like to thank the folks at [Font&nbsp;Awesome](https://fontawesome.com/) for recognizing Shoelace's potential and [believing in me](https://blog.fontawesome.com/shoelace-joins-font-awesome/) to make it happen.

Thank you! And keep building _awesome_ stuff!

Without further ado, here are the notes for this release.

- Added support for the `inert` attribute on `<sl-menu-item>` to allow hidden menu items to not accept focus [#1107]
- Added the `tag` part to `<sl-select>`
- Added `sl-hover` event to `<sl-rating>` [#1125]
- Added the `@documentation` tag with a link to the docs for each component
- Added the `form` attribute to all form controls to allow placing them outside of a `<form>` element [#1130]
- Added the `getFormControls()` function as an alternative to `HTMLFormElement.elements`
- Added missing docs for the `header-actions` slot in `<sl-dialog>` and `<sl-drawer>`
- Added `hue-slider-handle` and `opacity-slider-handle` parts to `<sl-color-picker>` and correct other part names in the docs [#1142]
- Fixed a bug in `<sl-select>` that prevented placeholders from showing when `multiple` was used [#1109]
- Fixed a bug in `<sl-select>` that caused tags to not be rounded when using the `pill` attribute [#1117]
- Fixed a bug in `<sl-select>` where the `sl-change` and `sl-input` events didn't weren't emitted when removing tags [#1119]
- Fixed a bug in `<sl-select>` that caused the listbox to scroll to the first selected item when selecting multiple items [#1138]
- Fixed a bug in `<sl-select>` where the input color and input hover color wasn't using the correct design tokens [#1143]
- Fixed a bug in `<sl-color-picker>` that logged a console error when parsing swatches with whitespace
- Fixed a bug in `<sl-color-picker>` that caused selected colors to be wrong due to incorrect HSV calculations
- Fixed a bug in `<sl-color-picker>` that prevented the initial value from being set correct when assigned as a property [#1141]
- Fixed a bug in `<sl-radio-button>` that caused the checked button's right border to be incorrect [#1110]
- Fixed a bug in `<sl-spinner>` that caused the animation to stop working correctly in Safari [#1121]
- Fixed a bug that prevented the entire `<sl-tab-panel>` to be hidden when inactive
- Fixed a bug that caused the value of `<sl-radio-group>` to be `undefined` depending on where the radio was activated [#1134]
- Fixed a bug that caused body content to shift when scroll locking was enabled [#1132]
- Fixed a bug in `<sl-icon>` that caused icons to sometimes be clipped in Safari
- Fixed a bug that prevented label colors from inheriting by default in `<sl-checkbox>`, `<sl-radio>`, and `<sl-switch>`
- Fixed a bug in `<sl-radio-group>` that caused an extra margin between the host element and the internal fieldset [#1139]
- Refactored the `ShoelaceFormControl` interface to remove the `invalid` property, allowing a more intuitive API for controlling validation internally
- Renamed the internal `FormSubmitController` to `FormControlController` to better reflect what it's used for
- Updated Lit to 2.6.1
- Updated Floating UI to 1.1.0
- Updated all other dependencies to latest versions

## 2.0.0-beta.88

This release includes a complete rewrite of `<sl-select>` to improve accessibility and simplify its internals.

- 🚨 BREAKING: rewrote `<sl-select>`
  - Accessibility has been significantly improved, especially in screen readers
  - You must use `<sl-option>` instead of `<sl-menu-item>` for options now
  - The `suffix` slot was removed because it was confusing to users and its position made the clear button inaccessible
  - The `max-tags-visible` attribute has been renamed to `max-options-visible`
  - Many parts have been removed or renamed (please see the docs for more details)
- 🚨 BREAKING: removed the `sl-label-change` event from `<sl-menu-item>` (listen for `slotchange` instead)
- 🚨 BREAKING: removed type to select logic from `<sl-menu>` (this was added specifically for `<sl-select>` which no longer uses `<sl-menu>`)
- 🚨 BREAKING: swatches in `<sl-color-picker>` are no longer present by default (but you can set them using the `swatches` attribute now)
- 🚨 BREAKING: improved the accessibility of `<sl-menu-item>` so checked items are announced as such
  - Checkbox menu items must now have `type="checkbox"` before applying the `checked` attribute
  - Checkbox menu items will now toggle their `checked` state on their own when selected
  - Disabled menu items will now receive focus, but are still not selectable
- Added the `<sl-option>` component
- Added Traditional Chinese translation [#1086]
- Added support for `swatches` to be an attribute of `<sl-color-picker>` so swatches can be defined declaratively (it was previously a property; use a `;` to separate color values)
- Fixed a bug in `<sl-tree-item>` where the checked/indeterminate states could get out of sync when using the `multiple` option [#1076]
- Fixed a bug in `<sl-tree>` that caused `sl-selection-change` to emit before the DOM updated [#1096]
- Fixed a bug that prevented `<sl-switch>` from submitting a default value of `on` when no value was provided [#1103]
- Fixed a bug in `<sl-textarea>` that caused the scrollbar to show sometimes when using `resize="auto"`
- Fixed a bug in `<sl-input>` and `<sl-textarea>` that caused its validation states to be out of sync in some cases [#1063]
- Reorganized all components to make class structures more consistent
- Updated some incorrect default values for design tokens in the docs [#1097]
- Updated non-public fields to use the `private` keyword (these were previously private only by convention, but now TypeScript will warn you)
- Updated the hover style of `<sl-menu-item>` to be consistent with `<sl-option>`
- Updated the status of `<sl-tree>` and `<sl-tree-item>` from experimental to stable
- Updated React wrappers to use the latest API from `@lit-labs/react` [#1090]
- Updated Bootstrap Icons to 1.10.3

## 2.0.0-beta.87

- 🚨 BREAKING: changed the default size of medium checkboxes, radios, and switches to 18px instead of 16px
- 🚨 BREAKING: renamed the `--sl-toggle-size` design token to `--sl-toggle-size-medium`
- Added the `--sl-toggle-size-small` and `--sl-toggle-size-large` design tokens
- Added the `size` attribute to `<sl-checkbox>`, `<sl-radio>`, and `<sl-switch>` [#1071]
- Added the `sl-input` event to `<sl-checkbox>`, `<sl-color-picker>`, `<sl-radio>`, `<sl-range>`, and `<sl-switch>`
- Added HSV format to `<sl-color-picker>` [#1072]
- Fixed a bug in `<sl-color-picker>` that sometimes prevented the color from updating when clicking or tapping on the controls
- Fixed a bug in `<sl-color-picker>` that prevented text from being entered in the color input
- Fixed a bug in `<sl-input>` that caused the `sl-change` event to be incorrectly emitted when the value was set programmatically [#917]
- Fixed a bug in `<sl-input>` and `<sl-textarea>` that made it impossible to disable spell checking [#1061]
- Fixed non-modal behaviors in `<sl-drawer>` when using the `contained` attribute [#1051]
- Fixed a bug in `<sl-checkbox>` and `<sl-radio>` that caused the checked icons to not scale property when resized
- Fixed a bug that broke React imports [#1050]
- Refactored `<sl-color-picker>` to use `@ctrl/tinycolor` instead of `color` saving ~67KB [#1072]
- Removed the `formdata` event polyfill since it's now available in the last two versions of all major browsers

## 2.0.0-beta.86

- 🚨 BREAKING: changed the default value of `date` in `<sl-relative-time>` to the current date instead of the Unix epoch
- 🚨 BREAKING: removed the `handle-icon` part and slot from `<sl-image-comparer>` (use `handle` instead)
- 🚨 BREAKING: removed the `handle` slot from `<sl-split-panel>` (use the `divider` slot instead)
- 🚨 BREAKING: removed the `--box-shadow` custom property from `<sl-alert>` (apply a box shadow to `::part(base)` instead)
- 🚨 BREAKING: removed the `play-icon` and `pause-icon` parts (use the `play-icon` and `pause-icon` slots instead)
- Added `header-actions` slot to `<sl-dialog>` and `<sl-drawer>`
- Added the `expand-icon` and `collapse-icon` slots to `<sl-details>` and refactored the icon animation [#1046]
- Added the `play-icon` and `pause-icon` slots to `<sl-animated-image>` so you can customize the default icons
- Converted `isTreeItem()` export to a static method of `<sl-tree-item>`
- Fixed a bug in `<sl-tree-item>` where `sl-selection-change` was emitted when the selection didn't change [#1030]
- Fixed a bug in `<sl-button-group>` that caused the border to render incorrectly when hovering over icons inside buttons [#1035]
- Fixed an incorrect default for `flip-fallback-strategy` in `<sl-popup>` that caused the fallback strategy to be `initial` instead of `best-fit`, which is inconsistent with Floating UI's default [#1036]
- Fixed a bug where browser validation tooltips would show up when hovering over form controls [#1037]
- Fixed a bug in `<sl-tab-group>` that sometimes caused the active tab indicator to not animate
- Fixed a bug in `<sl-tree-item>` that caused the expand/collapse icon slot to be out of sync when the node is open initially
- Fixed the mislabeled `handle-icon` slot in `<sl-image-comparer>` (it now points to the `<slot>`, not the slot's fallback content)
- Fixed the border radius in `<sl-dropdown>` so it matches with nested `<sl-menu>` elements
- Fixed a bug that caused all button values to appear in submitted form data even if they weren't the submitter
- Improved IntelliSense in VS Code, courtesy of [Burton's amazing CEM Analyzer plugin](https://github.com/break-stuff/cem-plugin-vs-code-custom-data-generator)
- Improved accessibility of `<sl-alert>` so the alert is announced and the close button has a label
- Improved accessibility of `<sl-progress-ring>` so slotted labels are announced along with visually hidden labels
- Refactored all styles and animations to use `translate`, `rotate`, and `scale` instead of `transform`
- Removed slot wrappers from many components, allowing better control over user-applied styles
- Removed unused aria attributes from `<sl-skeleton>`
- Replaced the `x` icon in the system icon library with `x-lg` to improve icon consistency

## 2.0.0-beta.85

- Fixed a bug in `<sl-dropdown>` that caused containing dialogs, drawers, etc. to close when pressing [[Escape]] while focused [#1024]
- Fixed a bug in `<sl-tree-item>` that allowed lazy nodes to be incorrectly selected [#1023]
- Fixed a typing bug in `<sl-tree-item>` [#1026]
- Updated Floating UI to 1.0.7 to fix a bug that prevented `hoist` from working correctly in `<sl-dropdown>` after a recent update [#1024]

## 2.0.0-beta.84

- 🚨 BREAKING: Removed the `fieldset` property from `<sl-radio-group>` (use CSS parts if you want to keep the border) [#965]
- 🚨 BREAKING: Removed `base` and `label` parts from `<sl-radio-group>` (use `form-control` and `form-control__label` instead) [#965]
- 🚨 BREAKING: Removed the `base` part from `<sl-icon>` (style the host element directly instead)
- 🚨 BREAKING: Removed the `invalid` attribute from form controls (use `[data-invalid]` to target it with CSS)
- Added validation states to all form controls to allow styling based on various validation states [#1011]
  - `data-required` - indicates that a value is required
  - `data-optional` - indicates that a value is NOT required
  - `data-invalid` - indicates that the form control is invalid
  - `data-valid` - indicates that the form control is valid
  - `data-user-invalid` - indicates the form control is invalid and the user has interacted with it
  - `data-user-valid` - indicates the form control is valid and the user has interacted with it
- Added npm exports [#1020]
- Added `checkValidity()` method to all form controls
- Added `reportValidity()` method to `<sl-range>`
- Added `button--checked` to `<sl-radio-button>` and `control--checked` to `<sl-radio>` to style just the checked state [#933]
- Added tests for `<sl-menu>`, `<sl-menu-item>`, `<sl-menu-label>`, `<sl-rating>`, `<sl-relative-time>`, `<sl-skeleton>`, `<sl-tab-panel>` and `<sl-tag>` [#935]
  [#949]
  [#956]
- Added translations for Hungarian, Turkish, English (United Kingdom) and German (Austria) [#982]
- Added `--indicator-transition-duration` custom property to `<sl-progress-ring>` [#986]
- Added `--sl-input-required-content-color` custom property to all form controls [#948]
- Added the ability to cancel `sl-show` and `sl-hide` events in `<sl-details>` [#993]
- Added `focus()` and `blur()` methods to `<sl-radio-button>`
- Added `stepUp()` and `stepDown()` methods to `<sl-input>` and `<sl-range>` [#1013]
- Added `showPicker()` method to `<sl-input>` [#1013]
- Added the `handle-icon` part to `<sl-image-comparer>`
- Added `caret`, `check`, `grip-vertical`, `indeterminate`, and `radio` icons to the system library and removed `check-lg` [#985]
- Added the `loading` attribute to `<sl-avatar>` to allow lazy loading of image avatars [#1006]
- Added `formenctype` attribute to `<sl-button>` [#1009]
- Added `exports` to `package.json` and removed the `main` and `module` properties [#1007]
- Fixed a bug in `<sl-card>` that prevented the border radius to apply correctly to the header [#934]
- Fixed a bug in `<sl-button-group>` where the inner border disappeared on focus [#980]
- Fixed a bug that caused prefix/suffix animations in `<sl-input>` to wobble [#996]
- Fixed a bug in `<sl-icon>` that prevented color from being set on the host element [#999]
- Fixed a bug in `<sl-dropdown>` where the `keydown` event erroneously propagated to ancestors when pressing [[Escape]] [#990]
- Fixed a bug that prevented arrow keys from scrolling content within `<sl-dialog>` and `<sl-drawer>` [#925]
- Fixed a bug that prevented [[Escape]] from closing `<sl-dialog>` and `<sl-drawer>` in some cases
- Fixed a bug that caused forms to submit unexpectedly when selecting certain characters [#988]
- Fixed a bug in `<sl-radio-group>` that prevented the `invalid` property from correctly reflecting validity sometimes [#992]
- Fixed a bug in `<sl-tree>` that prevented selections from working correctly on dynamically added tree items [#963]
- Fixed module paths in `custom-elements.json` so they point to the dist file instead of the source file [#725]
- Fixed an incorrect return value for `reportValidity()` in `<sl-color-picker>`
- Improved `<sl-badge>` to improve padding and render relative to the current font size
- Improved how many components display in forced-colors mode / Windows High Contrast mode
  - Improved `<sl-color-picker>` so it's usable in forced-colors mode
  - Improved `<sl-dialog>` and `<sl-drawer>` so the panel is more visible in forced-colors mode
  - Improved `<sl-menu-item>` so selections are visible in forced-colors mode
  - Improved `<sl-progress-bar>` so it's visible in forced-colors mode
  - Improved `<sl-radio-button>` so checked states are visible in forced-colors mode
  - Improved `<sl-range>` so the thumb, track, and tooltips are visible in forced-colors mode
  - Improved `<sl-rating>` so icons are visible in forced-colors mode
  - Improved `<sl-split-panel>` so the divider is visible in forced-colors mode
  - Improved `<sl-tree-item>` so selected items are visible in forced-colors mode
  - Improved `<sl-tab-group>` so tabs are cleaner and easier to understand in forced-colors mode
- Improved positioning of the menu in `<sl-select>` so you can customize the menu width [#1018]
- Moved all component descriptions to `@summary` to get them within documentation tools [#962]
- Refactored form controls to use the `ShoelaceFormControl` interface to improve type safety and consistency
- Updated Lit to 2.4.1
- Updated `@shoelace-style/localize` t0 3.0.3 to support for extended language codes
- Updated Bootstrap Icons to 1.10.2
- Updated TypeScript to 4.8.4
- Updated esbuild to 0.15.14
- Updated all other dependencies to latest versions

## 2.0.0-beta.83

This release removes the `<sl-responsive-media>` component. When this component was introduced, support for [`aspect-ratio`](https://developer.mozilla.org/en-US/docs/Web/CSS/aspect-ratio)) wasn't great. These days, [the property is supported](https://caniuse.com/mdn-css_properties_aspect-ratio) by all of Shoelace's target browsers, making a dedicated component redundant.

- 🚨 BREAKING: Removed `<sl-responsive-media>` (use the well-supported `aspect-ratio` CSS property instead)
- 🚨 BREAKING: Changed the `toggle-password` attribute of `<sl-input>` to `password-toggle` for consistency
- Added an expand/collapse animation to `<sl-tree-item>`
- Added `sl-lazy-change` event to `<sl-tree-item>`
- Added `expand-button` part to `<sl-tree-item>` [#893]
- Added `password-visible` attribute to `<sl-input>` [#913]
- Fixed a bug in `<sl-popup>` that didn't account for the arrow's diagonal size
- Fixed a bug in `<sl-popup>` that caused arrow placement to be incorrect with RTL
- Fixed a bug in `<sl-progress-ring>` that caused the indeterminate animation to stop working in Safari [#891]
- Fixed a bug in `<sl-range>` that caused it to overflow a container at 100% width [#905]
- Fixed a bug in `<sl-tree-item>` that prevented custom expand/collapse icons from rendering
- Fixed a bug in `<sl-tree-item>` where the `expand-icon` and `collapse-icon` slots were reversed
- Fixed a bug in `<sl-tree-item>` that prevented the keyboard from working after lazy loading [#882]
- Fixed a bug in `<sl-textarea>` that prevented the textarea from resizing automatically when setting the value programmatically [#912]
- Fixed a handful of paths to prevent TypeScript from getting upset [#886]
- Fixed a bug in `<sl-radio-group>` where the `button-group__base` part was documented but not exposed [#909]
- Fixed a bug in `<sl-range>` that caused the active track color to render on the wrong side in RTL [#916]
- Refactored the internal event emitter to be part of `ShoelaceElement` to reduce imports and improve DX
- Downgraded Floating UI from 1.0.1 to 1.0.0 due to new logic that makes positioning much slower for certain components [#915]
- Upgraded the status of `<sl-animated-image>`, `<sl-popup>`, and `<sl-split-panel>` from experimental to stable

## 2.0.0-beta.82

- Added the `sync` and `arrow-placement` attributes to `<sl-popup>`
- Changed the `auto-size` attribute of the experimental `<sl-popup>` component so it accepts `horizontal`, `vertical`, and `both` instead of a boolean value
- Changed the `flip-fallback-placement` attribute of the experimental `<sl-popup>` component to `flip-fallback-placements`
- Changed the `flip-fallback-strategy` in the experimental `<sl-popup>` component to accept `best-fit` and `initial` instead of `bestFit` and `initialPlacement`
- Fixed a bug in `<sl-dropdown>` that caused the panel to resize horizontally when the trigger is clipped by the viewport [#860]
- Fixed a bug in `<sl-tree>` where dynamically changing slotted items wouldn't update the tree properly
- Fixed a bug in `<sl-split-panel>` that caused the panel to stack when clicking on the divider in mobile versions of Chrome [#862]
- Fixed a bug in `<sl-popup>` that prevented flip fallbacks from working as intended
- Fixed a bug that caused concurrent animations to work incorrectly when the durations were different [#867]
- Fixed a bug in `<sl-color-picker>` that caused the trigger and color preview to ignore opacity on first render [#869]
- Fixed a bug in `<sl-tree>` that prevented the keyboard from working when the component was nested in a shadow root [#871]
- Fixed a bug in `<sl-tab-group>` that prevented the keyboard from working when the component was nested in a shadow root [#872]
- Fixed a bug in `<sl-tab>` that allowed disabled tabs to erroneously receive focus
- Improved single selection in `<sl-tree>` so nodes expand and collapse and receive selection when clicking on the label
- Renamed `expanded-icon` and `collapsed-icon` slots to `expand-icon` and `collapse-icon` in the experimental `<sl-tree>` and `<sl-tree-item>` components
- Improved RTL support for `<sl-image-comparer>`
- Refactored components to extend from `ShoelaceElement` to make `dir` and `lang` reactive properties in all components

## 2.0.0-beta.81

- 🚨 BREAKING: removed the `base` part from `<sl-menu>` and removed an unnecessary `<div>` that made styling more difficult
- Added the `anchor` property to `<sl-popup>` to support external anchors
- Added read-only custom properties `--auto-size-available-width` and `--auto-size-available-height` to `<sl-popup>` to improve support for overflowing popup content
- Added `label` to `<sl-rating>` to improve accessibility for screen readers
- Added the `base__popup` and `base__arrow` parts to `<sl-tooltip>` [#858]
- Fixed a bug where auto-size wasn't being applied to `<sl-dropdown>` and `<sl-select>`
- Fixed a bug in `<sl-popup>` that caused auto-size to kick in before flip
- Fixed a bug in `<sl-popup>` that prevented the `arrow-padding` attribute from working as expected
- Fixed a bug in `<sl-tooltip>` that prevented the popup from appearing with the correct z-index [#854]
- Improved accessibility of `<sl-rating>` so keyboard nav works better and screen readers announce it properly
- Improved accessibility of `<sl-spinner>` so screen readers no longer skip over it
- Removed a user agent sniffing notice that appeared in Chrome [#855]
- Removed the default hover effect in `<sl-tree-items>` to make selections more obvious
- Updated Floating UI to 1.0.1
- Updated esbuild to 0.15.1
- Updated all other dependencies to latest versions

## 2.0.0-beta.80

This release breaks radio buttons, which is something that needed to happen to solve a longstanding accessibility issue where screen readers announced an incorrect number of radios, e.g. "1 of 1" instead of "1 of 3." Many attempts to solve this without breaking the existing API were made, but none worked across the board. The new implementation upgrades `<sl-radio-group>` to serve as the "form control" while `<sl-radio>` and `<sl-radio-button>` serve as options within the form control.

To upgrade to this version, you will need to rework your radio controls by moving `name` up to the radio group. And instead of setting `checked` to select a specific radio, you can set `value` on the radio group and the checked item will update automatically.

- 🚨 BREAKING: improved accessibility of `<sl-radio-group>`, `<sl-radio>`, and `<sl-radio-button>` so they announce properly in screen readers
  - Added the `name` attribute to `<sl-radio-group>` and removed it from `<sl-radio>` and `<sl-radio-button>`
  - Added the `value` attribute to `<sl-radio-group>` (use this to control which radio is checked)
  - Added the `sl-change` event to `sl-radio-group`
  - Added `setCustomValidity()` and `reportValidity()` to `<sl-radio-group>`
  - Removed the `checked` attribute from `<sl-radio>` and `<sl-radio-button>` (use the radio group's `value` attribute instead)
  - Removed the `sl-change` event from `<sl-radio>` and `<sl-radio-button>` (listen for it on the radio group instead)
  - Removed the `invalid` attribute from `<sl-radio>` and `<sl-radio-button>`
  - Removed `setCustomValidity()` and `reportValidity()` from `<sl-radio>` and `<sl-radio-button>` (now available on the radio group)
- Added the experimental `<sl-popup>` component
- Fixed a bug in `<sl-menu-item>` where labels weren't always aligned correctly
- Fixed a bug in `<sl-range>` that caused the tooltip to be positioned incorrectly when switching between LTR/RTL
- Refactored `<sl-dropdown>` to use `<sl-popup>`
- Refactored `<sl-tooltip>` to use `<sl-popup>` and added the `body` part
- Revert disabled focus behavior in `<sl-tab-group>`, `<sl-menu>`, and `<sl-tree>` to be consistent with native form controls and menus [#845]

## 2.0.0-beta.79

- Added experimental `<sl-tree>` and `<sl-tree-item>` components [#823]
- Added `--indicator-width` custom property to `<sl-progress-ring>` [#837]
- Added Swedish translation [#838]
- Added support for `step="any"` for `<sl-input type="number">` [#839]
- Changed the type of component styles from `CSSResult` to `CSSResultGroup` [#828]
- Fixed a bug in `<sl-color-picker>` where using [[Left]] and [[Right]] would select the wrong color
- Fixed a bug in `<sl-dropdown>` that caused the position to be incorrect on the first show when using `hoist` [#843]
- Fixed a bug in `<sl-tab-group>` where the divider was on the wrong side when using `placement="end"`
- Fixed a bug in `<sl-tab-group>` that caused nested tab groups to scroll when using `placement="start|end"` [#815]
- Fixed a bug in `<sl-tooltip>` that caused the target to be lost after a slot change [#831]
- Fixed a bug in `<sl-tooltip>` that caused the position to be incorrect on the first show when using `hoist`
- Improved accessibility of `<sl-tab-group>`, `<sl-tab>`, and `<sl-tab-panel>` to announce better in screen readers and by allowing focus on disabled items
- Improved accessibility of `<sl-menu>` and `<sl-menu-item>` by allowing focus on disabled items
- Updated Lit to 2.2.8
- Update esbuild to 0.14.50
- Updated Bootstrap Icons to 1.9.1
- Updated Floating UI to 1.0.0
- Updated all other dependencies to latest versions

## 2.0.0-beta.78

- 🚨 BREAKING: Moved the `checked-icon` and `indeterminate-icon` parts from a wrapper `<span>` to the `<svg>` in `<sl-checkbox>` [#786]
- 🚨 BREAKING: Moved the `checked-icon` part from a wrapper `<span>` to the `<svg>` in `<sl-radio>` [#786]
- Added the `--track-active-offset` custom property to `<sl-range>` [#806]
- Fixed a bug that caused `<sl-select>` to sometimes have two vertical scrollbars [#814]
- Fixed a bug that caused a gray line to appear between radio buttons [#821]
- Fixed a bug that caused `<sl-animated-image>` to not render anything when using the `play` attribute initially [#824]
- Removed `:focus-visible` shim now that the last two major versions of Safari support it
- Updated Bootstrap Icons to 1.9.0
- Updated esbuild to 0.14.49
- Updated Floating UI to 0.5.4
- Updated Lit to 2.2.7
- Updated all other dependencies to latest versions

## 2.0.0-beta.77

- Added styles to required form controls so they show an asterisk next to the label by default
- Added the `--sl-input-required-content` design token
- Added the `required` attribute to `<sl-radio-group>` and fixed constraint validation logic to support custom validation
- Added the `checked-icon` part to `<sl-menu-item>`
- Added the `no-spin-buttons` attribute to `<sl-input type="number">` [#798]
- Added support for resetting forms using `<sl-button type="reset">` [#799]
- Fixed a bug where a duplicate clear button showed in Firefox [#791]
- Fixed a bug where setting `valueAsDate` or `valueAsNumber` too early on `<sl-input>` would throw an error [#796]
- Fixed a bug in `<sl-color-picker>` where empty values weren't properly supported [#797]
- Fixed a bug in `<sl-color-picker>` where values were logged to the console when using the keyboard
- Fixed a bug in `<sl-input>` where password controls would try to autocorrect/autocomplete/autocapitalize when the password is visible
- Fixed label alignment in `<sl-checkbox>` and `<sl-radio>` so they align to the top of the control instead of the center when wrapping
- Fixed labels in `<sl-checkbox>` and `<sl-radio>` so they use the `--sl-input-label-color` design token
- Improved performance of the tabbable utility which can prevent the browser from temporarily locking up in focus traps [#800]
- Updated the `fieldset` attribute so it reflects in `<sl-radio-group>`

## 2.0.0-beta.76

- Added support for RTL animations in the Animation Registry
- Fixed a bug where the bottom border of `<sl-select>` could be cut off when the dropdown scrolls
- Fixed a bug in `<sl-select>` that could result in the browser locking up due to an infinite positioning loop [#777]
- Improved RTL animations for `<sl-drawer>` [#784]
- Improved RTL styles for `<sl-button-group>` [#783]
- Improved RTL styles for the toast stack [#785]
- Improved typings for translations and localized terms
- Upgraded @shoelace-style/localize to 3.0

## 2.0.0-beta.75

- Added Persian translation [#774]
- Added `color-scheme` to light and dark themes to improve rendering of browser-provided UI [#776]
- Added `--track-width` custom property to `<sl-tab-group>`
- Fixed focus rings for `<sl-input>`, `<sl-select>`, and `<sl-textarea>` in Safari since they don't use `:focus-visible` [#767]
- Fixed a bug where calling `HTMLFormElement.reportValidity()` would skip Shoelace form controls [#772]
- Fixed a bug that prevented `<sl-tooltip>` from closing when disabled [#775]
- Fixed a bug that allowed `<sl-icon-button>` to emit a `click` event when disabled [#781]
- Improved the default icon for `<sl-image-comparer>` so it's more intuitive and removed `grip-vertical` from system icon library
- Improved RTL styles for many components [#768]
- Improved base path logic to execute only when `getBasePath()` is first called to better support SSR [#778]
- Improved `DOMParser` instantiation in `<sl-icon>` to better support SSR [#778]
- Reverted menu item caching due to regression [#766]
- Updated Floating UI to 0.5.2

## 2.0.0-beta.74

- 🚨 BREAKING: reworked focus rings to use outlines instead of box shadows
  - Removed the `--sl-focus-ring-alpha` design token
  - Refactored `--sl-focus-ring` to be an `outline` property instead of a `box-shadow` property
  - Added `--sl-focus-ring-color`, `--sl-focus-ring-style`, and `--sl-focus-ring-offset`
- 🚨 BREAKING: removed `variant` from `<sl-radio-button>`
- Added `sl-label-change` event to `<sl-menu-item>`
- Added `blur()`, `click()`, and `focus()` methods as well as `sl-blur` and `sl-focus` events to `<sl-icon-button>` [#730]
- Added Tabler Icons example to icons page
- Fixed a bug where updating a menu item's label wouldn't update the display label in `<sl-select>` [#729]
- Fixed a bug where the FormData event polyfill was causing issues with older browsers [#747]
- Fixed a bug that caused a console error when setting `value` to `null` or `undefined` in `<sl-input>`, `<sl-select>`, and `<sl-textarea>` [#751]
- Fixed a bug that caused `<sl-checkbox>` and `<sl-radio>` controls without a `value` to submit as `null` instead of `on` like native inputs [#744]
- Fixed a bug that caused `<sl-dropdown>` and dependent components to add unexpected padding around the panel [#743]
- Fixed a bug that prevented `valueAsDate` and `valueAsNumber` from updating synchronously [#760]
- Fixed a bug that caused `<sl-menu-item>` to load icons from the default library instead of the system library [#765]
- Fixed a bug in `<sl-input>` that prevented a canceled `keydown` event from submitting the containing form when pressing enter [#764]
- Improved behavior of clearable and password toggle buttons in `<sl-input>` and `<sl-select>` [#745]
- Improved performance of `<sl-select>` by caching menu items instead of traversing for them each time
- Improved drag utility so initial click/touch events can be accepted [#758]
- Improved `<sl-color-picker>` to use an HSB grid instead of HSL to be more consistent with existing color picker implementations [#762]
- Improved `<sl-color-picker>` so the cursor is hidden and the preview is larger when dragging the grid
- Refactored `<sl-menu>` to be more performant by caching menu items on slot change
- Reverted form submit logic [#718]
- Updated the `disabled` attribute so it reflects in `<sl-dropdown>` [#741]
- Updated the `name` and `icon` attribute so they reflect in `<sl-icon>` [#742]
- Updated Lit to 2.2.5
- Updated Bootstrap Icons to 1.8.3
- Updated TypeScript to 4.7.2
- Updated esbuild to 0.14.40
- Updated all other dependencies to latest versions

## 2.0.0-beta.73

- Added `button` part to `<sl-radio-button>`
- Added custom validity examples and tests to `<sl-checkbox>`, `<sl-radio>`, and `<sl-radio-button>`
- Added `enterkeyhint` attribute to `<sl-input>` and `<sl-textarea>`
- Fixed a bug that prevented `setCustomValidity()` from working with `<sl-radio-button>`
- Fixed a bug where the right border of a checked `<sl-radio-button>` was the wrong color
- Fixed a bug that prevented a number of properties, methods, etc. from being documented in `<sl-radio>` and `<sl-radio-button>`
- Fixed a bug in `<sl-avatar>` that prevented valid images from showing after an invalid or missing image was provided [#717]
- Fixed a bug that resulted in a console error being thrown on keydown in `<sl-dropdown>` [#719]
- Fixed a bug that prevented `<sl-dropdown>` from being closed when opened initially [#720]
- Fixed a bug that caused the test runner to fail when using a locale other than en-US [#726]
- Improved form submit logic so most user-added event listeners will run after form data is attached and validation occurs [#718]
- Improved accessibility of `<sl-tooltip>` so screen readers announce the content on hover/focus [#219]
- Improved accessibility of form controls by exposing clear buttons and password visibility buttons to screen readers while keeping them out of the tab order [#727]
- Updated `<sl-tab-group>` and `<sl-menu>` to cycle through tabs and menu items instead of stopping at the first/last when using the keyboard
- Removed path aliasing (again) because it doesn't work with Web Test Runner's esbuild plugin

## 2.0.0-beta.72

- 🚨 BREAKING: refactored parts in `<sl-input>`, `<sl-range>`, `<sl-select>`, and `<sl-textarea>` to allow you to customize the label and help text position
  - Added `form-control-input` part
  - Renamed `label` to `form-control-label`
  - Renamed `help-text` to `form-control-help-text`
- 🚨 BREAKING: removed status from the `sl-error` event payload in `<sl-icon>`
- Added the experimental `<sl-radio-button>` component
- Added `button-group` and `button-group__base` parts to `<sl-radio-group>`
- Added the `label` attribute and slot to `<sl-color-picker>` to improve accessibility with screen readers
- Fixed a bug that prevented form submission from working as expected in some cases
- Fixed a bug that prevented `<sl-split-panel>` from toggling `vertical` properly [#703]
- Fixed a bug that prevented `<sl-color-picker>` from rendering a color initially [#704]
- Fixed a bug that caused focus trapping to fail when used inside a shadow root [#709]
- Improved accessibility throughout the docs
- Improved accessibility of `<sl-dropdown>` so the trigger's expanded state is announced correctly
- Improved accessibility of `<sl-format-date>` but rendering a `<time>` element instead of plain text
- Improved accessibility of `<sl-select>` so disabled controls announce correct
- Improved accessibility in `<sl-tag>` so remove buttons have labels
- Refactored `<sl-radio>` to move selection logic into `<sl-radio-group>`
- Updated slot detection logic so it ignores visually hidden elements
- Upgraded the status of `<sl-visually-hidden>` from experimental to stable

## 2.0.0-beta.71

- 🚨 BREAKING: refactored exported parts to ensure composed components and their parts can be targeted via CSS
  - Refactored the `eye-dropper-button` part and added `eye-dropper-button__base`, `eye-dropper-button__prefix`, `eye-dropper-button__label`, `eye-dropper-button__suffix`, and `eye-dropper-button__caret` parts to `<sl-color-picker>`
  - Refactored the `format-button` part and added `format-button__base`, `format-button__prefix`, `format-button__label`, `format-button__suffix`, and `format-button__caret` parts to `<sl-color-picker>`
  - Moved the `close-button` part in `<sl-alert>` to the internal `<sl-icon-button>` and removed the `<span>` that wrapped it
  - Moved the `close-button` part in `<sl-dialog>` and `<sl-drawer>` to point to the host element and added the `close-button__base` part
  - Renamed parts in `<sl-select>` from `tag-base` to `tag__base`, `tag-content` to `tag__content`, and `tag-remove-button` to `tag__remove-button`
  - Moved the `close-button` part in `<sl-tab>` to the internal `<sl-icon-button>` and added the `close-button__base` part
  - Moved the `scroll-button` part in `<sl-tab-group>` to the internal `<sl-icon-button>` and added the `scroll-button__base`, `scroll-button--start`, and `scroll-button--end` parts
  - Moved the `remove-button` part in `<sl-tag>` to the internal `<sl-icon-button>` and added the `remove-button__base` part
- 🚨 BREAKING: removed `checked-icon` part from `<sl-menu-item>` in preparation for parts refactor
- 🚨 BREAKING: changed the `typeToSelect()` method's argument from `String` to `KeyboardEvent` in `<sl-menu>` to support more advanced key combinations
- Added `form`, `formaction`, `formmethod`, `formnovalidate`, and `formtarget` attributes to `<sl-button>` [#699]
- Added Prettier and ESLint to markdown files
- Added background color and border to `<sl-menu>`
- Added more tests for `<sl-input>`, `<sl-select>`, and `<sl-textarea>`
- Fixed a bug that prevented forms from submitting when pressing [[Enter]] inside of an `<sl-input>` [#700]
- Fixed a bug in `<sl-input>` that prevented the `valueAsDate` and `valueAsNumber` properties from working when set before the component was initialized
- Fixed a bug in `<sl-dropdown>` where pressing [[Home]] or [[End]] wouldn't select the first or last menu items, respectively
- Improved `autofocus` behavior in Safari for `<sl-dialog>` and `<sl-drawer>` [#693]
- Improved type to select logic in `<sl-menu>` so it supports [[Backspace]] and gives users more time before resetting
- Improved checkmark size and positioning in `<sl-menu-item>`
- Improved accessibility in form controls that have help text so they're announced correctly in various screen readers
- Removed feature detection for `focus({ preventScroll })` since it no longer works in Safari
- Removed the `--sl-tooltip-arrow-start-end-offset` design token
- Removed the `pattern` attribute from `<sl-textarea>` as it was documented incorrectly and never supported
- Replaced Popper positioning dependency with Floating UI in `<sl-dropdown>` and `<sl-tooltip>`

## 2.0.0-beta.70

- Added `tag-base`, `tag-content`, and `tag-remove-button` parts to `<sl-select>` [#682]
- Added support for focusing elements with `autofocus` when `<sl-dialog>` and `<sl-drawer>` open [#688]
- Added the `placement` attribute to `<sl-select>` [#687]
- Added Danish translation [#690]
- Fixed a bug that allowed `<sl-dropdown>` to go into an incorrect state when activating the trigger while disabled [#684]
- Fixed a bug where Safari would sometimes not focus after preventing `sl-initial-focus` [#688]
- Fixed a bug where the active tab indicator in `<sl-tab-group>` would be misaligned when using disabled tabs [#695]
- Improved the size of the remove button in `<sl-tag>`
- Removed Google Analytics from the docs

## 2.0.0-beta.69

- Added `web-types.json` to improve the dev experience for WebStorm/PHPStorm users [#328]
- Fixed a bug that caused an error when pressing up/down in `<sl-select>`
- Fixed a bug that caused `<sl-details>` to not show when double clicking the summary while open [#662]
- Fixed a bug that prevented the first/last menu item from receiving focus when pressing up/down in `<sl-dropdown>`
- Fixed a bug that caused the active tab indicator in `<sl-tab-group>` to render incorrectly when used inside an element that animates [#671]
- Fixed a bug that allowed values in `<sl-range>` to be invalid according to its `min|max|step` [#674]
- Updated Lit to 2.1.4
- Updated all other dependencies to latest versions

## 2.0.0-beta.68

- Fixed path aliases in generated files so they're relative again [#669]

## 2.0.0-beta.67

- Fixed a TypeScript config regression introduced in [#647]

## 2.0.0-beta.66

- Attempted to fix a bug that prevented types from being generated in the build

## 2.0.0-beta.65

- 🚨 BREAKING: the `unit` property of `<sl-format-bytes>` has changed to `byte | bit` instead of `bytes | bits`
- Added `display-label` part to `<sl-select>` [#650]
- Added `--spacing` custom property to `<sl-divider>` [#664]
- Added `event.detail.source` to the `sl-request-close` event in `<sl-dialog>` and `<sl-drawer>`
- Fixed a bug that caused `<sl-progress-ring>` to render the wrong size when `--track-width` was increased [#656]
- Fixed a bug that allowed `<sl-details>` to open and close when disabled using a screen reader [#658]
- Fixed a bug in the FormData event polyfill that threw an error in some environments [#666]
- Implemented stricter linting to improve consistency and reduce errors, which resulted in many small refactors throughout the codebase [#647]
- Improved accessibility of `<sl-dialog>` and `<sl-drawer>` by making the title an `<h2>` and adding a label to the close button
- Improved search results in the documentation
- Refactored `<sl-format-byte>` to use `Intl.NumberFormat` so it supports localization
- Refactored themes so utility styles are no longer injected as `<style>` elements to support stricter CSP rules [#571]
- Restored the nicer animation on `<sl-spinner>` and verified it works in Safari
- Updated Feather icon example to use Lucide [#657]
- Updated minimum Node version to 14.17
- Updated Lit to 2.1.2
- Updated to Bootstrap Icons to 1.8.1
- Updated all other dependencies to latest versions

## 2.0.0-beta.64

- 🚨 BREAKING: removed `<sl-form>` because all form components submit with `<form>` now ([learn more](/getting-started/form-controls))
- 🚨 BREAKING: changed `submit` attribute to `type="submit"` on `<sl-button>`
- 🚨 BREAKING: changed the `alt` attribute to `label` in `<sl-avatar>` for consistency with other components
- Added `role="status"` to `<sl-spinner>`
- Added `valueAsDate` and `valueAsNumber` properties to `<sl-input>` [#570]
- Added `start`, `end`, and `panel` parts to `<sl-split-panel>` [#639]
- Fixed broken spinner animation in Safari [#633]
- Fixed an a11y bug in `<sl-tooltip>` where `aria-describedby` referenced an id in the shadow root
- Fixed a bug in `<sl-radio>` where tabbing didn't work properly in Firefox [#596]
- Fixed a bug in `<sl-input>` where clicking the left/right edge of the control wouldn't focus it
- Fixed a bug in `<sl-input>` where autofill had strange styles [#644]
- Improved `<sl-spinner>` track color when used on various backgrounds
- Improved a11y in `<sl-radio>` so VoiceOver announces radios properly in a radio group
- Improved the API for the experimental `<sl-split-panel>` component by making `position` accept a percentage and adding the `position-in-pixels` attribute
- Refactored `<sl-breadcrumb-item>`, `<sl-button>`, `<sl-card>`, `<sl-dialog>`, `<sl-drawer>`, `<sl-input>`, `<sl-range>`, `<sl-select>`, and `<sl-textarea>` to use a Reactive Controller for slot detection
- Refactored internal id usage in `<sl-details>`, `<sl-dialog>`, `<sl-drawer>`, and `<sl-dropdown>`
- Removed `position: relative` from the common component stylesheet
- Updated Lit to 2.1.0
- Updated all other dependencies to latest versions

## 2.0.0-beta.63

- 🚨 BREAKING: changed the `type` attribute to `variant` in `<sl-alert>`, `<sl-badge>`, `<sl-button>`, and `<sl-tag>` since it's more appropriate and to disambiguate from other `type` attributes
- 🚨 BREAKING: removed `base` part from `<sl-divider>` to simplify the styling API
- Added the experimental `<sl-split-panel>` component
- Added `focus()` and `blur()` methods to `<sl-select>` [#625]
- Fixed a bug where setting `tooltipFormatter` on `<sl-range>` in JSX causes React@experimental to error out
- Fixed a bug where clicking on a slotted icon in `<sl-button>` wouldn't submit forms [#626]
- Added the `sl-` prefix to generated ids for `<sl-tab>` and `<sl-tab-panel>`
- Refactored `<sl-button>` to use Lit's static expressions to reduce code
- Simplified `<sl-spinner>` animation

## 2.0.0-beta.62

- 🚨 BREAKING: changed the `locale` attribute to `lang` in `<sl-format-bytes>`, `<sl-format-date>`, `<sl-format-number>`, and `<sl-relative-time>` to be consistent with how localization is handled
- Added localization support including translations for English, German, German (Switzerland), Spanish, French, Hebrew, Japanese, Dutch, Polish, Portuguese, and Russian translations [#419]
- CodePen examples will now open in light or dark depending on your current preference
- Fixed a bug where tag names weren't being generated in `vscode.html-custom-data.json` [#593]
- Fixed a bug in `<sl-tooltip>` where the tooltip wouldn't reposition when content changed
- Fixed a bug in `<sl-select>` where focusing on a filled control showed the wrong focus ring
- Fixed a bug where setting `value` initially on `<sl-color-picker>` didn't work in React [#602]
- Updated filled inputs to have the same appearance when focused
- Updated `color` dependency from 3.1.3 to 4.0.2
- Updated `<sl-format-bytes>`, `<sl-format-date>`, `<sl-format-number>`, and `<sl-relative-time>` to work like other localized components
- Upgraded the status of `<sl-qr-code>` from experimental to stable
- Updated to Bootstrap Icons to 1.7.2
- Upgraded color to 4.1.0

## 2.0.0-beta.61

This release improves the dark theme by shifting luminance in both directions, slightly condensing the spectrum. This results in richer colors in dark mode. It also reduces theme stylesheet sizes by eliminating superfluous gray palette variations.

In [beta.48](#_200-beta48), I introduced a change to color tokens that allowed you to access alpha values at the expense of a verbose, non-standard syntax. After considering feedback from the community, I've decided to revert this change so the `rgb()` function is no longer required. Many users reported never using it for alpha, and even more reported having trouble remembering to use `rgb()` and that it was causing more harm than good.

Furthermore, both Safari and Firefox have implemented [`color-mix()`](<https://developer.mozilla.org/en-US/docs/Web/CSS/color_value/color-mix()>) behind a flag, so access to alpha channels and other capabilities are coming to the browser soon.

If you're using color tokens in your own stylesheet, simply remove the `rgb()` to update to this version.

```css
.your-styles {
  /* change this */
  color: rgb(var(--sl-color-primary-500));

  /* to this */
  color: var(--sl-color-primary-500);
}
```

Thank you for your help and patience with testing Shoelace. I promise, we're not far from a stable release!

- 🚨 BREAKING: removed blue gray, cool gray, true gray, and warm gray color palettes
- 🚨 BREAKING: removed `--sl-focus-ring-color`, and `--sl-focus-ring-alpha` (use `--sl-focus-ring` instead)
- 🚨 BREAKING: removed `--sl-surface-base` and `--sl-surface-base-alt` tokens (use the neutral palette instead)
- Added experimental `<sl-visually-hidden>` component
- Added `clear-icon` slot to `<sl-select>` [#591]
- Fixed a bug in `<sl-progress-bar>` where the label would show in the default slot
- Improved the dark theme palette so colors are bolder and don't appear washed out
- Improved a11y of `<sl-avatar>` by representing it as an image with an `alt` [#579]
- Improved a11y of the scroll buttons in `<sl-tab-group>`
- Improved a11y of the close button in `<sl-tab>`
- Improved a11y of `<sl-tab-panel>` by removing an invalid `aria-selected` attribute [#579]
- Improved a11y of `<sl-icon>` by not using a variation of the `name` attribute for labels (use the `label` attribute instead)
- Moved `role` from the shadow root to the host element in `<sl-menu>`
- Removed redundant `role="menu"` in `<sl-dropdown>`
- Slightly faster animations for showing and hiding `<sl-dropdown>`
- Updated to Bootstrap Icons to 1.7.1
- Upgraded the status of `<sl-mutation-observer>` from experimental to stable

## 2.0.0-beta.60

- Added React examples and CodePen links to all components
- Changed the `attr` in experimental `<sl-mutation-observer>` to require `"*"` instead of `""` to target all attributes
- Fixed a bug in `<sl-progress-bar>` where the `label` attribute didn't set the label
- Fixed a bug in `<sl-rating>` that caused disabled and readonly controls to transition on hover
- The `panel` property of `<sl-tab>` is now reflected
- The `name` property of `<sl-tab-panel>` is now reflected

## 2.0.0-beta.59

- Added React wrappers as first-class citizens
- Added eye dropper to `<sl-color-picker>` when the browser supports the [EyeDropper API](https://wicg.github.io/eyedropper-api/)
- Fixed a bug in `<sl-button-group>` where buttons groups with only one button would have an incorrect border radius
- Improved the `<sl-color-picker>` trigger's border in dark mode
- Switched clearable icon from `x-circle` to `x-circle-fill` to make it easier to recognize
- Updated to Bootstrap Icons to 1.7.0
- Updated to Lit 2.0.2

## 2.0.0-beta.58

This version once again restores the bundled distribution because the unbundled + CDN approach is currently confusing and [not working properly](https://github.com/shoelace-style/shoelace/issues/559#issuecomment-949662331). Unbundling the few dependencies Shoelace has is still a goal of the project, but [this jsDelivr bug](https://github.com/jsdelivr/jsdelivr/issues/18337) needs to be resolved before we can achieve it.

I sincerely apologize for the instability of the last few beta releases as a result of this effort.

- Added experimental `<sl-animated-image>` component
- Added `label` attribute to `<sl-progress-bar>` and `<sl-progress-ring>` to improve a11y
- Fixed a bug where the tooltip would show briefly when clicking a disabled `<sl-range>`
- Fixed a bug that caused a console error when `<sl-range>` was used
- Fixed a bug where the `nav` part in `<sl-tab-group>` was on the incorrect element [#563]
- Fixed a bug where non-integer aspect ratios were calculated incorrectly in `<sl-responsive-media>`
- Fixed a bug in `<sl-range>` where setting `value` wouldn't update the active and inactive portion of the track [#572]
- Reverted to publishing the bundled dist and removed `/+esm` links from the docs
- Updated to Bootstrap Icons to 1.6.1

## 2.0.0-beta.57

- Fix CodePen links and CDN links

## 2.0.0-beta.56

This release is the second attempt at unbundling dependencies. This will be a breaking change only if your configuration _does not_ support bare module specifiers. CDN users and bundler users will be unaffected, but note the URLs for modules on the CDN must have the `/+esm` now.

- Added the `hoist` attribute to `<sl-tooltip>` [#564]
- Unbundled dependencies and configured external imports to be packaged with bare module specifiers

## 2.0.0-beta.55

- Revert unbundling due to issues with the CDN not handling bare module specifiers as expected

## 2.0.0-beta.54

Shoelace doesn't have a lot of dependencies, but this release unbundles most of them so you can potentially save some extra kilobytes. This will be a breaking change only if your configuration _does not_ support bare module specifiers. CDN users and bundler users will be unaffected.

- 🚨 BREAKING: renamed the `sl-clear` event to `sl-remove`, the `clear-button` part to `remove-button`, and the `clearable` property to `removable` in `<sl-tag>`
- Added the `disabled` attribute to `<sl-resize-observer>`
- Fixed a bug in `<sl-mutation-observer>` where setting `disabled` initially didn't work
- Unbundled dependencies and configured external imports to be packaged with bare module specifiers

## 2.0.0-beta.53

- 🚨 BREAKING: removed `<sl-menu-divider>` (use `<sl-divider>` instead)
- 🚨 BREAKING: removed `percentage` attribute from `<sl-progress-bar>` and `<sl-progress-ring>` (use `value` instead)
- 🚨 BREAKING: switched the default `type` of `<sl-tag>` from `primary` to `neutral`
- Added the experimental `<sl-mutation-observer>` component
- Added the `<sl-divider>` component
- Added `--sl-color-neutral-0` and `--sl-color-neutral-50` as early surface tokens to improve the appearance of alert, card, and panels in dark mode
- Added the `--sl-panel-border-width` design token
- Added missing background color to `<sl-details>`
- Added the `--padding` custom property to `<sl-tab-panel>`
- Added the `outline` variation to `<sl-button>` [#522]
- Added the `filled` variation to `<sl-input>`, `<sl-textarea>`, and `<sl-select>` and supporting design tokens
- Added the `control` part to `<sl-select>` so you can target the main control with CSS [#538]
- Added a border to `<sl-badge>` to improve contrast when drawn on various background colors
- Added `--track-color-active` and `--track-color-inactive` custom properties to `<sl-range>` [#550]
- Added the undocumented custom properties `--thumb-size`, `--tooltip-offset`, `--track-height` on `<sl-range>`
- Changed the default `distance` in `<sl-dropdown>` from `2` to `0` [#538]
- Fixed a bug where `<sl-select>` would be larger than the viewport when it had lots of options [#544]
- Fixed a bug where `<sl-progress-ring>` wouldn't animate in Safari
- Updated the default height of `<sl-progress-bar>` from `16px` to `1rem` and added a subtle shadow to indicate depth
- Removed the `lit-html` dependency and moved corresponding imports to `lit` [#546]

## 2.0.0-beta.52

- 🚨 BREAKING: changed the `--stroke-width` custom property of `<sl-spinner>` to `--track-width` for consistency
- 🚨 BREAKING: removed the `size` and `stroke-width` attributes from `<sl-progress-ring>` so it's fully customizable with CSS (use the `--size` and `--track-width` custom properties instead)
- Added the `--speed` custom property to `<sl-spinner>`
- Added the `--size` and `--track-width` custom properties to `<sl-progress-ring>`
- Added tests for `<sl-badge>` [#530]
- Fixed a bug where `<sl-tab>` wasn't using a border radius token [#523]
- Fixed a bug in the Remix Icons example where some icons would 404 [#528]
- Updated `<sl-progress-ring>` to use only CSS for styling
- Updated `<sl-spinner>` to use an SVG and improved the indicator animation
- Updated to Lit 2.0 and lit-html 2.0 🔥

## 2.0.0-beta.51

A number of users had trouble counting characters that repeat, so this release improves design token patterns so that "t-shirt sizes" are more accessible. For example, `--sl-font-size-xxx-large` has become `--sl-font-size-3x-large`. This change applies to all design tokens that use this scale.

- 🚨 BREAKING: all t-shirt size design tokens now use `2x`, `3x`, `4x` instead of `xx`, `xxx`, `xxxx`
- Added missing `--sl-focus-ring-*` tokens to dark theme
- Added an "Importing" section to all components with copy/paste code to make cherry picking easier
- Improved the documentation search with a custom plugin powered by [Lunr](https://lunrjs.com/)
- Improved the `--sl-shadow-x-small` elevation
- Improved visibility of elevations and overlays in dark theme
- Reduced the size of `<sl-color-picker>` slightly to better accommodate mobile devices
- Removed `<sl-icon>` dependency from `<sl-color-picker>` and improved the copy animation

## 2.0.0-beta.50

- Added `<sl-breadcrumb>` and `<sl-breadcrumb-item>` components
- Added `--sl-letter-spacing-denser`, `--sl-letter-spacing-looser`, `--sl-line-height-denser`, and `--sl-line-height-looser` design tokens
- Fixed a bug where form controls would error out when the value was set to `undefined` [#513]

## 2.0.0-beta.49

This release changes the way focus states are applied to elements. In browsers that support [`:focus-visible`](https://developer.mozilla.org/en-US/docs/Web/CSS/:focus-visible), it will be used. In unsupportive browsers ([currently only Safari](https://caniuse.com/mdn-css_selectors_focus-visible)), `:focus` will be used instead. This means the browser will determine whether a focus ring should be shown based on how the user interacts with the page.

This release also fixes a critical bug in the color scale where `--sl-color-neutral-0` and `--sl-color-neutral-1000` were reversed.

- 🚨 BREAKING: fixed a bug where `--sl-color-neutral-0` and `--sl-color-neutral-1000` were inverted (swap them to update)
- 🚨 BREAKING: removed the `no-fieldset` property from `<sl-radio-group>` (fieldsets are now hidden by default; use `fieldset` to show them)
- 🚨 BREAKING: removed `--focus-ring` custom property from `<sl-input>`, `<sl-select>`, `<sl-tab>` for consistency with other form controls
- Added `--swatch-size` custom property to `<sl-color-picker>`
- Added `date` to `<sl-input>` as a supported `type`
- Added the `--sl-focus-ring` design token for a more convenient way to apply focus ring styles
- Adjusted elevation tokens to use neutral in light mode and black in dark mode
- Adjusted `--sl-overlay-background-color` in dark theme to be black instead of gray
- Fixed a bug in `<sl-color-picker>` where the opacity slider wasn't showing the current color
- Fixed a bug where Edge in Windows would show the native password toggle next to the custom password toggle [#508]
- Fixed a bug where pressing up/down in `<sl-tab-group>` didn't select the next/previous tab in vertical placements
- Improved size of `<sl-color-picker>`
- Improved icon contrast in `<sl-input>`
- Improved contrast of `<sl-switch>`
- Improved `:focus-visible` behavior in many components
- Removed elevation from `<sl-color-picker>` when rendered inline
- Removed custom `:focus-visible` logic in favor of a directive that outputs `:focus-visible` or `:focus` depending on browser support
- Updated to Lit 2.0.0-rc.3
- Updated to lit-html 2.0.0-rc.4

## 2.0.0-beta.48

This release improves theming by offering both light and dark themes that can be used autonomously. It also improves contrast in most components, adds a variety of new color primitives, and changes the way color tokens are consumed.

Previously, color tokens were in hexadecimal format. Now, Shoelace now uses an `R G B` format that requires you to use the `rgb()` function in your CSS.

```css
.example {
  /* rgb() is required now */
  color: var(--sl-color-neutral-500);
}
```

This is more verbose than previous versions, but it has the advantage of letting you set the alpha channel of any color token.

```css
.example-with-alpha {
  /* easily adjust opacity for any color token */
  color: rgb(var(--sl-color-neutral-500) / 50%);
}
```

This change applies to all design tokens that implement a color. Refer to the [color tokens](/tokens/color) page for more details.

- 🚨 BREAKING: all design tokens that implement colors have been converted to `R G B` and must be used with the `rgb()` function
- 🚨 BREAKING: removed `--sl-color-black|white` color tokens (use `--sl-color-neutral-0|1000` instead)
- 🚨 BREAKING: removed `--sl-color-primary|success|warning|info|danger-text` design tokens (use theme or primitive colors instead)
- 🚨 BREAKING: removed `info` variant from `<sl-alert>`, `<sl-badge>`, `<sl-button>`, and `<sl-tag>` (use `neutral` instead)
- 🚨 BREAKING: removed `--sl-color-info-*` design token (use `--sl-color-neutral-*` instead)
- 🚨 BREAKING: renamed `dist/themes/base.css` to `dist/themes/light.css`
- 🚨 BREAKING: removed `--sl-focus-ring-color-primary` tokens (use color tokens and `--sl-focus-ring-width|alpha` instead)
- 🚨 BREAKING: removed `--tabs-border-color` from `<sl-tab-group>` (use `--track-color` instead)
- 🚨 BREAKING: changed the default value for `effect` to `none` in `<sl-skeleton>` (use `sheen` to restore the original behavior)
- Added new color primitives to the base set of design tokens
- Added `--sl-color-*-950` swatches to all color palettes
- Added a console error that appears when menu items have duplicate values in `<sl-select>`
- Added CodePen link to code examples
- Added `prefix` and `suffix` slots to `<sl-select>` [#501]
- Added `--indicator-color` custom property to `<sl-tab-group>`
- Exposed base and dark stylesheets so they can be imported via JavaScript [#438]
- Fixed a bug in `<sl-menu>` where pressing [[Enter]] after using type to select would result in the wrong value
- Fixed a bug in `<sl-radio-group>` where clicking a radio button would cause the wrong control to be focused
- Fixed a bug in `<sl-button>` and `<sl-icon-button>` where an unintended `ref` attribute was present
- Fixed a bug in the focus-visible utility that failed to respond to mouseup events
- Fixed a bug where clicking on a menu item would persist its hover/focus state
- Fixed a bug in `<sl-select>` where it would erroneously intercept important keyboard shortcuts [#504]
- Improved contrast throughout all components [#128]
- Refactored thumb position logic in `<sl-switch>` [#490]
- Reworked the dark theme to use an inverted + shifted design token approach instead of component-specific selectors

## 2.0.0-beta.47

This release improves how component dependencies are imported. If you've been cherry picking, you no longer need to import component dependencies manually. This significantly improves developer experience, making Shoelace even easier to use. For transparency, component dependencies will continue to be listed in the docs.

- Added "Reflects" column to the properties table
- Dependencies are now automatically imported for all components
- Fixed a bug where tabbing into `<sl-radio-group>` would not always focus the checked radio
- Fixed a bug in component styles that prevented the box sizing reset from being applied
- Fixed a regression in `<sl-color-picker>` where dragging the grid handle wasn't smooth
- Fixed a bug where slot detection could incorrectly match against slots of child elements [#481]
- Fixed a bug in `<sl-input>` where focus would move to the end of the input when typing in Safari [#480]
- Improved base path utility logic

## 2.0.0-beta.46

This release improves the developer experience of `<sl-animation>`. Previously, an animation was assumed to be playing unless the `pause` attribute was set. This behavior has been reversed and `pause` has been removed. Now, animations will not play until the new `play` attribute is applied.

This is a lot more intuitive and makes it easier to activate animations imperatively. In addition, the `play` attribute is automatically removed automatically when the animation finishes or cancels, making it easier to restart finite animations. Lastly, the animation's timing is now accessible through the new `currentTime` property instead of `getCurrentTime()` and `setCurrentTime()`.

In addition, Shoelace no longer uses Sass. Component styles now use Lit's template literal styles and theme files use pure CSS.

- 🚨 BREAKING: removed the `pause` attribute from `<sl-animation>` (use `play` to start and stop the animation instead)
- 🚨 BREAKING: removed `getCurrentTime()` and `setCurrentTime()` from `<sl-animation>` (use the `currentTime` property instead)
- 🚨 BREAKING: removed the `close-on-select` attribute from `<sl-dropdown>` (use `stay-open-on-select` instead)
- Added the `currentTime` property to `<sl-animation>` to control the current time without methods
- Fixed a bug in `<sl-range>` where the tooltip wasn't showing in Safari [#477]
- Fixed a bug in `<sl-menu>` where pressing [[Enter]] in a menu didn't work with click handlers
- Reworked `<sl-menu>` and `<sl-menu-item>` to use a roving tab index and improve keyboard accessibility
- Reworked tabbable logic to be more performant [#466]
- Switched component stylesheets from Sass to Lit's template literal styles
- Switched theme stylesheets from Sass to CSS

## 2.0.0-beta.45

This release changes the way component metadata is generated. Previously, the project used TypeDoc to analyze components and generate a very large file with type data. The data was then parsed and converted to an easier-to-consume file called `metadata.json`. Alas, TypeDoc is expensive to run and the metadata format wasn't standard.

Thanks to an amazing effort by [Pascal Schilp](https://twitter.com/passle_), the world has a simpler, faster way to gather metadata using the [Custom Elements Manifest Analyzer](https://github.com/open-wc/custom-elements-manifest). Not only is this tool faster, but the data follows the evolving `custom-elements.json` format. This is exciting because a standard format for custom elements opens the door for many potential uses, including documentation generation, framework adapters, IDE integrations, third-party uses, and more. [Check out Pascal's great article](https://dev.to/open-wc/introducing-custom-elements-manifest-gkk) for more info about `custom-elements.json` and the new analyzer.

The docs have been updated to use the new `custom-elements.json` file. If you're relying on the old `metadata.json` file for any purpose, this will be a breaking change for you.

- 🚨 BREAKING: removed the `sl-overlay-click` event from `<sl-dialog>` and `<sl-drawer>` (use `sl-request-close` instead) [#471]
- 🚨 BREAKING: removed `metadata.json` (use `custom-elements.json` instead)
- Added `custom-elements.json` for component metadata
- Added `sl-request-close` event to `<sl-dialog>` and `<sl-drawer>`
- Added `dialog.denyClose` and `drawer.denyClose` animations
- Fixed a bug in `<sl-color-picker>` where setting `value` immediately wouldn't trigger an update
- Fixed a bug in `<sl-dialog>` and `<sl-drawer>` where setting `open` initially didn't set a focus trap
- Fixed a bug that resulted in form controls having incorrect validity when `disabled` was initially set [#473]
- Fixed a bug in the docs that caused the metadata file to be requested twice
- Fixed a bug where tabbing out of a modal would cause the browser to lag [#466]
- Updated the docs to use the new `custom-elements.json` for component metadata

## 2.0.0-beta.44

- 🚨 BREAKING: all `invalid` props on form controls now reflect validity before interaction [#455]
- Allow `null` to be passed to disable animations in `setDefaultAnimation()` and `setAnimation()`
- Converted build scripts to ESM
- Fixed a bug in `<sl-checkbox>` where `invalid` did not update properly
- Fixed a bug in `<sl-dropdown>` where a `keydown` listener wasn't cleaned up properly
- Fixed a bug in `<sl-select>` where `sl-blur` was emitted prematurely [#456]
- Fixed a bug in `<sl-select>` where no selection with `multiple` resulted in an incorrect value [#457]
- Fixed a bug in `<sl-select>` where `sl-change` was emitted immediately after connecting to the DOM [#458]
- Fixed a bug in `<sl-select>` where non-printable keys would cause the menu to open
- Fixed a bug in `<sl-select>` where `invalid` was not always updated properly
- Reworked the `@watch` decorator to use `update` instead of `updated` resulting in better performance and flexibility

## 2.0.0-beta.43

- Added `?` to optional arguments in methods tables in the docs
- Added the `scrollPosition()` method to `<sl-textarea>` to get/set scroll position
- Added initial tests for `<sl-dialog>`, `<sl-drawer>`, `<sl-dropdown>`, and `<sl-tooltip>`
- Fixed a bug in `<sl-tab-group>` where scrollable tab icons were not displaying correctly
- Fixed a bug in `<sl-dialog>` and `<sl-drawer>` where preventing clicks on the overlay no longer worked as described [#452]
- Fixed a bug in `<sl-dialog>` and `<sl-drawer>` where setting initial focus no longer worked as described [#453]
- Fixed a bug in `<sl-card>` where the `slotchange` listener wasn't attached correctly [#454]
- Fixed lifecycle bugs in a number of components [#451]
- Removed `fill: both` from internal animate utility so styles won't "stick" by default [#450]

## 2.0.0-beta.42

This release addresses an issue with the `open` attribute no longer working in a number of components, as a result of the changes in beta.41. It also removes a small but controversial feature that complicated show/hide logic and led to a poor experience for developers and end users.

There are two ways to show/hide affected components: by calling `show() | hide()` and by toggling the `open` prop. Previously, it was possible to call `event.preventDefault()` in an `sl-show | sl-hide ` handler to stop the component from showing/hiding. The problem becomes obvious when you set `el.open = false`, the event gets canceled, and in the next cycle `el.open` has reverted to `true`. Not only is this unexpected, but it also doesn't play nicely with frameworks. Additionally, this made it impossible to await `show() | hide()` since there was a chance they'd never resolve.

Technical reasons aside, canceling these events seldom led to a good user experience, so the decision was made to no longer allow `sl-show | sl-hide` to be cancelable.

- 🚨 BREAKING: `sl-show` and `sl-hide` events are no longer cancelable
- Added Iconoir example to the icon docs
- Added Web Test Runner
- Added initial tests for `<sl-alert>` and `<sl-details>`
- Changed the `cancelable` default to `false` for the internal `@event` decorator
- Fixed a bug where toggling `open` stopped working in `<sl-alert>`, `<sl-dialog>`, `<sl-drawer>`, `<sl-dropdown>`, and `<sl-tooltip>`
- Fixed a bug in `<sl-range>` where setting a value outside the default `min` or `max` would clamp the value [#448]
- Fixed a bug in `<sl-dropdown>` where placement wouldn't adjust properly when shown [#447]
- Fixed a bug in the internal `shimKeyframesHeightAuto` utility that caused `<sl-details>` to measure heights incorrectly [#445]
- Fixed a number of imports that should have been type imports
- Updated Lit to 2.0.0-rc.2
- Updated esbuild to 0.12.4

## 2.0.0-beta.41

This release changes how components animate. In previous versions, CSS transitions were used for most show/hide animations. Transitions are problematic due to the way `transitionend` works. This event fires once _per transition_, and it's impossible to know which transition to look for when users can customize any possible CSS property. Because of this, components previously required the `opacity` property to transition. If a user were to prevent `opacity` from transitioning, the component wouldn't hide properly and the `sl-after-show|hide` events would never emit.

CSS animations, on the other hand, have a more reliable `animationend` event. Alas, `@keyframes` don't cascade and can't be injected into a shadow DOM via CSS, so there would be no good way to customize them.

The most elegant solution I found was to use the [Web Animations API](https://developer.mozilla.org/en-US/docs/Web/API/Web_Animations_API), which offers more control over animations at the expense of customizations being done in JavaScript. Fortunately, through the [Animation Registry](/getting-started/customizing#animations), you can customize animations globally and/or per component with a minimal amount of code.

- 🚨 BREAKING: changed `left` and `right` placements to `start` and `end` in `<sl-drawer>`
- 🚨 BREAKING: changed `left` and `right` placements to `start` and `end` in `<sl-tab-group>`
- 🚨 BREAKING: removed `--hide-duration`, `--hide-timing-function`, `--show-duration`, and `--show-timing-function` custom properties from `<sl-tooltip>` (use the Animation Registry instead)
- Added the Animation Registry
- Fixed a bug where removing `<sl-dropdown>` from the DOM and adding it back destroyed the popover reference [#443]
- Updated animations for `<sl-alert>`, `<sl-dialog>`, `<sl-drawer>`, `<sl-dropdown>`, and `<sl-tooltip>` to use the Animation Registry instead of CSS transitions
- Improved a11y by respecting `prefers-reduced-motion` for all show/hide animations
- Improved `--show-delay` and `--hide-delay` behavior in `<sl-tooltip>` so they only apply on hover
- Removed the internal popover utility

## 2.0.0-beta.40

- 🚨 BREAKING: renamed `<sl-responsive-embed>` to `<sl-responsive-media>` and added support for images and videos [#436]
- Fixed a bug where setting properties before an element was defined would render incorrectly [#425]
- Fixed a bug that caused all modules to be imported when cherry picking certain components [#439]
- Fixed a bug where the scrollbar would reposition `<sl-dialog>` on hide causing it to jump [#424]
- Fixed a bug that prevented the project from being built in a Windows environment
- Improved a11y in `<sl-progress-ring>`
- Removed `src/utilities/index.ts` to prevent tree-shaking confusion (please import utilities directly from their respective modules)
- Removed global `[hidden]` styles so they don't affect anything outside of components
- Updated to Bootstrap Icons 1.5.0
- Updated React docs to use [`@shoelace-style/react`](https://github.com/shoelace-style/react)
- Updated NextJS docs [#434]
- Updated TypeScript to 4.2.4

## 2.0.0-beta.39

- Added experimental `<sl-qr-code>` component
- Added `system` icon library and updated all components to use this instead of the default icon library [#420]
- Updated to esbuild 0.8.57
- Updated to Lit 2.0.0-rc.1 and lit-html 2.0.0-rc.2

## 2.0.0-beta.38

- 🚨 BREAKING: `<sl-radio>` components must be located inside an `<sl-radio-group>` for proper accessibility [#218]
- Added `<sl-radio-group>` component [#218]
- Added `--header-spacing`, `--body-spacing`, and `--footer-spacing` custom properties to `<sl-drawer>` and `<sl-dialog>` [#409]
- Fixed a bug where `<sl-menu-item>` prefix and suffix slots wouldn't always receive the correct spacing
- Fixed a bug where `<sl-badge>` used `--sl-color-white` instead of the correct design tokens [#407]
- Fixed a bug in `<sl-dialog>` and `<sl-drawer>` where the escape key would cause parent components to close
- Fixed a race condition bug in `<sl-icon>` [#410]
- Improved focus trap behavior in `<sl-dialog>` and `<sl-drawer>`
- Improved a11y in `<sl-dialog>` and `<sl-drawer>` by restoring focus to trigger on close
- Improved a11y in `<sl-radio>` with Windows high contrast mode [#215]
- Improved a11y in `<sl-select>` by preventing the chevron icon from being announced
- Internal: removed the `options` argument from the modal utility as focus trapping is now handled internally

## 2.0.0-beta.37

- Added `click()` method to `<sl-checkbox>`, `<sl-radio>`, and `<sl-switch>`
- Added the `activation` attribute to `<sl-tab-group>` to allow for automatic and manual tab activation
- Added `npm run create <tag>` script to scaffold new components faster
- Fixed a bug in `<sl-tooltip>` where events weren't properly cleaned up on disconnect
- Fixed a bug in `<sl-tooltip>` where they wouldn't display after toggling `disabled` off and on again [#391]
- Fixed a bug in `<sl-details>` where `show()` and `hide()` would toggle the control when disabled
- Fixed a bug in `<sl-color-picker>` where setting `value` wouldn't update the control
- Fixed a bug in `<sl-tab-group>` where tabs that are initially disabled wouldn't receive the indicator on activation [#403]
- Fixed incorrect event names for `sl-after-show` and `sl-after-hide` in `<sl-details>`
- Improved a11y for disabled buttons that are rendered as links
- Improved a11y for `<sl-button-group>` by adding the correct `role` attribute
- Improved a11y for `<sl-input>`, `<sl-range>`, `<sl-select>`, and `<sl-textarea>` so labels and helper text are read properly by screen readers
- Removed `sl-show`, `sl-hide`, `sl-after-show`, `sl-after-hide` events from `<sl-color-picker>` (the color picker's visibility cannot be controlled programmatically so these shouldn't have been exposed; the dropdown events now bubble up so you can listen for those instead)
- Reworked `<sl-button-group>` so it doesn't require light DOM styles

## 2.0.0-beta.36

- 🚨 BREAKING: renamed `setFocus()` to `focus()` in button, checkbox, input, menu item, radio, range, rating, select, switch, and tab
- 🚨 BREAKING: renamed `removeFocus()` to `blur()` in button, checkbox, input, menu item, radio, range, rating, select, switch, and tab
- Added `click()` method to `<sl-button>`
- Fixed a bug where toggling `open` on `<sl-drawer>` would skip the transition
- Fixed a bug where `<sl-color-picker>` could be opened when disabled
- Fixed a bug in `<sl-color-picker>` that caused erratic slider behaviors [#388]
- Fixed a bug where `<sl-details>` wouldn't always render the correct height when open initially [#357]
- Renamed `components.json` to `metadata.json`
- Updated to the prerelease versions of LitElement and lit-html
- Updated to Bootstrap Icons 1.4.1

## 2.0.0-beta.35

- Fixed a bug in `<sl-animation>` where `sl-cancel` and `sl-finish` events would never fire
- Fixed a bug where `<sl-alert>` wouldn't always transition properly
- Fixed a bug where using `<sl-menu>` inside a shadow root would break keyboard selections [#382]
- Fixed a bug where toggling `multiple` in `<sl-select>` would lead to a stale display label
- Fixed a bug in `<sl-tab-group>` where changing `placement` could result in the active tab indicator being drawn a few pixels off
- Fixed a bug in `<sl-button>` where link buttons threw an error on focus, blur, and click
- Improved `@watch` decorator to run after update instead of during
- Updated `<sl-menu-item>` checked icon to `check` instead of `check2`
- Upgraded the status of `<sl-resize-observer>` from experimental to stable

## 2.0.0-beta.34

This release changes the way components are registered if you're [cherry picking](/getting-started/installation#cherry-picking) or [using a bundler](/getting-started/installation#bundling). This recommendation came from the LitElement team and simplifies Shoelace's dependency graph. It also eliminates the need to call a `register()` function before using each component.

From now on, importing a component will register it automatically. The caveat is that bundlers may not tree shake the library properly if you import from `@shoelace-style/shoelace`, so the recommendation is to import components and utilities from their corresponding files instead.

- 🚨 BREAKING: removed `all.shoelace.js` (use `shoelace.js` instead)
- 🚨 BREAKING: component modules now have a side effect, so bundlers may not tree shake properly when importing from `@shoelace-style/shoelace` (see the [installation page](/getting-started/installation#bundling) for more details and how to update)
- Added `sl-clear` event to `<sl-select>`
- Fixed a bug where dynamically changing menu items in `<sl-select>` would cause the display label to be blank [#374]
- Fixed a bug where setting the `value` attribute or property on `<sl-input>` and `<sl-textarea>` would trigger validation too soon
- Fixed the margin in `<sl-menu-label>` to align with menu items
- Fixed `autofocus` attributes in `<sl-input>` and `<sl-textarea>`
- Improved types for `autocapitalize` in `<sl-input>` and `<sl-textarea>`
- Reverted the custom `@tag` decorator in favor of `@customElement` to enable auto-registration

## 2.0.0-beta.33

- Fixed a bug where link buttons could have incorrect `target`, `download`, and `rel` props
- Fixed `aria-label` and `aria-labelledby` props in `<sl-dialog>` and `<sl-drawer>`
- Fixed `tabindex` attribute in `<sl-menu>`
- Fixed a bug in `<sl-select>` where tags would always render as pills
- Fixed a bug in `<sl-button>` where calling `setFocus()` would throw an error

## 2.0.0-beta.32

- Added tag name maps so TypeScript can identify Shoelace elements [#371]
- Fixed a bug where the active tab indicator wouldn't render properly on tabs styled with `flex-end` [#355]
- Fixed a bug where `sl-change` wasn't emitted by `<sl-checkbox>` or `<sl-switch>` [#370]
- Fixed a bug where some props weren't being watched correctly in `<sl-alert>` and `<sl-color-picker>`
- Improved `@watch` decorator so watch handlers don't run before the first render
- Removed guards that were added due to previous watch handler behavior

## 2.0.0-beta.31

- Add touch support to `<sl-rating>` [#362]
- Fixed a bug where the `open` attribute on `<sl-details>` would prevent it from opening [#357]
- Fixed event detail type parsing so component class names are shown instead of `default`

## 2.0.0-beta.30

- Fix default exports for all components so cherry picking works again [#365]
- Revert FOUC base style because it interferes with some framework and custom element use cases

## 2.0.0-beta.29

**This release migrates component implementations from Shoemaker to LitElement.** Due to feedback from the community, Shoelace will rely on a more heavily tested library for component implementations. This gives you a more solid foundation and reduces my maintenance burden. Thank you for all your comments, concerns, and encouragement! Aside from that, everything else from beta.28 still applies plus the following.

- 🚨 BREAKING: removed the `symbol` property from `<sl-rating>` and reverted to `getSymbol` for optimal flexibility
- Added `vscode.html-custom-data.json` to the build to support IntelliSense (see [the usage section](/getting-started/usage#code-completion) for details)
- Added a base style to prevent FOUC before components are defined
- Fixed bug where TypeScript types weren't being generated [#364]
- Improved vertical padding in `<sl-tooltip>`
- Moved chunk files into a separate folder
- Reverted menu item active styles
- Updated esbuild to 0.8.54

## 2.0.0-beta.28

**This release includes a major under the hood overhaul of the library and how it's distributed.** Until now, Shoelace was developed with Stencil. This release moves to a lightweight tool called Shoemaker, a homegrown utility that provides declarative templating and data binding while reducing the boilerplate required for said features.

This change in tooling addresses a number of longstanding bugs and limitations. It also gives us more control over the library and build process while streamlining development and maintenance. Instead of two different distributions, Shoelace now offers a single, standards-compliant collection of ES modules. This may affect how you install and use the library, so please refer to the [installation page](/getting-started/installation) for details.

:::warning
Due to the large number of internal changes, I would consider this update to be less stable than previous ones. If you're using Shoelace in a production app, consider holding off until the next beta to allow for more exhaustive testing from the community. Please report any bugs you find on the [issue tracker](https://github.com/shoelace-style/shoelace/issues).
:::

The component API remains the same except for the changes noted below. Thanks for your patience as I work diligently to make Shoelace more stable and future-proof. 🙌

- 🚨 BREAKING: removed the custom elements bundle (you can import ES modules directly)
- 🚨 BREAKING: removed `getAnimationNames()` and `getEasingNames()` methods from `<sl-animation>` (you can import them from `utilities/animation.js` instead)
- 🚨 BREAKING: removed the `<sl-icon-library>` component since it required imperative initialization (you can import the `registerIconLibrary()` function from `utilities/icon-library.js` instead)
- 🚨 BREAKING: removed the experimental `<sl-theme>` component due to technical limitations (you should set the `sl-theme-{name}` class on the `<body>` instead)
- 🚨 BREAKING: moved the base stylesheet from `dist/shoelace.css` to `dist/themes/base.css`
- 🚨 BREAKING: moved `icons` into `assets/icons` to make future assets easier to colocate
- 🚨 BREAKING: changed `getSymbol` property in `<sl-rating>` to `symbol` (it now accepts a string or a function that returns an icon name)
- 🚨 BREAKING: renamed `setAssetPath()` to `setBasePath()` and added the ability to set the library's base path with a `data-shoelace` attribute (`setBasePath()` is exported from `utilities/base-path.js`)
- Fixed `min` and `max` types in `<sl-input>` to allow numbers and strings [#330]
- Fixed a bug where `<sl-checkbox>`, `<sl-radio>`, and `<sl-switch>` controls would shrink with long labels [#325]
- Fixed a bug in `<sl-select>` where the dropdown menu wouldn't reposition when the box resized [#340]
- Fixed a bug where ignoring clicks and clicking the overlay would prevent the escape key from closing the dialog/drawer [#344]
- Removed the lazy loading dist (importing `shoelace.js` will load and register all components now)
- Switched from Stencil to Shoemaker
- Switched to a custom build powered by [esbuild](https://esbuild.github.io/)
- Updated to Bootstrap Icons 1.4.0

## 2.0.0-beta.27

- Added `handle-icon` slot to `<sl-image-comparer>` [#311]
- Added `label` and `helpText` props and slots to `<sl-range>` [#318]
- Added "Integrating with NextJS" tutorial to the docs, courtesy of [crutchcorn](https://github.com/crutchcorn)
- Added `content` slot to `<sl-tooltip>` [#322]
- Fixed a bug in `<sl-select>` where removing a tag would toggle the dropdown
- Fixed a bug in `<sl-input>` and `<sl-textarea>` where the input might not exist when the value watcher is called [#313]
- Fixed a bug in `<sl-details>` where hidden elements would receive focus when tabbing [#323]
- Fixed a bug in `<sl-icon>` where `sl-error` would only be emitted for network failures [#326]
- Reduced the default line-height for `<sl-tooltip>`
- Updated `<sl-menu-item>` focus styles
- Updated `<sl-select>` so tags will wrap when `multiple` is true
- Updated to Stencil 2.4.0

## 2.0.0-beta.26

- 🚨 BREAKING: Fixed animations bloat
  - Removed ~400 baked-in Animista animations because they were causing ~200KB of bloat (they can still be used with custom keyframes)
  - Reworked animations into a separate module ([`@shoelace-style/animations`](https://github.com/shoelace-style/animations)) so it's more maintainable and animations are sync with the latest version of animate.css
  - Animation and easing names are now camelCase (e.g. `easeInOut` instead of `ease-in-out`)
- Added initial E2E tests [#169]
- Added the `FocusOptions` argument to all components that have a `setFocus()` method
- Added `sl-initial-focus` event to `<sl-dialog>` and `<sl-drawer>` so focus can be customized to a specific element
- Added `close-button` part to `<sl-tab>` so the close button can be customized
- Added `scroll-button` part to `<sl-tab-group>` so the scroll buttons can be customized
- Fixed a bug where `sl-hide` would be emitted twice when closing an alert with `hide()`
- Fixed a bug in `<sl-color-picker>` where the toggle button was smaller than the preview button in Safari
- Fixed a bug in `<sl-tab-group>` where activating a nested tab group didn't work properly [#299]
- Fixed a bug in `<sl-tab-group>` where removing tabs would throw an error
- Fixed a bug in `<sl-alert>`, `<sl-dialog>`, `<sl-drawer>`, `<sl-select>`, and `<sl-tag>` where the close button's base wasn't exported so it couldn't be styled
- Removed `text` type from `<sl-badge>` as it was erroneously copied and never had styles
- Updated `<sl-tab-group>` so the `active` property is reflected to its attribute
- Updated the docs to show dependencies instead of dependents which is much more useful when working with the custom elements bundle
- Updated to Bootstrap Icons 1.3.0

## 2.0.0-beta.25

- 🚨 BREAKING: Reworked color tokens
  - Theme colors are now inspired by Tailwind's professionally-designed color palette
  - Color token variations now range from 50, 100, 200, 300, 400, 500, 600, 700, 800, 900, 950
  - Color token variations were inverted, e.g. 50 is lightest and 950 is darkest
  - All component styles were adapted to use the new color tokens, but visual changes are subtle
  - The dark theme was adapted use the new color tokens
  - HSL is no longer used because it is not perceptually uniform (this may be revisited when all browsers support [LCH colors](https://lea.verou.me/2020/04/lch-colors-in-css-what-why-and-how/))
- 🚨 BREAKING: Refactored `<sl-select>` to improve accessibility [#216]
  - Removed the internal `<sl-input>` because it was causing problems with a11y and virtual keyboards
  - Removed `input`, `prefix` and `suffix` parts
- 🚨 BREAKING: Removed `copy-button` part from `<sl-color-picker>` since copying is now done by clicking the preview
- Added `getFormattedValue()` method to `<sl-color-picker>` so you can retrieve the current value in any format
- Added visual separators between solid buttons in `<sl-button-group>`
- Added `help-text` attribute to `<sl-input>`, `<sl-textarea>`, and `<sl-select>`
- Fixed a bug where moving the mouse while `<sl-dropdown>` is closing would remove focus from the trigger
- Fixed a bug where `<sl-menu-item>` didn't set a default color in the dark theme
- Fixed a bug where `<sl-color-picker>` preview wouldn't update in Safari
- Fixed a bug where removing an icon's `name` or `src` wouldn't remove the previously rendered SVG [#285]
- Fixed a bug where disabled link buttons didn't appear disabled
- Improved button spacings and added split button example
- Improved elevation tokens in dark theme
- Improved accessibility in `<sl-tooltip>` by allowing escape to dismiss it [#219]
- Improved slot detection in `<sl-card>`, `<sl-dialog>`, and `<sl-drawer>`
- Made `@types/resize-observer-browser` a dependency so users don't have to install it manually
- Refactored internal label + help text logic into a functional component used by `<sl-input>`, `<sl-textarea>`, and `<sl-select>`
- Removed `sl-blur` and `sl-focus` events from `<sl-menu>` since menus can't have focus as of 2.0.0-beta.22
- Updated `<sl-spinner>` so the indicator is more obvious
- Updated to Bootstrap Icons 1.2.2

## 2.0.0-beta.24

- Added `<sl-format-date>` component
- Added `indeterminate` state to `<sl-progress-bar>` [#274]
- Added `--track-color`, `--indicator-color`, and `--label-color` to `<sl-progress-bar>` [#276]
- Added `allow-scripts` attribute to `<sl-include>` [#280]
- Fixed a bug where `<sl-menu-item>` color variable was incorrect [#272]
- Fixed a bug where `<sl-dialog>` and `<sl-drawer>` would emit the `sl-hide` event twice [#275]
- Fixed a bug where calling `event.preventDefault()` on certain form elements wouldn't prevent `<sl-form>` from submitting [#277]
- Fixed drag handle orientation in `<sl-image-comparer>`
- Restyled `<sl-spinner>` so the track is visible and the indicator is smaller.
- Removed `resize-observer-polyfill` in favor of `@types/resize-observer-browser` since all target browsers support `ResizeObserver`
- Upgraded the status of `<sl-form>`, `<sl-image-comparer>`, and `<sl-include>` from experimental to stable

## 2.0.0-beta.23

- Added `<sl-format-number>` component
- Added `<sl-relative-time>` component
- Added `closable` attribute to `<sl-tab>`
- Added experimental `<sl-resize-observer>` utility
- Added experimental `<sl-theme>` utility and updated theming documentation
- Fixed a bug where `<sl-menu-item>` wouldn't render properly in the dark theme
- Fixed a bug where `<sl-select>` would show an autocomplete menu
- Improved placeholder contrast in dark theme
- Updated to Bootstrap Icons 1.1.0
- Updated to Stencil 2.3.0

## 2.0.0-beta.22

- 🚨 BREAKING: Refactored `<sl-menu>` and `<sl-menu-item>` to improve accessibility by using proper focus states [#217]
  - Moved `tabindex` from `<sl-menu>` to `<sl-menu-item>`
  - Removed the `active` attribute from `<sl-menu-item>` because synthetic focus states are bad for accessibility
  - Removed the `sl-activate` and `sl-deactivate` events from `<sl-menu-item>` (listen for `focus` and `blur` instead)
  - Updated `<sl-select>` so keyboard navigation still works
- Added `no-scroll-controls` attribute to `<sl-tab-group>` [#253]
- Fixed a bug where setting `open` initially wouldn't show `<sl-dialog>` or `<sl-drawer>` [#255]
- Fixed a bug where `disabled` could be set when buttons are rendered as links
- Fixed a bug where hoisted dropdowns would render in the wrong position when placed inside `<sl-dialog>` [#252]
- Fixed a bug where boolean aria attributes didn't explicitly set `true|false` string values in the DOM
- Fixed a bug where `aria-describedby` was never set on tooltip targets in `<sl-tooltip>`
- Fixed a bug where setting `position` on `<sl-image-comparer>` wouldn't update the divider's position
- Fixed a bug where the check icon was announced to screen readers in `<sl-menu-item>`
- Improved `<sl-icon-button>` accessibility by encouraging proper use of `label` and hiding the internal icon from screen readers [#220]
- Improved `<sl-dropdown>` accessibility by attaching `aria-haspopup` and `aria-expanded` to the slotted trigger
- Refactored position logic to remove an unnecessary state variable in `<sl-image-comparer>`
- Refactored design tokens to use `rem` instead of `px` for input height and spacing [#221]
- Removed `console.log` from modal utility
- Updated to Stencil 2.2.0

## 2.0.0-beta.21

- Added `label` slot to `<sl-input>`, `<sl-select>`, and `<sl-textarea>` [#248]
- Added `label` slot to `<sl-dialog>` and `<sl-drawer>`
- Added experimental `<sl-include>` component
- Added status code to the `sl-error` event in `<sl-icon>`
- Fixed a bug where initial transitions didn't show in `<sl-dialog>` and `<sl-drawer>` [#247]
- Fixed a bug where indeterminate checkboxes would maintain the indeterminate state when toggled
- Fixed a bug where concurrent active modals (i.e. dialog, drawer) would try to steal focus from each other
- Improved `<sl-color-picker>` grid and slider handles [#246]
- Refactored `<sl-icon>` request logic and removed unused cache map
- Reworked show/hide logic in `<sl-alert>`, `<sl-dialog>`, and `<sl-drawer>` to not use reflow hacks and the `hidden` attribute
- Reworked slot logic in `<sl-card>`, `<sl-dialog>`, and `<sl-drawer>`
- Updated to Popper 2.5.3 to address a fixed position bug in Firefox

## 2.0.0-beta.20

- 🚨 BREAKING: Transformed all Shoelace events to lowercase ([details](#why-did-event-names-change))
- Added support for dropdowns and non-icon elements to `<sl-input>`
- Added `spellcheck` attribute to `<sl-input>`
- Added `<sl-icon-library>` to allow custom icon library registration
- Added `library` attribute to `<sl-icon>` and `<sl-icon-button>`
- Added "Integrating with Rails" tutorial to the docs, courtesy of [ParamagicDev](https://github.com/ParamagicDev)
- Fixed a bug where `<sl-progress-ring>` rendered incorrectly when zoomed in Safari [#227]
- Fixed a bug where tabbing into slotted elements closes `<sl-dropdown>` when used in a shadow root [#223]
- Fixed a bug where scroll anchoring caused undesirable scrolling when `<sl-details>` are grouped

Shoelace events were updated to use a lowercase, kebab-style naming convention. Instead of event names such as `slChange` and `slAfterShow`, you'll need to use `sl-change` and `sl-after-show` now.

This change was necessary to address a critical issue in frameworks that use DOM templates with declarative event bindings such as `<sl-button @slChange="handler">`. Due to HTML's case-insensitivity, browsers translate attribute names to lowercase, turning `@slChange` into `@slchange`, making it impossible to listen to `slChange`.

While declarative event binding is a non-standard feature, not supporting it would make Shoelace much harder to use in popular frameworks. To accommodate those users and provide a better developer experience, we decided to change the naming convention while Shoelace is still in beta.

The following pages demonstrate why this change was necessary.

- [This Polymer FAQ from Custom Elements Everywhere](https://custom-elements-everywhere.com/#faq-polymer)
- [Vue's Event Names documentation](https://vuejs.org/v2/guide/components-custom-events.html#Event-Names)

## 2.0.0-beta.19

- Added `input`, `label`, `prefix`, `clear-button`, `suffix`, `help-text` exported parts to `<sl-select>` to make the input customizable
- Added toast notifications through the `toast()` method on `<sl-alert>`
- Fixed a bug where mouse events would bubble up when `<sl-button>` was disabled, causing tooltips to erroneously appear
- Fixed a bug where pressing space would open and immediately close `<sl-dropdown>` panels in Firefox
- Fixed a bug where `<sl-tooltip>` would throw an error on init
- Fixed a bug in custom keyframes animation example
- Refactored clear logic in `<sl-input>`

## 2.0.0-beta.18

- Added `name` and `invalid` attribute to `<sl-color-picker>`
- Added support for form submission and validation to `<sl-color-picker>`
- Added touch support to demo resizers in the docs
- Added `<sl-responsive-embed>` component
- Fixed a bug where swapping an animated element wouldn't restart the animation in `<sl-animation>`
- Fixed a bug where the cursor was incorrect when `<sl-select>` was disabled
- Fixed a bug where `slblur` and `slfocus` were emitted twice in `<sl-select>`
- Fixed a bug where clicking on `<sl-menu>` wouldn't focus it
- Fixed a bug in the popover utility where `onAfterShow` would fire too soon
- Fixed a bug where `bottom` and `right` placements didn't render properly in `<sl-tab-group>`
- Improved keyboard logic in `<sl-dropdown>`, `<sl-menu>`, and `<sl-select>`
- Updated `<sl-animation>` to stable
- Updated to Stencil 2.0 (you may need to purge `node_modules` and run `npm install` after pulling)
- Updated entry points in `package.json` to reflect new filenames generated by Stencil 2

## 2.0.0-beta.17

- Added `minlength` and `spellcheck` attributes to `<sl-textarea>`
- Fixed a bug where clicking a tag in `<sl-select>` wouldn't toggle the menu
- Fixed a bug where options where `<sl-select>` options weren't always visible or scrollable
- Fixed a bug where setting `null` on `<sl-input>`, `<sl-textarea>`, or `<sl-select>` would throw an error
- Fixed a bug where `role` was on the wrong element and aria attribute weren't explicit in `<sl-checkbox>`, `<sl-switch>`, and `<sl-radio>`
- Fixed a bug where dynamically adding/removing a slot wouldn't work as expected in `<sl-card>`, `<sl-dialog>`, and `<sl-drawer>`
- Fixed a bug where the value wasn't updated and events weren't emitted when using `setRangeText` in `<sl-input>` and `<sl-textarea>`
- Optimized `hasSlot` utility by using a simpler selector
- Updated Bootstrap Icons to 1.0.0 with many icons redrawn and improved
- Updated contribution guidelines

**Form validation has been reworked and is much more powerful now!**

- The `invalid` attribute now reflects the control's validity as determined by the browser's constraint validation API
- Added `required` to `<sl-checkbox>`, `<sl-select>`, and `<sl-switch>`
- Added `reportValidity()` and `setCustomValidity()` methods to all form controls
- Added validation checking for custom and native form controls to `<sl-form>`
- Added `novalidate` attribute to `<sl-form>` to disable validation
- Removed the `valid` attribute from all form controls
- Removed valid and invalid design tokens and related styles (you can use your own custom styles to achieve this)

## 2.0.0-beta.16

- Added `hoist` attribute to `<sl-color-picker>`, `<sl-dropdown>`, and `<sl-select>` to work around panel clipping
- Added `<sl-format-bytes>` utility component
- Added `clearable` and `required` props to `<sl-select>`
- Added `slclear` event to `<sl-input>`
- Added keyboard support to the preview resizer in the docs
- Fixed a bug where the `aria-selected` state was incorrect in `<sl-menu-item>`
- Fixed a bug where custom properties applied to `<sl-tooltip>` didn't affect show/hide transitions
- Fixed a bug where `--sl-input-color-*` custom properties had no effect on `<sl-input>` and `<sl-textarea>`
- Refactored `<sl-dropdown>` and `<sl-tooltip>` to use positioner elements so panels/tooltips can be customized easier

## 2.0.0-beta.15

- Added `image-comparer` component
- Added `--width`, `--height`, and `--thumb-size` custom props to `<sl-switch>`
- Fixed an `aria-labelledby` attribute typo in a number of components
- Fixed a bug where the `change` event wasn't updating the value in `<sl-input>`
- Fixed a bug where `<sl-color-picker>` had the wrong border color in the dark theme
- Fixed a bug where `<sl-menu-item>` had the wrong color in dark mode when disabled
- Fixed a bug where WebKit's autocomplete styles made inputs looks broken
- Fixed a bug where aria labels were wrong in `<sl-select>`
- Fixed a bug where clicking the label wouldn't focus the control in `<sl-select>`

## 2.0.0-beta.14

- Added dark theme
- Added `--sl-panel-background-color` and `--sl-panel-border-color` tokens
- Added `--tabs-border-color` custom property to `<sl-tab-group>`
- Added `--track-color` custom property to `<sl-range>`
- Added `tag` part to `<sl-select>`
- Updated `package.json` so custom elements imports can be consumed from the root
- Fixed a bug where scrolling dialogs didn't resize properly in Safari
- Fixed a bug where `slshow` and `slhide` would be emitted twice in some components
- Fixed a bug where `custom-elements/index.d.ts` was broken due to an unclosed comment (fixed in Stencil 1.17.3)
- Fixed bug where inputs were not using border radius tokens
- Fixed a bug where the text color was being erroneously set in `<sl-progress-ring>`
- Fixed a bug where `<sl-progress-bar>` used the wrong part name internally for `indicator`
- Removed background color from `<sl-menu>`
- Updated to Stencil 1.17.3

## 2.0.0-beta.13

- Added `slactivate` and `sldeactivate` events to `<sl-menu-item>`
- Added experimental `<sl-animation>` component
- Added shields to documentation
- Fixed a bug where link buttons would have `type="button"`
- Fixed a bug where button groups with tooltips experienced an odd spacing issue in Safari
- Fixed a bug where scrolling in dropdowns/selects didn't work properly on Windows (special thanks to [Trendy](http://github.com/trendy) for helping troubleshoot!)
- Fixed a bug where selecting a menu item in a dropdown would cause Safari to scroll
- Fixed a bug where type to select wouldn't accept symbols
- Moved scrolling logic from `<sl-menu>` to `<sl-dropdown>`

## 2.0.0-beta.12

- Added support for `href`, `target`, and `download` to buttons
- Fixed a bug where buttons would have horizontal spacing in Safari
- Fixed a bug that caused an import resolution error when using Shoelace in a Stencil app

## 2.0.0-beta.11

- Added button group component
- Fixed icon button alignment
- Fixed a bug where focus visible observer wasn't removed from `<sl-details>`
- Replaced the deprecated `componentDidUnload` lifecycle method with `disconnectedCallback` to prevent issues with frameworks

## 2.0.0-beta.10

- Added community page to the docs
- Fixed a bug where many components would erroneously receive an `id` when using the custom elements bundle
- Fixed a bug where tab groups weren't scrollable with the mouse

## 2.0.0-beta.9

- Added the icon button component
- Added the skeleton component
- Added the `typeToSelect` method to menu so type-to-select behavior can be controlled externally
- Added the `pulse` attribute to badge
- Fixed a bug where hovering over select showed the wrong cursor
- Fixed a bug where tabbing into a select control would highlight the label
- Fixed a bug where tabbing out of a select control wouldn't close it
- Fixed a bug where closing dropdowns wouldn't give focus back to the trigger
- Fixed a bug where type-to-select wasn't working after the first letter
- Fixed a bug where clicking on menu items and dividers would steal focus from the menu
- Fixed a bug where the color picker wouldn't parse uppercase values
- Removed the `no-footer` attribute from dialog and drawer (slot detection is automatic, so the attribute is not required)
- Removed `close-icon` slot from alert
- Replaced make-shift icon buttons with `<sl-icon-button>` in alert, dialog, drawer, and tag
- Updated Stencil to 1.17.1
- Switched to jsDelivr for better CDN performance

## 2.0.0-beta.8

- Added the card component
- Added `--focus-ring` custom property to tab
- Fixed a bug where range tooltips didn't appear on iOS
- Fixed constructor bindings so they don't break the custom elements bundle
- Fixed tag color contrast to be AA compliant
- Fixed a bug that made it difficult to vertically align rating
- Fixed a bug where dropdowns would always close on mousedown when inside a shadow root
- Made tag text colors AA compliant
- Promoted badge to stable
- Refactored `:host` variables and moved non-display props to base elements
- Refactored event handler bindings to occur in `connectedCallback` instead of the constructor
- Refactored scroll locking logic to use `Set` instead of an array
- Updated the custom elements bundle documentation and added bundler examples
- Upgraded Stencil to 1.17.0-0 (next) to fix custom elements bundle

## 2.0.0-beta.7

- Added links to version 1 resources to the docs
- Added rating component
- Fixed a bug where some build files were missing
- Fixed clearable tags demo
- Fixed touch icon size in docs

## 2.0.0-beta.6

- Enabled the `dist-custom-elements-bundle` output target
- Fixed a bug where nested form controls were ignored in `<sl-form>`

## 2.0.0-beta.5

- Fixed bug where `npm install` would fail due to postinstall script
- Removed unused dependency

## 2.0.0-beta.4

- Added `pill` variation to badges
- Fixed a bug where all badges had `pointer-events: none`
- Fixed `@since` props to show 2.0 instead of 1.0
- Fixed giant cursors in inputs in Safari
- Fixed color picker input width in Safari
- Fixed initial transitions for drawer, dialog, and popover consumers
- Fixed a bug where dialog, dropdown, and drawer would sometimes not transition in on the first open
- Fixed various documentation typos

## 2.0.0-beta.3

- Fix version in docs
- Remove custom elements bundle

## 2.0.0-beta.2

- Fix quick start and installation URLs
- Switch Docsify theme
- Update line heights tokens

## 2.0.0-beta.1

- Initial release<|MERGE_RESOLUTION|>--- conflicted
+++ resolved
@@ -14,14 +14,11 @@
 
 ## Next
 
-<<<<<<< HEAD
-- Fixed a bug in `<sl-menu>` that caused it not to fire the `sl-select` event if you clicked an element inside of a `<sl-menu-item>` [#1599]
-=======
 - Added the Simplified Chinese translation [#1604]
->>>>>>> 236fbd71
 - Fixed a bug [in the localize dependency](https://github.com/shoelace-style/localize/issues/20) that caused underscores in language codes to throw a `RangeError`
 - Fixed a bug in the focus trapping utility used by modals that caused unexpected focus behavior. [#1583]
 - Fixed a bug in `<sl-copy-button>` that prevented exported tooltip parts from being styled [#1586]
+- Fixed a bug in `<sl-menu>` that caused it not to fire the `sl-select` event if you clicked an element inside of a `<sl-menu-item>` [#1599]
 - Improved submenu selection by implementing the [safe triangle](https://www.smashingmagazine.com/2023/08/better-context-menus-safe-triangles/) method [#1550]
 - Updated `@shoelace-style/localize` to 3.1.0
 
