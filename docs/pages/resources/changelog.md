--- conflicted
+++ resolved
@@ -18,11 +18,8 @@
 - Added the `base__popup` part to `<sl-dropdown>` [#2078]
 - `<sl-tab>` `closable` property now reflects. [#2041]
 - `<sl-tab-group>` now implements a proper "roving tabindex" and `<sl-tab>` is no longer tabbable by default. This aligns closer to the APG pattern for tabs. [#2041]
-<<<<<<< HEAD
 - Fixed a bug in `<sl-menu>` that did not allow checkboxes to be checked that were in submenus. [#2116]
-=======
 - Fixed a bug in `<sl-details>` / `<sl-drawer>` that was accidentally detecting overflows and showing a scrollbar. [#2121]
->>>>>>> 0c8f44cd
 - Fixed a bug in the submenu controller that prevented submenus from rendering in RTL without explicitly setting `dir` on the parent menu item [#1992]
 - Fixed a bug where `<sl-relative-time>` would announce the full time instead of the relative time in screen readers
 - When calling `customElements.define` we no longer register with anonymous classes by default [#2079]
