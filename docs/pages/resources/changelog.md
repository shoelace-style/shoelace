---
meta:
  title: Changelog
  description: Changes to each version of the project are documented here.
---

# Changelog

Shoelace follows [Semantic Versioning](https://semver.org/). Breaking changes in components with the <sl-badge variant="primary" pill>Stable</sl-badge> badge will not be accepted until the next major version. As such, all contributions must consider the project's roadmap and take this into consideration. Features that are deemed no longer necessary will be deprecated but not removed.

Components with the <sl-badge variant="warning" pill>Experimental</sl-badge> badge should not be used in production. They are made available as release candidates for development and testing purposes. As such, changes to experimental components will not be subject to semantic versioning.

New versions of Shoelace are released as-needed and generally occur when a critical mass of changes have accumulated. At any time, you can see what's coming in the next release by visiting [next.shoelace.style](https://next.shoelace.style).

## 2.17.0

- Added the `fixed-scroll-controls` attribute to `<sl-tab-group>` [#2128]
- Added support for using `<sl-dropdown>` in `<sl-breadcrumb-item>` default slot [#2015]
- Added the `countdown` attribute to `<sl-alert>` to show a visual indicator before the toast disappears [#1899]
- Fixed a bug with morphing and DOM diffing that would cause elements with reflected initial attributes to not reset. [#2177]
- Fixed a bug that caused errors to show in the console when components disconnect before before `firstUpdated()` executes [#2127]
- Fixed a bug that made pagination work incorrectly in `<sl-carousel>` [#2155]
- Fixed a bug in `<sl-tab-group>` that caused the active tab indicator to be the wrong size when the tab's content changes [#2164]
<<<<<<< HEAD
- Fixed a bug in `<sl-select>` that made the suffix slot collide with the clear button [#2145]
=======
- Fixed a bug in `<sl-select>` that caused the prefix icon to have incorrect spacing [#2167]
- Fixed a bug in `<sl-button>` that prevented link buttons from being disabled [#2151]
>>>>>>> 68641480

## 2.16.0

- Added the Czech translation [#2084]
- Added the `base__popup` part to `<sl-dropdown>` [#2078]
- Added the `suffix` slot and corresponding part to `<sl-select>` [#2063]
- `<sl-tab>` `closable` property now reflects. [#2041]
- `<sl-tab-group>` now implements a proper "roving tabindex" and `<sl-tab>` is no longer tabbable by default. This aligns closer to the APG pattern for tabs. [#2041]
- Fixed a bug in `<sl-menu>` that did not allow checkboxes to be checked that were in submenus. [#2116]
- Fixed a bug in `<sl-details>` / `<sl-drawer>` that was accidentally detecting overflows and showing a scrollbar. [#2121]
- Fixed a bug in the submenu controller that prevented submenus from rendering in RTL without explicitly setting `dir` on the parent menu item [#1992]
- Fixed a bug where `<sl-relative-time>` would announce the full time instead of the relative time in screen readers
- When calling `customElements.define` we no longer register with anonymous classes by default [#2079]
- When avatar image load fails, send error event [#2122]

## 2.15.1

- Fixed a bug in `<sl-radio-group>` where if a click did not contain a `<sl-radio>` it would show a console error. [#2009]
- Fixed a bug in `<sl-split-panel>` that caused it not to recalculate it's position when going from being `display: none;` to its original display value. [#1942]
- Fixed a bug in `<dialog>` where when it showed it would cause a layout shift. [#1967]
- Fixed a bug in `<sl-tooltip>` that allowed unwanted text properties to leak in [#1947]
- Fixed a bug in `<sl-button-group>` classes [#1974]
- Fixed a bug in `<sl-textarea>` that may throw errors on `disconnectedCallback` in test environments [#1985]
- Fixed a bug in `<sl-color-picker>` that would log a non-passive event listener warning [#2005]
- Fixed a bug in the submenu controller that allowed submenus to go offscreen and not be scrollable [#2001]
- Fixed a bug in `<sl-range>` that caused the tooltip position to be incorrect in some cases [#1979]

## 2.15.0

- Added the Slovenian translation [#1893]
- Added support for `contextElement` to `VirtualElements` in `<sl-popup>` [#1874]
- Added the `spinner` and `spinner__base` parts to `<sl-tree-item>` [#1937]
- Added the `sync` property to `<sl-dropdown>` so the menu can easily sync sizes with the trigger element [#1935]
- Fixed a bug in `<sl-icon>` that did not properly apply mutators to spritesheets [#1927]
- Fixed a bug in `.sl-scroll-lock` causing layout shifts [#1895]
- Fixed a bug in `<sl-rating>` that caused the rating to not reset in some circumstances [#1877]
- Fixed a bug in `<sl-select>` that caused the menu to not close when rendered in a shadow root [#1878]
- Fixed a bug in `<sl-tree>` that caused a new stacking context resulting in tooltips being clipped [#1709]
- Fixed a bug in `<sl-tab-group>` that caused the scroll controls to toggle indefinitely when zoomed in Safari [#1839]
- Fixed a bug in the submenu controller that allowed two submenus to be open at the same time [#1880]
- Fixed a bug in `<sl-select>` where the tag size wouldn't update with the control's size [#1886]
- Fixed a bug in `<sl-checkbox>` and `<sl-switch>` where the color of the required content wasn't applying correctly
- Fixed a bug in `<sl-checkbox>` where help text was incorrectly styled [#1897]
- Fixed a bug in `<sl-input>` that prevented the control from receiving focus when clicking over the clear button
- Fixed a bug in `<sl-carousel>` that caused the carousel to be out of sync when used with reduced motion settings [#1887]
- Fixed a bug in `<sl-button-group>` that caused styles to stop working when using `className` on buttons in React [#1926]

## 2.14.0

- Added the Arabic translation [#1852]
- Added help text to `<sl-checkbox>` [#1860]
- Added help text to `<sl-switch>` [#1800]
- Fixed a bug in `<sl-option>` that caused HTML tags to be included in `getTextLabel()`
- Fixed a bug in `<sl-carousel>` that caused slides to not switch correctly [#1862]
- Refactored component styles to be consumed more efficiently [#1692]

## 2.13.1

- Fixed a bug where the safe triangle was always visible when selecting nested `<sl-menu>` elements [#1835]

## 2.13.0

- Added the `hover-bridge` feature to `<sl-popup>` to support better tooltip accessibility [#1734]
- Added the `loading` attribute and the `spinner` and `spinner__base` part to `<sl-menu-item>` [#1700]
- Fixed files that did not have `.js` extensions. [#1770]
- Fixed a bug in `<sl-tree>` when providing custom expand / collapse icons [#1922]
- Fixed `<sl-dialog>` not accounting for elements with hidden dialog controls like `<video>` [#1755]
- Fixed focus trapping not scrolling elements into view. [#1750]
- Fixed more performance issues with focus trapping performance. [#1750]
- Fixed a bug in `<sl-input>` and `<sl-textarea>` that made it work differently from `<input>` and `<textarea>` when using defaults [#1746]
- Fixed a bug in `<sl-select>` that prevented it from closing when tabbing to another select inside a shadow root [#1763]
- Fixed a bug in `<sl-spinner>` that caused the animation to appear strange in certain circumstances [#1787]
- Fixed a bug in `<sl-dialog>` with focus trapping [#1813]
- Fixed a bug that caused form controls to submit even after they were removed from the DOM [#1823]
- Fixed a bug that caused empty `<sl-radio-group>` elements to log an error in the console [#1795]
- Fixed a bug that caused modal scroll locking to conflict with the `scrollbar-gutter` property [#1805]
- Fixed a bug in `<sl-option>` that caused slotted content to show up when calling `getTextLabel()` [#1730]
- Fixed a bug in `<sl-color-picker>` that caused picker values to not match the preview color [#1831]
- Fixed a bug in `<sl-carousel>` where pagination dots don't update when swiping slide in iOS Safari [#1748]
- Fixed a bug in`<sl-carousel>` where trying to swipe doesn't change the slide in Firefox for Android [#1748]
- Improved the accessibility of `<sl-tooltip>` so they persist when hovering over the tooltip and dismiss when pressing [[Esc]] [#1734]
- Improved "close" behavior of multiple components in supportive browsers using the `CloseWatcher` API [#1788]
- Removed the scroll controller from the experimental `<sl-carousel>` and moved all mouse related logic into the component [#1748]

## 2.12.0

- Added the Italian translation [#1727]
- Added the ability to call `form.checkValidity()` and it will use Shoelace's custom `checkValidity()` handler. [#1708]
- Fixed a bug where nested dialogs were not properly trapping focus. [#1711]
- Fixed a bug with form controls removing the custom validity handlers from the form. [#1708]
- Fixed a bug in form control components that used a `form` property, but not an attribute. [#1707]
- Fixed a bug with bundled components using CDN builds not having translations on initial connect [#1696]
- Fixed a bug where the `"sl-change"` event would always fire simultaneously with `"sl-input"` event in `<sl-color-picker>`. The `<sl-change>` event now only fires when a user stops dragging a slider or stops dragging on the color canvas. [#1689]
- Updated the copy icon in the system library [#1702]

## 2.11.2

- Fixed a bug in `<sl-carousel>` component that caused an error to be thrown when rendered with Lit [#1684]

## 2.11.1

- Improved the experimental `<sl-carousel>` component [#1605]

## 2.11.0

- Added the Croatian translation [#1656]
- Fixed a bug that caused the [[Escape]] key to stop propagating when tooltips are disabled [#1607]
- Fixed a bug that made it impossible to style placeholders in `<sl-select>` [#1667]
- Fixed a bug that caused `dist/react/index.js` to be blank [#1659]

## 2.10.0

- Added the Simplified Chinese translation [#1604]
- Fixed a bug [in the localize dependency](https://github.com/shoelace-style/localize/issues/20) that caused underscores in language codes to throw a `RangeError`
- Fixed a bug in the focus trapping utility used by modals that caused unexpected focus behavior. [#1583]
- Fixed a bug in `<sl-copy-button>` that prevented exported tooltip parts from being styled [#1586]
- Fixed a bug in `<sl-menu>` that caused it not to fire the `sl-select` event if you clicked an element inside of a `<sl-menu-item>` [#1599]
- Fixed a bug that caused focus trap logic to hang the browser in certain circumstances [#1612]
- Improved submenu selection by implementing the [safe triangle](https://www.smashingmagazine.com/2023/08/better-context-menus-safe-triangles/) method [#1550]
- Updated `@shoelace-style/localize` to 3.1.0
- Updated `@lib-labs/react` to stable `@lit/react`
- Updated Bootstrap Icons to 1.11.1
- Updated Lit to 3.0.0
- Updated TypeScript to 5.2.2
- Updated all other dependencies to latest versions

## 2.9.0

- Added the `modal` property to `<sl-dialog>` and `<sl-drawer>` to support third-party modals [#1571]
- Fixed a bug in the autoloader causing it to register non-Shoelace elements [#1563]
- Fixed a bug in `<sl-switch>` that resulted in improper spacing between the label and the required asterisk [#1540]
- Fixed a bug in `<sl-icon>` that caused icons to not load when the default library used a sprite sheet [#1572]
- Removed error when a missing popup anchor is provided [#1548]
- Updated `@ctrl/tinycolor` to 4.0.1 [#1542]
- Updated Bootstrap Icons to 1.11.0

## 2.8.0

- Added `--isolatedModules` and `--verbatimModuleSyntax` to `tsconfig.json`. For anyone directly importing event types, they no longer provide a default export due to these options being enabled. For people using the `events/event.js` file directly, there is no change.
- Added support for submenus in `<sl-menu-item>` [#1410]
- Added the `--submenu-offset` custom property to `<sl-menu-item>` [#1410]
- Fixed an issue with focus trapping elements like `<sl-dialog>` when wrapped by other elements not checking the assigned elements of `<slot>`s. [#1537]
- Fixed type issues with the `ref` attribute in React Wrappers. [#1526]
- Fixed a regression that caused `<sl-radio-button>` to render incorrectly with gaps [#1523]
- Improved expand/collapse behavior of `<sl-tree>` to work more like users expect [#1521]
- Improved `<sl-menu-item>` so labels truncate properly instead of getting chopped and overflowing
- Removed the extra `React.Component` around `@lit-labs/react` wrapper. [#1531]
- Updated `@lit-labs/react` to v2.0.1. [#1531]

## 2.7.0

- Added the experimental `<sl-copy-button>` component [#1473]
- Fixed a bug in `<sl-dropdown>` where pressing [[Up]] or [[Down]] when focused on the trigger wouldn't focus the first/last menu items [#1472]
- Fixed a bug that caused key presses in text fields to be hijacked when used inside `<sl-tree>` [#1492]
- Fixed an upstream bug that caused React CodePen examples to stop working
- Improved the behavior of the clear button in `<sl-input>` to prevent the component's width from shifting when toggled [#1496]
- Improved `<sl-tooltip>` to prevent user selection so the tooltip doesn't get highlighted when dragging selections
- Moved tag type definitions out of component files and into definition files
- Removed `sideEffects` key from `package.json`. Update React docs to use cherry-picking. [#1485]
- Updated Bootstrap Icons to 1.10.5

## 2.6.0

- Added JSDoc comments to React Wrappers for better documentation when hovering a component. [#1450]
- Added `displayName` to React Wrappers for better debugging. [#1450]
- Added non-auto-registering routes for Components to fix a number of issues around auto-registration. [#1450]
- Added a console warning if you attempt to register the same Shoelace component twice. [#1450]
- Added tests for `<sl-qr-code>` [#1416]
- Added support for pressing [[Space]] to select/toggle selected `<sl-menu-item>` elements [#1429]
- Added support for virtual elements in `<sl-popup>` [#1449]
- Added the `spinner` part to `<sl-button>` [#1460]
- Added a `shoelace.js` and `shoelace-autoloader.js` to exportmaps. [#1450]
- Added types to events emitted by React wrapped components [#1419]
- Fixed React component treeshaking by introducing `sideEffects` key in `package.json`. [#1450]
- Fixed a bug in `<sl-tree>` where it was auto-defining `<sl-tree-item>`. [#1450]
- Fixed a bug in focus trapping of modal elements like `<sl-dialog>`. We now manually handle focus ordering as well as added `offsetParent()` check for tabbable boundaries in Safari. Test cases added for `<sl-dialog>` inside a shadowRoot [#1403]
- Fixed a bug in `valueAsDate` on `<sl-input>` where it would always set `type="date"` for the underlying `<input>` element. It now falls back to the native browser implementation for the in-memory input. This may cause unexpected behavior if you're using `valueAsDate` on any input elements that aren't `type="date"`. [#1399]
- Fixed a bug in `<sl-qr-code>` where the `background` attribute was never passed to the QR code [#1416]
- Fixed a bug in `<sl-dropdown>` where aria attributes were incorrectly applied to the default `<slot>` causing Lighthouse errors [#1417]
- Fixed a bug in `<sl-carousel>` that caused navigation to work incorrectly in some case [#1420]
- Fixed a number of slots that incorrectly had aria- and/or role attributes directly on them [#1422]
- Fixed a bug in `<sl-tree>` that caused focus to be stolen when removing focused tree items [#1430]
- Fixed a bug in `<sl-dialog>` and `<sl-drawer>` that caused nested modals to respond too eagerly to the [[Esc]] key [#1457]
- Improved `<sl-details>` to use `<details>` internally for better semantics and to enable search to find in supportive browsers when collapsed [#1470]
- Updated ESLint and related plugins to the latest versions
- Changed the default entrypoint for jsDelivr to point to the autoloader. [#1450]

## 2.5.2

- Fixed broken source buttons in the docs [#1401]

## 2.5.1

- Fixed missing extensions from imports that broke with TypeScript 5 [#1391]
- Fixed a regression that caused slotted styles to not work in `<sl-select>` [#1387]
- Reimplemented the theme switcher so it supports light, dark, and system (auto) in the docs [#1395]

## 2.5.0

This release [unbundles Lit](https://github.com/shoelace-style/shoelace/issues/559) (and other dependencies) from Shoelace. There are now two distributions for the project:

1. `cdn/` – a bundled, CDN-ready distribution
2. `dist/` – an unbundled, npm-ready distribution

:::warning
If you're a CDN user, you must update your path to point to `cdn/` instead of `dist/`. You can copy and paste the latest paths from the [installation page](/getting-started/installation).
:::

- Added a `cdn/` distribution for bundled dependencies (imports for npm users remain the same) [#1369]
- Added the `checkbox` part and related exported parts to `<sl-tree-item>` so you can target it with CSS [#1318]
- Added the `submenu-icon` part to `<sl-menu-item>` (submenus have not been implemented yet, but this part is required to allow customizations)
- Added the ability to use Sprite Sheets when using `<sl-icon>` via a custom resolver.
- Added tests for `<sl-split-panel>` [#1343]
- Fixed a bug where changing the size of `<sl-radio-group>` wouldn't update the size of child elements
- Fixed a bug in `<sl-select>` and `<sl-color-picker>` where the `size` attribute wasn't being reflected [#1318]
- Fixed a bug in `<sl-radio-group>` where `<sl-radio>` would not get checked if `<sl-radio-group>` was defined first. [#1364]
- Fixed a bug in `<sl-input>` that caused date pickers to look filled in even when empty in Safari [#1341]
- Fixed a bug in `<sl-radio-group>` that sometimes caused dual scrollbars in containers that overflowed [#1380]
- Fixed a bug in `<sl-carousel>` not loading the English language pack automatically. [#1384]
- Improved `<sl-button>` so it can accept children of variable heights [#1317]
- Improved the docs to more clearly explain sizing radios and radio buttons
- Improved the performance of `<sl-rating>` by partially rendering unseen icons [#1310]
- Improved the Portuguese translation [#1336]
- Improved the German translation [#1339]
- Improved the autoloader so it watches `<html>` instead of `<body>` since the latter gets replaced by some frameworks [#1338]
- Improved the Rails documentation [#1258]
- Replaced Docsify with Eleventy to generate a static HTML version of the docs
- Updated esbuild to 0.18.2
- Updated Lit to 2.7.5
- Updated TypeScript to 5.1.3

## 2.4.0

- Added the `discover()` function to the experimental autoloader's exports [#1236]
- Added the `size` attribute to `<sl-radio-group>` so labels and controls will be sized consistently [#1301]
- Added tests for `<sl-animated-image>` [#1246]
- Added tests for `<sl-animation>` [#1274]
- Fixed a bug in `<sl-tree-item>` that prevented long labels from wrapping [#1243]
- Fixed a bug in `<sl-tree-item>` that caused labels to be misaligned when text wraps [#1244]
- Fixed an incorrect CSS property value in `<sl-checkbox>` [#1272]
- Fixed a bug in `<sl-avatar>` that caused the initials to show up behind images with transparency [#1260]
- Fixed a bug in `<sl-split-panel>` that prevented the divider from being focusable in some browsers [#1288]
- Fixed a bug that caused `<sl-tab-group>` to affect scrolling when initializing [#1292]
- Fixed a bug in `<sl-menu-item>` that allowed the hover state to show when focused [#1282]
- Fixed a bug in `<sl-carousel>` that prevented interactive elements from receiving clicks [#1262]
- Fixed a bug in `<sl-input>` that caused `valueAsDate` and `valueAsNumber` to not be set synchronously in some cases [#1302]
- Improved the behavior of `<sl-carousel>` when used inside a flex container [#1235]
- Improved the behavior of `<sl-tree-item>` to support buttons and other interactive elements [#1234]
- Improved the performance of `<sl-include>` to prevent an apparent memory leak in some browsers [#1284]
- Improved the accessibility of `<sl-select>`, `<sl-split-panel>`, and `<sl-details>` by ensuring slots don't have roles [#1287]

## 2.3.0

- Added an experimental autoloader
- Added the `subpath` argument to `getBasePath()` to make it easier to generate full paths to any file
- Added `custom-elements.json` to package exports
- Added `tag__base`, `tag__content`, `tag__remove-button`, `tag__remove-button__base` parts to `<sl-select>`
- Fixed a bug in `<sl-rating>` that allowed the `sl-change` event to be emitted when disabled [#1220]
- Fixed a regression in `<sl-input>` that caused `min` and `max` to stop working when `type="date"` [#1224]
- Improved accessibility of `<sl-carousel>` [#1218]
- Improved `<sl-option>` so it converts non-string values to strings for convenience [#1226]
- Updated the docs to dogfood the autoloader

## 2.2.0

- Added TypeScript types to all custom events [#1183]
- Added the `svg` part to `<sl-icon>`
- Added the `getForm()` method to all form controls [#1180]
- Added the experimental carousel component [#851]
- Fixed a bug in `<sl-select>` that caused the display label to render incorrectly in Chrome after form validation [#1197]
- Fixed a bug in `<sl-input>` that prevented users from applying their own value for `autocapitalize`, `autocomplete`, and `autocorrect` when using `type="password` [#1205]
- Fixed a bug in `<sl-tab-group>` that prevented scroll controls from showing when dynamically adding tabs [#1208]
- Fixed a bug in `<sl-input>` that caused the calendar icon to be clipped in Firefox [#1213]
- Fixed a bug in `<sl-tab>` that caused `sl-tab-show` to be emitted when activating the close button
- Fixed a bug in `<sl-spinner>` that caused `--track-color` to be invisible with certain colors
- Fixed a bug in `<sl-menu-item>` that caused the focus color to show when selecting menu items with a mouse or touch device
- Fixed a bug in `<sl-select>` that caused `sl-change` and `sl-input` to be emitted too early [#1201]
- Fixed a positioning edge case that caused `<sl-popup>` to positioned nested popups incorrectly [#1135]
- Fixed a bug in `<sl-tree>` that caused the tree item to collapse when clicking a child item, dragging the mouse, and releasing it on the parent node [#1082]
- Updated `@shoelace-style/localize` to 3.1.0
- Updated `@floating-ui/dom` to 1.2.1

When using `<input type="password">` the default value for `autocapitalize`, `autocomplete`, and `autocorrect` may be affected due to the bug fixed in [#1205]restore the previous behavior.

## 2.1.0

- Added the `sl-focus` and `sl-blur` events to `<sl-color-picker>`
- Added the `focus()` and `blur()` methods to `<sl-color-picker>`
- Added the `sl-invalid` event to all form controls to enable custom validation logic [#1167]
- Added `validity` and `validationMessage` properties to all form controls [#1167]
- Added the `rel` attribute to `<sl-button>` to allow users to create button links that point to specific targets [#1200]
- Fixed a bug in `<sl-animated-image>` where the play and pause buttons were transposed [#1147]
- Fixed a bug that prevented `web-types.json` from being generated [#1154]
- Fixed a bug in `<sl-color-picker>` that prevented `sl-change` and `sl-input` from emitting when using the eye dropper [#1157]
- Fixed a bug in `<sl-dropdown>` that prevented keyboard users from selecting menu items when using the keyboard [#1165]
- Fixed a bug in the template for `<sl-select>` that caused the `form-control-help-text` part to not be in the same location as other form controls [#1178]
- Fixed a bug in `<sl-checkbox>` and `<sl-switch>` that caused the browser to scroll incorrectly when focusing on a control in a container with overflow [#1169]
- Fixed a bug in `<sl-menu-item>` that caused the `click` event to be emitted when the item was disabled [#1113]
- Fixed a bug in form controls that erroneously prevented validation states from being set when `novalidate` was used on the containing form [#1164]
- Fixed a bug in `<sl-checkbox>` that caused the required asterisk to appear before the label in Chrome
- Fixed a bug that prevented large form control labels from having the correct font size [#1195]
- Improved the behavior of `<sl-dropdown>` in Safari so keyboard interaction works the same as in other browsers [#1177]
- Improved the [icons](/components/icon) page so it's not as sluggish in Safari [#1122]
- Improved the accessibility of `<sl-switch>` when used in forced-colors / Windows High Contrast mode [#1114]
- Improved user interaction heuristics for all form controls [#1175]

## 2.0.0

This is the first stable release of Shoelace 2, meaning breaking changes to the API will no longer be accepted for this version. Development of Shoelace 2.0 started in January 2020. The first beta was released on [July 15, 2020](https://github.com/shoelace-style/shoelace/releases/tag/v2.0.0-beta.1). Since then, Shoelace has grown quite a bit! Here are some stats from the project as of January 24, 2023:

- 55 components have been built
- [Over 2,500 commits](https://github.com/shoelace-style/shoelace/commits/next) have been made to the project
- [88 beta versions](https://github.com/shoelace-style/shoelace/tags) have been released
- [85 people](https://github.com/shoelace-style/shoelace/graphs/contributors) have contributed to the project
- [669 issues](https://github.com/shoelace-style/shoelace/issues?q=is%3Aissue+is%3Aclosed) have been filed on GitHub
- [274 pull requests](https://github.com/shoelace-style/shoelace/pulls) have been opened
- [More than 150 discussions](https://github.com/shoelace-style/shoelace/discussions) have been started on GitHub
- [Over 500 people](https://discord.com/invite/mg8f26C) have joined the Shoelace community on Discord
- [Over 300 million CDN hits](https://www.jsdelivr.com/package/npm/@shoelace-style/shoelace) per month
- [Over 13,000 npm downloads](https://www.npmjs.com/package/@shoelace-style/shoelace) per week
- [73rd most popular project](https://www.jsdelivr.com/statistics) on jsDelivr
- [#2

I'd like to extend a very special thank you to every single contributor who worked to make this possible. Everyone who's filed a bug, submitted a PR, requested a feature, started a discussion, helped with testing, and advocated for the project. You are just as responsible for Shoelace's success as I am. I'd also like to thank the folks at [Font&nbsp;Awesome](https://fontawesome.com/) for recognizing Shoelace's potential and [believing in me](https://blog.fontawesome.com/shoelace-joins-font-awesome/) to make it happen.

Thank you! And keep building _awesome_ stuff!

Without further ado, here are the notes for this release.

- Added support for the `inert` attribute on `<sl-menu-item>` to allow hidden menu items to not accept focus [#1107]
- Added the `tag` part to `<sl-select>`
- Added `sl-hover` event to `<sl-rating>` [#1125]
- Added the `@documentation` tag with a link to the docs for each component
- Added the `form` attribute to all form controls to allow placing them outside of a `<form>` element [#1130]
- Added the `getFormControls()` function as an alternative to `HTMLFormElement.elements`
- Added missing docs for the `header-actions` slot in `<sl-dialog>` and `<sl-drawer>`
- Added `hue-slider-handle` and `opacity-slider-handle` parts to `<sl-color-picker>` and correct other part names in the docs [#1142]
- Fixed a bug in `<sl-select>` that prevented placeholders from showing when `multiple` was used [#1109]
- Fixed a bug in `<sl-select>` that caused tags to not be rounded when using the `pill` attribute [#1117]
- Fixed a bug in `<sl-select>` where the `sl-change` and `sl-input` events didn't weren't emitted when removing tags [#1119]
- Fixed a bug in `<sl-select>` that caused the listbox to scroll to the first selected item when selecting multiple items [#1138]
- Fixed a bug in `<sl-select>` where the input color and input hover color wasn't using the correct design tokens [#1143]
- Fixed a bug in `<sl-color-picker>` that logged a console error when parsing swatches with whitespace
- Fixed a bug in `<sl-color-picker>` that caused selected colors to be wrong due to incorrect HSV calculations
- Fixed a bug in `<sl-color-picker>` that prevented the initial value from being set correct when assigned as a property [#1141]
- Fixed a bug in `<sl-radio-button>` that caused the checked button's right border to be incorrect [#1110]
- Fixed a bug in `<sl-spinner>` that caused the animation to stop working correctly in Safari [#1121]
- Fixed a bug that prevented the entire `<sl-tab-panel>` to be hidden when inactive
- Fixed a bug that caused the value of `<sl-radio-group>` to be `undefined` depending on where the radio was activated [#1134]
- Fixed a bug that caused body content to shift when scroll locking was enabled [#1132]
- Fixed a bug in `<sl-icon>` that caused icons to sometimes be clipped in Safari
- Fixed a bug that prevented label colors from inheriting by default in `<sl-checkbox>`, `<sl-radio>`, and `<sl-switch>`
- Fixed a bug in `<sl-radio-group>` that caused an extra margin between the host element and the internal fieldset [#1139]
- Refactored the `ShoelaceFormControl` interface to remove the `invalid` property, allowing a more intuitive API for controlling validation internally
- Renamed the internal `FormSubmitController` to `FormControlController` to better reflect what it's used for
- Updated Lit to 2.6.1
- Updated Floating UI to 1.1.0
- Updated all other dependencies to latest versions

## 2.0.0-beta.88

This release includes a complete rewrite of `<sl-select>` to improve accessibility and simplify its internals.

- 🚨 BREAKING: rewrote `<sl-select>`
  - Accessibility has been significantly improved, especially in screen readers
  - You must use `<sl-option>` instead of `<sl-menu-item>` for options now
  - The `suffix` slot was removed because it was confusing to users and its position made the clear button inaccessible
  - The `max-tags-visible` attribute has been renamed to `max-options-visible`
  - Many parts have been removed or renamed (please see the docs for more details)
- 🚨 BREAKING: removed the `sl-label-change` event from `<sl-menu-item>` (listen for `slotchange` instead)
- 🚨 BREAKING: removed type to select logic from `<sl-menu>` (this was added specifically for `<sl-select>` which no longer uses `<sl-menu>`)
- 🚨 BREAKING: swatches in `<sl-color-picker>` are no longer present by default (but you can set them using the `swatches` attribute now)
- 🚨 BREAKING: improved the accessibility of `<sl-menu-item>` so checked items are announced as such
  - Checkbox menu items must now have `type="checkbox"` before applying the `checked` attribute
  - Checkbox menu items will now toggle their `checked` state on their own when selected
  - Disabled menu items will now receive focus, but are still not selectable
- Added the `<sl-option>` component
- Added Traditional Chinese translation [#1086]
- Added support for `swatches` to be an attribute of `<sl-color-picker>` so swatches can be defined declaratively (it was previously a property; use a `;` to separate color values)
- Fixed a bug in `<sl-tree-item>` where the checked/indeterminate states could get out of sync when using the `multiple` option [#1076]
- Fixed a bug in `<sl-tree>` that caused `sl-selection-change` to emit before the DOM updated [#1096]
- Fixed a bug that prevented `<sl-switch>` from submitting a default value of `on` when no value was provided [#1103]
- Fixed a bug in `<sl-textarea>` that caused the scrollbar to show sometimes when using `resize="auto"`
- Fixed a bug in `<sl-input>` and `<sl-textarea>` that caused its validation states to be out of sync in some cases [#1063]
- Reorganized all components to make class structures more consistent
- Updated some incorrect default values for design tokens in the docs [#1097]
- Updated non-public fields to use the `private` keyword (these were previously private only by convention, but now TypeScript will warn you)
- Updated the hover style of `<sl-menu-item>` to be consistent with `<sl-option>`
- Updated the status of `<sl-tree>` and `<sl-tree-item>` from experimental to stable
- Updated React wrappers to use the latest API from `@lit-labs/react` [#1090]
- Updated Bootstrap Icons to 1.10.3

## 2.0.0-beta.87

- 🚨 BREAKING: changed the default size of medium checkboxes, radios, and switches to 18px instead of 16px
- 🚨 BREAKING: renamed the `--sl-toggle-size` design token to `--sl-toggle-size-medium`
- Added the `--sl-toggle-size-small` and `--sl-toggle-size-large` design tokens
- Added the `size` attribute to `<sl-checkbox>`, `<sl-radio>`, and `<sl-switch>` [#1071]
- Added the `sl-input` event to `<sl-checkbox>`, `<sl-color-picker>`, `<sl-radio>`, `<sl-range>`, and `<sl-switch>`
- Added HSV format to `<sl-color-picker>` [#1072]
- Fixed a bug in `<sl-color-picker>` that sometimes prevented the color from updating when clicking or tapping on the controls
- Fixed a bug in `<sl-color-picker>` that prevented text from being entered in the color input
- Fixed a bug in `<sl-input>` that caused the `sl-change` event to be incorrectly emitted when the value was set programmatically [#917]
- Fixed a bug in `<sl-input>` and `<sl-textarea>` that made it impossible to disable spell checking [#1061]
- Fixed non-modal behaviors in `<sl-drawer>` when using the `contained` attribute [#1051]
- Fixed a bug in `<sl-checkbox>` and `<sl-radio>` that caused the checked icons to not scale property when resized
- Fixed a bug that broke React imports [#1050]
- Refactored `<sl-color-picker>` to use `@ctrl/tinycolor` instead of `color` saving ~67KB [#1072]
- Removed the `formdata` event polyfill since it's now available in the last two versions of all major browsers

## 2.0.0-beta.86

- 🚨 BREAKING: changed the default value of `date` in `<sl-relative-time>` to the current date instead of the Unix epoch
- 🚨 BREAKING: removed the `handle-icon` part and slot from `<sl-image-comparer>` (use `handle` instead)
- 🚨 BREAKING: removed the `handle` slot from `<sl-split-panel>` (use the `divider` slot instead)
- 🚨 BREAKING: removed the `--box-shadow` custom property from `<sl-alert>` (apply a box shadow to `::part(base)` instead)
- 🚨 BREAKING: removed the `play-icon` and `pause-icon` parts (use the `play-icon` and `pause-icon` slots instead)
- Added `header-actions` slot to `<sl-dialog>` and `<sl-drawer>`
- Added the `expand-icon` and `collapse-icon` slots to `<sl-details>` and refactored the icon animation [#1046]
- Added the `play-icon` and `pause-icon` slots to `<sl-animated-image>` so you can customize the default icons
- Converted `isTreeItem()` export to a static method of `<sl-tree-item>`
- Fixed a bug in `<sl-tree-item>` where `sl-selection-change` was emitted when the selection didn't change [#1030]
- Fixed a bug in `<sl-button-group>` that caused the border to render incorrectly when hovering over icons inside buttons [#1035]
- Fixed an incorrect default for `flip-fallback-strategy` in `<sl-popup>` that caused the fallback strategy to be `initial` instead of `best-fit`, which is inconsistent with Floating UI's default [#1036]
- Fixed a bug where browser validation tooltips would show up when hovering over form controls [#1037]
- Fixed a bug in `<sl-tab-group>` that sometimes caused the active tab indicator to not animate
- Fixed a bug in `<sl-tree-item>` that caused the expand/collapse icon slot to be out of sync when the node is open initially
- Fixed the mislabeled `handle-icon` slot in `<sl-image-comparer>` (it now points to the `<slot>`, not the slot's fallback content)
- Fixed the border radius in `<sl-dropdown>` so it matches with nested `<sl-menu>` elements
- Fixed a bug that caused all button values to appear in submitted form data even if they weren't the submitter
- Improved IntelliSense in VS Code, courtesy of [Burton's amazing CEM Analyzer plugin](https://github.com/break-stuff/cem-plugin-vs-code-custom-data-generator)
- Improved accessibility of `<sl-alert>` so the alert is announced and the close button has a label
- Improved accessibility of `<sl-progress-ring>` so slotted labels are announced along with visually hidden labels
- Refactored all styles and animations to use `translate`, `rotate`, and `scale` instead of `transform`
- Removed slot wrappers from many components, allowing better control over user-applied styles
- Removed unused aria attributes from `<sl-skeleton>`
- Replaced the `x` icon in the system icon library with `x-lg` to improve icon consistency

## 2.0.0-beta.85

- Fixed a bug in `<sl-dropdown>` that caused containing dialogs, drawers, etc. to close when pressing [[Escape]] while focused [#1024]
- Fixed a bug in `<sl-tree-item>` that allowed lazy nodes to be incorrectly selected [#1023]
- Fixed a typing bug in `<sl-tree-item>` [#1026]
- Updated Floating UI to 1.0.7 to fix a bug that prevented `hoist` from working correctly in `<sl-dropdown>` after a recent update [#1024]

## 2.0.0-beta.84

- 🚨 BREAKING: Removed the `fieldset` property from `<sl-radio-group>` (use CSS parts if you want to keep the border) [#965]
- 🚨 BREAKING: Removed `base` and `label` parts from `<sl-radio-group>` (use `form-control` and `form-control__label` instead) [#965]
- 🚨 BREAKING: Removed the `base` part from `<sl-icon>` (style the host element directly instead)
- 🚨 BREAKING: Removed the `invalid` attribute from form controls (use `[data-invalid]` to target it with CSS)
- Added validation states to all form controls to allow styling based on various validation states [#1011]
  - `data-required` - indicates that a value is required
  - `data-optional` - indicates that a value is NOT required
  - `data-invalid` - indicates that the form control is invalid
  - `data-valid` - indicates that the form control is valid
  - `data-user-invalid` - indicates the form control is invalid and the user has interacted with it
  - `data-user-valid` - indicates the form control is valid and the user has interacted with it
- Added npm exports [#1020]
- Added `checkValidity()` method to all form controls
- Added `reportValidity()` method to `<sl-range>`
- Added `button--checked` to `<sl-radio-button>` and `control--checked` to `<sl-radio>` to style just the checked state [#933]
- Added tests for `<sl-menu>`, `<sl-menu-item>`, `<sl-menu-label>`, `<sl-rating>`, `<sl-relative-time>`, `<sl-skeleton>`, `<sl-tab-panel>` and `<sl-tag>` [#935]
  [#949]
  [#956]
- Added translations for Hungarian, Turkish, English (United Kingdom) and German (Austria) [#982]
- Added `--indicator-transition-duration` custom property to `<sl-progress-ring>` [#986]
- Added `--sl-input-required-content-color` custom property to all form controls [#948]
- Added the ability to cancel `sl-show` and `sl-hide` events in `<sl-details>` [#993]
- Added `focus()` and `blur()` methods to `<sl-radio-button>`
- Added `stepUp()` and `stepDown()` methods to `<sl-input>` and `<sl-range>` [#1013]
- Added `showPicker()` method to `<sl-input>` [#1013]
- Added the `handle-icon` part to `<sl-image-comparer>`
- Added `caret`, `check`, `grip-vertical`, `indeterminate`, and `radio` icons to the system library and removed `check-lg` [#985]
- Added the `loading` attribute to `<sl-avatar>` to allow lazy loading of image avatars [#1006]
- Added `formenctype` attribute to `<sl-button>` [#1009]
- Added `exports` to `package.json` and removed the `main` and `module` properties [#1007]
- Fixed a bug in `<sl-card>` that prevented the border radius to apply correctly to the header [#934]
- Fixed a bug in `<sl-button-group>` where the inner border disappeared on focus [#980]
- Fixed a bug that caused prefix/suffix animations in `<sl-input>` to wobble [#996]
- Fixed a bug in `<sl-icon>` that prevented color from being set on the host element [#999]
- Fixed a bug in `<sl-dropdown>` where the `keydown` event erroneously propagated to ancestors when pressing [[Escape]] [#990]
- Fixed a bug that prevented arrow keys from scrolling content within `<sl-dialog>` and `<sl-drawer>` [#925]
- Fixed a bug that prevented [[Escape]] from closing `<sl-dialog>` and `<sl-drawer>` in some cases
- Fixed a bug that caused forms to submit unexpectedly when selecting certain characters [#988]
- Fixed a bug in `<sl-radio-group>` that prevented the `invalid` property from correctly reflecting validity sometimes [#992]
- Fixed a bug in `<sl-tree>` that prevented selections from working correctly on dynamically added tree items [#963]
- Fixed module paths in `custom-elements.json` so they point to the dist file instead of the source file [#725]
- Fixed an incorrect return value for `reportValidity()` in `<sl-color-picker>`
- Improved `<sl-badge>` to improve padding and render relative to the current font size
- Improved how many components display in forced-colors mode / Windows High Contrast mode
  - Improved `<sl-color-picker>` so it's usable in forced-colors mode
  - Improved `<sl-dialog>` and `<sl-drawer>` so the panel is more visible in forced-colors mode
  - Improved `<sl-menu-item>` so selections are visible in forced-colors mode
  - Improved `<sl-progress-bar>` so it's visible in forced-colors mode
  - Improved `<sl-radio-button>` so checked states are visible in forced-colors mode
  - Improved `<sl-range>` so the thumb, track, and tooltips are visible in forced-colors mode
  - Improved `<sl-rating>` so icons are visible in forced-colors mode
  - Improved `<sl-split-panel>` so the divider is visible in forced-colors mode
  - Improved `<sl-tree-item>` so selected items are visible in forced-colors mode
  - Improved `<sl-tab-group>` so tabs are cleaner and easier to understand in forced-colors mode
- Improved positioning of the menu in `<sl-select>` so you can customize the menu width [#1018]
- Moved all component descriptions to `@summary` to get them within documentation tools [#962]
- Refactored form controls to use the `ShoelaceFormControl` interface to improve type safety and consistency
- Updated Lit to 2.4.1
- Updated `@shoelace-style/localize` t0 3.0.3 to support for extended language codes
- Updated Bootstrap Icons to 1.10.2
- Updated TypeScript to 4.8.4
- Updated esbuild to 0.15.14
- Updated all other dependencies to latest versions

## 2.0.0-beta.83

This release removes the `<sl-responsive-media>` component. When this component was introduced, support for [`aspect-ratio`](https://developer.mozilla.org/en-US/docs/Web/CSS/aspect-ratio)) wasn't great. These days, [the property is supported](https://caniuse.com/mdn-css_properties_aspect-ratio) by all of Shoelace's target browsers, making a dedicated component redundant.

- 🚨 BREAKING: Removed `<sl-responsive-media>` (use the well-supported `aspect-ratio` CSS property instead)
- 🚨 BREAKING: Changed the `toggle-password` attribute of `<sl-input>` to `password-toggle` for consistency
- Added an expand/collapse animation to `<sl-tree-item>`
- Added `sl-lazy-change` event to `<sl-tree-item>`
- Added `expand-button` part to `<sl-tree-item>` [#893]
- Added `password-visible` attribute to `<sl-input>` [#913]
- Fixed a bug in `<sl-popup>` that didn't account for the arrow's diagonal size
- Fixed a bug in `<sl-popup>` that caused arrow placement to be incorrect with RTL
- Fixed a bug in `<sl-progress-ring>` that caused the indeterminate animation to stop working in Safari [#891]
- Fixed a bug in `<sl-range>` that caused it to overflow a container at 100% width [#905]
- Fixed a bug in `<sl-tree-item>` that prevented custom expand/collapse icons from rendering
- Fixed a bug in `<sl-tree-item>` where the `expand-icon` and `collapse-icon` slots were reversed
- Fixed a bug in `<sl-tree-item>` that prevented the keyboard from working after lazy loading [#882]
- Fixed a bug in `<sl-textarea>` that prevented the textarea from resizing automatically when setting the value programmatically [#912]
- Fixed a handful of paths to prevent TypeScript from getting upset [#886]
- Fixed a bug in `<sl-radio-group>` where the `button-group__base` part was documented but not exposed [#909]
- Fixed a bug in `<sl-range>` that caused the active track color to render on the wrong side in RTL [#916]
- Refactored the internal event emitter to be part of `ShoelaceElement` to reduce imports and improve DX
- Downgraded Floating UI from 1.0.1 to 1.0.0 due to new logic that makes positioning much slower for certain components [#915]
- Upgraded the status of `<sl-animated-image>`, `<sl-popup>`, and `<sl-split-panel>` from experimental to stable

## 2.0.0-beta.82

- Added the `sync` and `arrow-placement` attributes to `<sl-popup>`
- Changed the `auto-size` attribute of the experimental `<sl-popup>` component so it accepts `horizontal`, `vertical`, and `both` instead of a boolean value
- Changed the `flip-fallback-placement` attribute of the experimental `<sl-popup>` component to `flip-fallback-placements`
- Changed the `flip-fallback-strategy` in the experimental `<sl-popup>` component to accept `best-fit` and `initial` instead of `bestFit` and `initialPlacement`
- Fixed a bug in `<sl-dropdown>` that caused the panel to resize horizontally when the trigger is clipped by the viewport [#860]
- Fixed a bug in `<sl-tree>` where dynamically changing slotted items wouldn't update the tree properly
- Fixed a bug in `<sl-split-panel>` that caused the panel to stack when clicking on the divider in mobile versions of Chrome [#862]
- Fixed a bug in `<sl-popup>` that prevented flip fallbacks from working as intended
- Fixed a bug that caused concurrent animations to work incorrectly when the durations were different [#867]
- Fixed a bug in `<sl-color-picker>` that caused the trigger and color preview to ignore opacity on first render [#869]
- Fixed a bug in `<sl-tree>` that prevented the keyboard from working when the component was nested in a shadow root [#871]
- Fixed a bug in `<sl-tab-group>` that prevented the keyboard from working when the component was nested in a shadow root [#872]
- Fixed a bug in `<sl-tab>` that allowed disabled tabs to erroneously receive focus
- Improved single selection in `<sl-tree>` so nodes expand and collapse and receive selection when clicking on the label
- Renamed `expanded-icon` and `collapsed-icon` slots to `expand-icon` and `collapse-icon` in the experimental `<sl-tree>` and `<sl-tree-item>` components
- Improved RTL support for `<sl-image-comparer>`
- Refactored components to extend from `ShoelaceElement` to make `dir` and `lang` reactive properties in all components

## 2.0.0-beta.81

- 🚨 BREAKING: removed the `base` part from `<sl-menu>` and removed an unnecessary `<div>` that made styling more difficult
- Added the `anchor` property to `<sl-popup>` to support external anchors
- Added read-only custom properties `--auto-size-available-width` and `--auto-size-available-height` to `<sl-popup>` to improve support for overflowing popup content
- Added `label` to `<sl-rating>` to improve accessibility for screen readers
- Added the `base__popup` and `base__arrow` parts to `<sl-tooltip>` [#858]
- Fixed a bug where auto-size wasn't being applied to `<sl-dropdown>` and `<sl-select>`
- Fixed a bug in `<sl-popup>` that caused auto-size to kick in before flip
- Fixed a bug in `<sl-popup>` that prevented the `arrow-padding` attribute from working as expected
- Fixed a bug in `<sl-tooltip>` that prevented the popup from appearing with the correct z-index [#854]
- Improved accessibility of `<sl-rating>` so keyboard nav works better and screen readers announce it properly
- Improved accessibility of `<sl-spinner>` so screen readers no longer skip over it
- Removed a user agent sniffing notice that appeared in Chrome [#855]
- Removed the default hover effect in `<sl-tree-items>` to make selections more obvious
- Updated Floating UI to 1.0.1
- Updated esbuild to 0.15.1
- Updated all other dependencies to latest versions

## 2.0.0-beta.80

This release breaks radio buttons, which is something that needed to happen to solve a longstanding accessibility issue where screen readers announced an incorrect number of radios, e.g. "1 of 1" instead of "1 of 3." Many attempts to solve this without breaking the existing API were made, but none worked across the board. The new implementation upgrades `<sl-radio-group>` to serve as the "form control" while `<sl-radio>` and `<sl-radio-button>` serve as options within the form control.

To upgrade to this version, you will need to rework your radio controls by moving `name` up to the radio group. And instead of setting `checked` to select a specific radio, you can set `value` on the radio group and the checked item will update automatically.

- 🚨 BREAKING: improved accessibility of `<sl-radio-group>`, `<sl-radio>`, and `<sl-radio-button>` so they announce properly in screen readers
  - Added the `name` attribute to `<sl-radio-group>` and removed it from `<sl-radio>` and `<sl-radio-button>`
  - Added the `value` attribute to `<sl-radio-group>` (use this to control which radio is checked)
  - Added the `sl-change` event to `sl-radio-group`
  - Added `setCustomValidity()` and `reportValidity()` to `<sl-radio-group>`
  - Removed the `checked` attribute from `<sl-radio>` and `<sl-radio-button>` (use the radio group's `value` attribute instead)
  - Removed the `sl-change` event from `<sl-radio>` and `<sl-radio-button>` (listen for it on the radio group instead)
  - Removed the `invalid` attribute from `<sl-radio>` and `<sl-radio-button>`
  - Removed `setCustomValidity()` and `reportValidity()` from `<sl-radio>` and `<sl-radio-button>` (now available on the radio group)
- Added the experimental `<sl-popup>` component
- Fixed a bug in `<sl-menu-item>` where labels weren't always aligned correctly
- Fixed a bug in `<sl-range>` that caused the tooltip to be positioned incorrectly when switching between LTR/RTL
- Refactored `<sl-dropdown>` to use `<sl-popup>`
- Refactored `<sl-tooltip>` to use `<sl-popup>` and added the `body` part
- Revert disabled focus behavior in `<sl-tab-group>`, `<sl-menu>`, and `<sl-tree>` to be consistent with native form controls and menus [#845]

## 2.0.0-beta.79

- Added experimental `<sl-tree>` and `<sl-tree-item>` components [#823]
- Added `--indicator-width` custom property to `<sl-progress-ring>` [#837]
- Added Swedish translation [#838]
- Added support for `step="any"` for `<sl-input type="number">` [#839]
- Changed the type of component styles from `CSSResult` to `CSSResultGroup` [#828]
- Fixed a bug in `<sl-color-picker>` where using [[Left]] and [[Right]] would select the wrong color
- Fixed a bug in `<sl-dropdown>` that caused the position to be incorrect on the first show when using `hoist` [#843]
- Fixed a bug in `<sl-tab-group>` where the divider was on the wrong side when using `placement="end"`
- Fixed a bug in `<sl-tab-group>` that caused nested tab groups to scroll when using `placement="start|end"` [#815]
- Fixed a bug in `<sl-tooltip>` that caused the target to be lost after a slot change [#831]
- Fixed a bug in `<sl-tooltip>` that caused the position to be incorrect on the first show when using `hoist`
- Improved accessibility of `<sl-tab-group>`, `<sl-tab>`, and `<sl-tab-panel>` to announce better in screen readers and by allowing focus on disabled items
- Improved accessibility of `<sl-menu>` and `<sl-menu-item>` by allowing focus on disabled items
- Updated Lit to 2.2.8
- Update esbuild to 0.14.50
- Updated Bootstrap Icons to 1.9.1
- Updated Floating UI to 1.0.0
- Updated all other dependencies to latest versions

## 2.0.0-beta.78

- 🚨 BREAKING: Moved the `checked-icon` and `indeterminate-icon` parts from a wrapper `<span>` to the `<svg>` in `<sl-checkbox>` [#786]
- 🚨 BREAKING: Moved the `checked-icon` part from a wrapper `<span>` to the `<svg>` in `<sl-radio>` [#786]
- Added the `--track-active-offset` custom property to `<sl-range>` [#806]
- Fixed a bug that caused `<sl-select>` to sometimes have two vertical scrollbars [#814]
- Fixed a bug that caused a gray line to appear between radio buttons [#821]
- Fixed a bug that caused `<sl-animated-image>` to not render anything when using the `play` attribute initially [#824]
- Removed `:focus-visible` shim now that the last two major versions of Safari support it
- Updated Bootstrap Icons to 1.9.0
- Updated esbuild to 0.14.49
- Updated Floating UI to 0.5.4
- Updated Lit to 2.2.7
- Updated all other dependencies to latest versions

## 2.0.0-beta.77

- Added styles to required form controls so they show an asterisk next to the label by default
- Added the `--sl-input-required-content` design token
- Added the `required` attribute to `<sl-radio-group>` and fixed constraint validation logic to support custom validation
- Added the `checked-icon` part to `<sl-menu-item>`
- Added the `no-spin-buttons` attribute to `<sl-input type="number">` [#798]
- Added support for resetting forms using `<sl-button type="reset">` [#799]
- Fixed a bug where a duplicate clear button showed in Firefox [#791]
- Fixed a bug where setting `valueAsDate` or `valueAsNumber` too early on `<sl-input>` would throw an error [#796]
- Fixed a bug in `<sl-color-picker>` where empty values weren't properly supported [#797]
- Fixed a bug in `<sl-color-picker>` where values were logged to the console when using the keyboard
- Fixed a bug in `<sl-input>` where password controls would try to autocorrect/autocomplete/autocapitalize when the password is visible
- Fixed label alignment in `<sl-checkbox>` and `<sl-radio>` so they align to the top of the control instead of the center when wrapping
- Fixed labels in `<sl-checkbox>` and `<sl-radio>` so they use the `--sl-input-label-color` design token
- Improved performance of the tabbable utility which can prevent the browser from temporarily locking up in focus traps [#800]
- Updated the `fieldset` attribute so it reflects in `<sl-radio-group>`

## 2.0.0-beta.76

- Added support for RTL animations in the Animation Registry
- Fixed a bug where the bottom border of `<sl-select>` could be cut off when the dropdown scrolls
- Fixed a bug in `<sl-select>` that could result in the browser locking up due to an infinite positioning loop [#777]
- Improved RTL animations for `<sl-drawer>` [#784]
- Improved RTL styles for `<sl-button-group>` [#783]
- Improved RTL styles for the toast stack [#785]
- Improved typings for translations and localized terms
- Upgraded @shoelace-style/localize to 3.0

## 2.0.0-beta.75

- Added Persian translation [#774]
- Added `color-scheme` to light and dark themes to improve rendering of browser-provided UI [#776]
- Added `--track-width` custom property to `<sl-tab-group>`
- Fixed focus rings for `<sl-input>`, `<sl-select>`, and `<sl-textarea>` in Safari since they don't use `:focus-visible` [#767]
- Fixed a bug where calling `HTMLFormElement.reportValidity()` would skip Shoelace form controls [#772]
- Fixed a bug that prevented `<sl-tooltip>` from closing when disabled [#775]
- Fixed a bug that allowed `<sl-icon-button>` to emit a `click` event when disabled [#781]
- Improved the default icon for `<sl-image-comparer>` so it's more intuitive and removed `grip-vertical` from system icon library
- Improved RTL styles for many components [#768]
- Improved base path logic to execute only when `getBasePath()` is first called to better support SSR [#778]
- Improved `DOMParser` instantiation in `<sl-icon>` to better support SSR [#778]
- Reverted menu item caching due to regression [#766]
- Updated Floating UI to 0.5.2

## 2.0.0-beta.74

- 🚨 BREAKING: reworked focus rings to use outlines instead of box shadows
  - Removed the `--sl-focus-ring-alpha` design token
  - Refactored `--sl-focus-ring` to be an `outline` property instead of a `box-shadow` property
  - Added `--sl-focus-ring-color`, `--sl-focus-ring-style`, and `--sl-focus-ring-offset`
- 🚨 BREAKING: removed `variant` from `<sl-radio-button>`
- Added `sl-label-change` event to `<sl-menu-item>`
- Added `blur()`, `click()`, and `focus()` methods as well as `sl-blur` and `sl-focus` events to `<sl-icon-button>` [#730]
- Added Tabler Icons example to icons page
- Fixed a bug where updating a menu item's label wouldn't update the display label in `<sl-select>` [#729]
- Fixed a bug where the FormData event polyfill was causing issues with older browsers [#747]
- Fixed a bug that caused a console error when setting `value` to `null` or `undefined` in `<sl-input>`, `<sl-select>`, and `<sl-textarea>` [#751]
- Fixed a bug that caused `<sl-checkbox>` and `<sl-radio>` controls without a `value` to submit as `null` instead of `on` like native inputs [#744]
- Fixed a bug that caused `<sl-dropdown>` and dependent components to add unexpected padding around the panel [#743]
- Fixed a bug that prevented `valueAsDate` and `valueAsNumber` from updating synchronously [#760]
- Fixed a bug that caused `<sl-menu-item>` to load icons from the default library instead of the system library [#765]
- Fixed a bug in `<sl-input>` that prevented a canceled `keydown` event from submitting the containing form when pressing enter [#764]
- Improved behavior of clearable and password toggle buttons in `<sl-input>` and `<sl-select>` [#745]
- Improved performance of `<sl-select>` by caching menu items instead of traversing for them each time
- Improved drag utility so initial click/touch events can be accepted [#758]
- Improved `<sl-color-picker>` to use an HSB grid instead of HSL to be more consistent with existing color picker implementations [#762]
- Improved `<sl-color-picker>` so the cursor is hidden and the preview is larger when dragging the grid
- Refactored `<sl-menu>` to be more performant by caching menu items on slot change
- Reverted form submit logic [#718]
- Updated the `disabled` attribute so it reflects in `<sl-dropdown>` [#741]
- Updated the `name` and `icon` attribute so they reflect in `<sl-icon>` [#742]
- Updated Lit to 2.2.5
- Updated Bootstrap Icons to 1.8.3
- Updated TypeScript to 4.7.2
- Updated esbuild to 0.14.40
- Updated all other dependencies to latest versions

## 2.0.0-beta.73

- Added `button` part to `<sl-radio-button>`
- Added custom validity examples and tests to `<sl-checkbox>`, `<sl-radio>`, and `<sl-radio-button>`
- Added `enterkeyhint` attribute to `<sl-input>` and `<sl-textarea>`
- Fixed a bug that prevented `setCustomValidity()` from working with `<sl-radio-button>`
- Fixed a bug where the right border of a checked `<sl-radio-button>` was the wrong color
- Fixed a bug that prevented a number of properties, methods, etc. from being documented in `<sl-radio>` and `<sl-radio-button>`
- Fixed a bug in `<sl-avatar>` that prevented valid images from showing after an invalid or missing image was provided [#717]
- Fixed a bug that resulted in a console error being thrown on keydown in `<sl-dropdown>` [#719]
- Fixed a bug that prevented `<sl-dropdown>` from being closed when opened initially [#720]
- Fixed a bug that caused the test runner to fail when using a locale other than en-US [#726]
- Improved form submit logic so most user-added event listeners will run after form data is attached and validation occurs [#718]
- Improved accessibility of `<sl-tooltip>` so screen readers announce the content on hover/focus [#219]
- Improved accessibility of form controls by exposing clear buttons and password visibility buttons to screen readers while keeping them out of the tab order [#727]
- Updated `<sl-tab-group>` and `<sl-menu>` to cycle through tabs and menu items instead of stopping at the first/last when using the keyboard
- Removed path aliasing (again) because it doesn't work with Web Test Runner's esbuild plugin

## 2.0.0-beta.72

- 🚨 BREAKING: refactored parts in `<sl-input>`, `<sl-range>`, `<sl-select>`, and `<sl-textarea>` to allow you to customize the label and help text position
  - Added `form-control-input` part
  - Renamed `label` to `form-control-label`
  - Renamed `help-text` to `form-control-help-text`
- 🚨 BREAKING: removed status from the `sl-error` event payload in `<sl-icon>`
- Added the experimental `<sl-radio-button>` component
- Added `button-group` and `button-group__base` parts to `<sl-radio-group>`
- Added the `label` attribute and slot to `<sl-color-picker>` to improve accessibility with screen readers
- Fixed a bug that prevented form submission from working as expected in some cases
- Fixed a bug that prevented `<sl-split-panel>` from toggling `vertical` properly [#703]
- Fixed a bug that prevented `<sl-color-picker>` from rendering a color initially [#704]
- Fixed a bug that caused focus trapping to fail when used inside a shadow root [#709]
- Improved accessibility throughout the docs
- Improved accessibility of `<sl-dropdown>` so the trigger's expanded state is announced correctly
- Improved accessibility of `<sl-format-date>` but rendering a `<time>` element instead of plain text
- Improved accessibility of `<sl-select>` so disabled controls announce correct
- Improved accessibility in `<sl-tag>` so remove buttons have labels
- Refactored `<sl-radio>` to move selection logic into `<sl-radio-group>`
- Updated slot detection logic so it ignores visually hidden elements
- Upgraded the status of `<sl-visually-hidden>` from experimental to stable

## 2.0.0-beta.71

- 🚨 BREAKING: refactored exported parts to ensure composed components and their parts can be targeted via CSS
  - Refactored the `eye-dropper-button` part and added `eye-dropper-button__base`, `eye-dropper-button__prefix`, `eye-dropper-button__label`, `eye-dropper-button__suffix`, and `eye-dropper-button__caret` parts to `<sl-color-picker>`
  - Refactored the `format-button` part and added `format-button__base`, `format-button__prefix`, `format-button__label`, `format-button__suffix`, and `format-button__caret` parts to `<sl-color-picker>`
  - Moved the `close-button` part in `<sl-alert>` to the internal `<sl-icon-button>` and removed the `<span>` that wrapped it
  - Moved the `close-button` part in `<sl-dialog>` and `<sl-drawer>` to point to the host element and added the `close-button__base` part
  - Renamed parts in `<sl-select>` from `tag-base` to `tag__base`, `tag-content` to `tag__content`, and `tag-remove-button` to `tag__remove-button`
  - Moved the `close-button` part in `<sl-tab>` to the internal `<sl-icon-button>` and added the `close-button__base` part
  - Moved the `scroll-button` part in `<sl-tab-group>` to the internal `<sl-icon-button>` and added the `scroll-button__base`, `scroll-button--start`, and `scroll-button--end` parts
  - Moved the `remove-button` part in `<sl-tag>` to the internal `<sl-icon-button>` and added the `remove-button__base` part
- 🚨 BREAKING: removed `checked-icon` part from `<sl-menu-item>` in preparation for parts refactor
- 🚨 BREAKING: changed the `typeToSelect()` method's argument from `String` to `KeyboardEvent` in `<sl-menu>` to support more advanced key combinations
- Added `form`, `formaction`, `formmethod`, `formnovalidate`, and `formtarget` attributes to `<sl-button>` [#699]
- Added Prettier and ESLint to markdown files
- Added background color and border to `<sl-menu>`
- Added more tests for `<sl-input>`, `<sl-select>`, and `<sl-textarea>`
- Fixed a bug that prevented forms from submitting when pressing [[Enter]] inside of an `<sl-input>` [#700]
- Fixed a bug in `<sl-input>` that prevented the `valueAsDate` and `valueAsNumber` properties from working when set before the component was initialized
- Fixed a bug in `<sl-dropdown>` where pressing [[Home]] or [[End]] wouldn't select the first or last menu items, respectively
- Improved `autofocus` behavior in Safari for `<sl-dialog>` and `<sl-drawer>` [#693]
- Improved type to select logic in `<sl-menu>` so it supports [[Backspace]] and gives users more time before resetting
- Improved checkmark size and positioning in `<sl-menu-item>`
- Improved accessibility in form controls that have help text so they're announced correctly in various screen readers
- Removed feature detection for `focus({ preventScroll })` since it no longer works in Safari
- Removed the `--sl-tooltip-arrow-start-end-offset` design token
- Removed the `pattern` attribute from `<sl-textarea>` as it was documented incorrectly and never supported
- Replaced Popper positioning dependency with Floating UI in `<sl-dropdown>` and `<sl-tooltip>`

## 2.0.0-beta.70

- Added `tag-base`, `tag-content`, and `tag-remove-button` parts to `<sl-select>` [#682]
- Added support for focusing elements with `autofocus` when `<sl-dialog>` and `<sl-drawer>` open [#688]
- Added the `placement` attribute to `<sl-select>` [#687]
- Added Danish translation [#690]
- Fixed a bug that allowed `<sl-dropdown>` to go into an incorrect state when activating the trigger while disabled [#684]
- Fixed a bug where Safari would sometimes not focus after preventing `sl-initial-focus` [#688]
- Fixed a bug where the active tab indicator in `<sl-tab-group>` would be misaligned when using disabled tabs [#695]
- Improved the size of the remove button in `<sl-tag>`
- Removed Google Analytics from the docs

## 2.0.0-beta.69

- Added `web-types.json` to improve the dev experience for WebStorm/PHPStorm users [#328]
- Fixed a bug that caused an error when pressing up/down in `<sl-select>`
- Fixed a bug that caused `<sl-details>` to not show when double clicking the summary while open [#662]
- Fixed a bug that prevented the first/last menu item from receiving focus when pressing up/down in `<sl-dropdown>`
- Fixed a bug that caused the active tab indicator in `<sl-tab-group>` to render incorrectly when used inside an element that animates [#671]
- Fixed a bug that allowed values in `<sl-range>` to be invalid according to its `min|max|step` [#674]
- Updated Lit to 2.1.4
- Updated all other dependencies to latest versions

## 2.0.0-beta.68

- Fixed path aliases in generated files so they're relative again [#669]

## 2.0.0-beta.67

- Fixed a TypeScript config regression introduced in [#647]

## 2.0.0-beta.66

- Attempted to fix a bug that prevented types from being generated in the build

## 2.0.0-beta.65

- 🚨 BREAKING: the `unit` property of `<sl-format-bytes>` has changed to `byte | bit` instead of `bytes | bits`
- Added `display-label` part to `<sl-select>` [#650]
- Added `--spacing` custom property to `<sl-divider>` [#664]
- Added `event.detail.source` to the `sl-request-close` event in `<sl-dialog>` and `<sl-drawer>`
- Fixed a bug that caused `<sl-progress-ring>` to render the wrong size when `--track-width` was increased [#656]
- Fixed a bug that allowed `<sl-details>` to open and close when disabled using a screen reader [#658]
- Fixed a bug in the FormData event polyfill that threw an error in some environments [#666]
- Implemented stricter linting to improve consistency and reduce errors, which resulted in many small refactors throughout the codebase [#647]
- Improved accessibility of `<sl-dialog>` and `<sl-drawer>` by making the title an `<h2>` and adding a label to the close button
- Improved search results in the documentation
- Refactored `<sl-format-byte>` to use `Intl.NumberFormat` so it supports localization
- Refactored themes so utility styles are no longer injected as `<style>` elements to support stricter CSP rules [#571]
- Restored the nicer animation on `<sl-spinner>` and verified it works in Safari
- Updated Feather icon example to use Lucide [#657]
- Updated minimum Node version to 14.17
- Updated Lit to 2.1.2
- Updated to Bootstrap Icons to 1.8.1
- Updated all other dependencies to latest versions

## 2.0.0-beta.64

- 🚨 BREAKING: removed `<sl-form>` because all form components submit with `<form>` now ([learn more](/getting-started/form-controls))
- 🚨 BREAKING: changed `submit` attribute to `type="submit"` on `<sl-button>`
- 🚨 BREAKING: changed the `alt` attribute to `label` in `<sl-avatar>` for consistency with other components
- Added `role="status"` to `<sl-spinner>`
- Added `valueAsDate` and `valueAsNumber` properties to `<sl-input>` [#570]
- Added `start`, `end`, and `panel` parts to `<sl-split-panel>` [#639]
- Fixed broken spinner animation in Safari [#633]
- Fixed an a11y bug in `<sl-tooltip>` where `aria-describedby` referenced an id in the shadow root
- Fixed a bug in `<sl-radio>` where tabbing didn't work properly in Firefox [#596]
- Fixed a bug in `<sl-input>` where clicking the left/right edge of the control wouldn't focus it
- Fixed a bug in `<sl-input>` where autofill had strange styles [#644]
- Improved `<sl-spinner>` track color when used on various backgrounds
- Improved a11y in `<sl-radio>` so VoiceOver announces radios properly in a radio group
- Improved the API for the experimental `<sl-split-panel>` component by making `position` accept a percentage and adding the `position-in-pixels` attribute
- Refactored `<sl-breadcrumb-item>`, `<sl-button>`, `<sl-card>`, `<sl-dialog>`, `<sl-drawer>`, `<sl-input>`, `<sl-range>`, `<sl-select>`, and `<sl-textarea>` to use a Reactive Controller for slot detection
- Refactored internal id usage in `<sl-details>`, `<sl-dialog>`, `<sl-drawer>`, and `<sl-dropdown>`
- Removed `position: relative` from the common component stylesheet
- Updated Lit to 2.1.0
- Updated all other dependencies to latest versions

## 2.0.0-beta.63

- 🚨 BREAKING: changed the `type` attribute to `variant` in `<sl-alert>`, `<sl-badge>`, `<sl-button>`, and `<sl-tag>` since it's more appropriate and to disambiguate from other `type` attributes
- 🚨 BREAKING: removed `base` part from `<sl-divider>` to simplify the styling API
- Added the experimental `<sl-split-panel>` component
- Added `focus()` and `blur()` methods to `<sl-select>` [#625]
- Fixed a bug where setting `tooltipFormatter` on `<sl-range>` in JSX causes React@experimental to error out
- Fixed a bug where clicking on a slotted icon in `<sl-button>` wouldn't submit forms [#626]
- Added the `sl-` prefix to generated ids for `<sl-tab>` and `<sl-tab-panel>`
- Refactored `<sl-button>` to use Lit's static expressions to reduce code
- Simplified `<sl-spinner>` animation

## 2.0.0-beta.62

- 🚨 BREAKING: changed the `locale` attribute to `lang` in `<sl-format-bytes>`, `<sl-format-date>`, `<sl-format-number>`, and `<sl-relative-time>` to be consistent with how localization is handled
- Added localization support including translations for English, German, German (Switzerland), Spanish, French, Hebrew, Japanese, Dutch, Polish, Portuguese, and Russian translations [#419]
- CodePen examples will now open in light or dark depending on your current preference
- Fixed a bug where tag names weren't being generated in `vscode.html-custom-data.json` [#593]
- Fixed a bug in `<sl-tooltip>` where the tooltip wouldn't reposition when content changed
- Fixed a bug in `<sl-select>` where focusing on a filled control showed the wrong focus ring
- Fixed a bug where setting `value` initially on `<sl-color-picker>` didn't work in React [#602]
- Updated filled inputs to have the same appearance when focused
- Updated `color` dependency from 3.1.3 to 4.0.2
- Updated `<sl-format-bytes>`, `<sl-format-date>`, `<sl-format-number>`, and `<sl-relative-time>` to work like other localized components
- Upgraded the status of `<sl-qr-code>` from experimental to stable
- Updated to Bootstrap Icons to 1.7.2
- Upgraded color to 4.1.0

## 2.0.0-beta.61

This release improves the dark theme by shifting luminance in both directions, slightly condensing the spectrum. This results in richer colors in dark mode. It also reduces theme stylesheet sizes by eliminating superfluous gray palette variations.

In [beta.48](#_200-beta48), I introduced a change to color tokens that allowed you to access alpha values at the expense of a verbose, non-standard syntax. After considering feedback from the community, I've decided to revert this change so the `rgb()` function is no longer required. Many users reported never using it for alpha, and even more reported having trouble remembering to use `rgb()` and that it was causing more harm than good.

Furthermore, both Safari and Firefox have implemented [`color-mix()`](<https://developer.mozilla.org/en-US/docs/Web/CSS/color_value/color-mix()>) behind a flag, so access to alpha channels and other capabilities are coming to the browser soon.

If you're using color tokens in your own stylesheet, simply remove the `rgb()` to update to this version.

```css
.your-styles {
  /* change this */
  color: rgb(var(--sl-color-primary-500));

  /* to this */
  color: var(--sl-color-primary-500);
}
```

Thank you for your help and patience with testing Shoelace. I promise, we're not far from a stable release!

- 🚨 BREAKING: removed blue gray, cool gray, true gray, and warm gray color palettes
- 🚨 BREAKING: removed `--sl-focus-ring-color`, and `--sl-focus-ring-alpha` (use `--sl-focus-ring` instead)
- 🚨 BREAKING: removed `--sl-surface-base` and `--sl-surface-base-alt` tokens (use the neutral palette instead)
- Added experimental `<sl-visually-hidden>` component
- Added `clear-icon` slot to `<sl-select>` [#591]
- Fixed a bug in `<sl-progress-bar>` where the label would show in the default slot
- Improved the dark theme palette so colors are bolder and don't appear washed out
- Improved a11y of `<sl-avatar>` by representing it as an image with an `alt` [#579]
- Improved a11y of the scroll buttons in `<sl-tab-group>`
- Improved a11y of the close button in `<sl-tab>`
- Improved a11y of `<sl-tab-panel>` by removing an invalid `aria-selected` attribute [#579]
- Improved a11y of `<sl-icon>` by not using a variation of the `name` attribute for labels (use the `label` attribute instead)
- Moved `role` from the shadow root to the host element in `<sl-menu>`
- Removed redundant `role="menu"` in `<sl-dropdown>`
- Slightly faster animations for showing and hiding `<sl-dropdown>`
- Updated to Bootstrap Icons to 1.7.1
- Upgraded the status of `<sl-mutation-observer>` from experimental to stable

## 2.0.0-beta.60

- Added React examples and CodePen links to all components
- Changed the `attr` in experimental `<sl-mutation-observer>` to require `"*"` instead of `""` to target all attributes
- Fixed a bug in `<sl-progress-bar>` where the `label` attribute didn't set the label
- Fixed a bug in `<sl-rating>` that caused disabled and readonly controls to transition on hover
- The `panel` property of `<sl-tab>` is now reflected
- The `name` property of `<sl-tab-panel>` is now reflected

## 2.0.0-beta.59

- Added React wrappers as first-class citizens
- Added eye dropper to `<sl-color-picker>` when the browser supports the [EyeDropper API](https://wicg.github.io/eyedropper-api/)
- Fixed a bug in `<sl-button-group>` where buttons groups with only one button would have an incorrect border radius
- Improved the `<sl-color-picker>` trigger's border in dark mode
- Switched clearable icon from `x-circle` to `x-circle-fill` to make it easier to recognize
- Updated to Bootstrap Icons to 1.7.0
- Updated to Lit 2.0.2

## 2.0.0-beta.58

This version once again restores the bundled distribution because the unbundled + CDN approach is currently confusing and [not working properly](https://github.com/shoelace-style/shoelace/issues/559#issuecomment-949662331). Unbundling the few dependencies Shoelace has is still a goal of the project, but [this jsDelivr bug](https://github.com/jsdelivr/jsdelivr/issues/18337) needs to be resolved before we can achieve it.

I sincerely apologize for the instability of the last few beta releases as a result of this effort.

- Added experimental `<sl-animated-image>` component
- Added `label` attribute to `<sl-progress-bar>` and `<sl-progress-ring>` to improve a11y
- Fixed a bug where the tooltip would show briefly when clicking a disabled `<sl-range>`
- Fixed a bug that caused a console error when `<sl-range>` was used
- Fixed a bug where the `nav` part in `<sl-tab-group>` was on the incorrect element [#563]
- Fixed a bug where non-integer aspect ratios were calculated incorrectly in `<sl-responsive-media>`
- Fixed a bug in `<sl-range>` where setting `value` wouldn't update the active and inactive portion of the track [#572]
- Reverted to publishing the bundled dist and removed `/+esm` links from the docs
- Updated to Bootstrap Icons to 1.6.1

## 2.0.0-beta.57

- Fix CodePen links and CDN links

## 2.0.0-beta.56

This release is the second attempt at unbundling dependencies. This will be a breaking change only if your configuration _does not_ support bare module specifiers. CDN users and bundler users will be unaffected, but note the URLs for modules on the CDN must have the `/+esm` now.

- Added the `hoist` attribute to `<sl-tooltip>` [#564]
- Unbundled dependencies and configured external imports to be packaged with bare module specifiers

## 2.0.0-beta.55

- Revert unbundling due to issues with the CDN not handling bare module specifiers as expected

## 2.0.0-beta.54

Shoelace doesn't have a lot of dependencies, but this release unbundles most of them so you can potentially save some extra kilobytes. This will be a breaking change only if your configuration _does not_ support bare module specifiers. CDN users and bundler users will be unaffected.

- 🚨 BREAKING: renamed the `sl-clear` event to `sl-remove`, the `clear-button` part to `remove-button`, and the `clearable` property to `removable` in `<sl-tag>`
- Added the `disabled` attribute to `<sl-resize-observer>`
- Fixed a bug in `<sl-mutation-observer>` where setting `disabled` initially didn't work
- Unbundled dependencies and configured external imports to be packaged with bare module specifiers

## 2.0.0-beta.53

- 🚨 BREAKING: removed `<sl-menu-divider>` (use `<sl-divider>` instead)
- 🚨 BREAKING: removed `percentage` attribute from `<sl-progress-bar>` and `<sl-progress-ring>` (use `value` instead)
- 🚨 BREAKING: switched the default `type` of `<sl-tag>` from `primary` to `neutral`
- Added the experimental `<sl-mutation-observer>` component
- Added the `<sl-divider>` component
- Added `--sl-color-neutral-0` and `--sl-color-neutral-50` as early surface tokens to improve the appearance of alert, card, and panels in dark mode
- Added the `--sl-panel-border-width` design token
- Added missing background color to `<sl-details>`
- Added the `--padding` custom property to `<sl-tab-panel>`
- Added the `outline` variation to `<sl-button>` [#522]
- Added the `filled` variation to `<sl-input>`, `<sl-textarea>`, and `<sl-select>` and supporting design tokens
- Added the `control` part to `<sl-select>` so you can target the main control with CSS [#538]
- Added a border to `<sl-badge>` to improve contrast when drawn on various background colors
- Added `--track-color-active` and `--track-color-inactive` custom properties to `<sl-range>` [#550]
- Added the undocumented custom properties `--thumb-size`, `--tooltip-offset`, `--track-height` on `<sl-range>`
- Changed the default `distance` in `<sl-dropdown>` from `2` to `0` [#538]
- Fixed a bug where `<sl-select>` would be larger than the viewport when it had lots of options [#544]
- Fixed a bug where `<sl-progress-ring>` wouldn't animate in Safari
- Updated the default height of `<sl-progress-bar>` from `16px` to `1rem` and added a subtle shadow to indicate depth
- Removed the `lit-html` dependency and moved corresponding imports to `lit` [#546]

## 2.0.0-beta.52

- 🚨 BREAKING: changed the `--stroke-width` custom property of `<sl-spinner>` to `--track-width` for consistency
- 🚨 BREAKING: removed the `size` and `stroke-width` attributes from `<sl-progress-ring>` so it's fully customizable with CSS (use the `--size` and `--track-width` custom properties instead)
- Added the `--speed` custom property to `<sl-spinner>`
- Added the `--size` and `--track-width` custom properties to `<sl-progress-ring>`
- Added tests for `<sl-badge>` [#530]
- Fixed a bug where `<sl-tab>` wasn't using a border radius token [#523]
- Fixed a bug in the Remix Icons example where some icons would 404 [#528]
- Updated `<sl-progress-ring>` to use only CSS for styling
- Updated `<sl-spinner>` to use an SVG and improved the indicator animation
- Updated to Lit 2.0 and lit-html 2.0 🔥

## 2.0.0-beta.51

A number of users had trouble counting characters that repeat, so this release improves design token patterns so that "t-shirt sizes" are more accessible. For example, `--sl-font-size-xxx-large` has become `--sl-font-size-3x-large`. This change applies to all design tokens that use this scale.

- 🚨 BREAKING: all t-shirt size design tokens now use `2x`, `3x`, `4x` instead of `xx`, `xxx`, `xxxx`
- Added missing `--sl-focus-ring-*` tokens to dark theme
- Added an "Importing" section to all components with copy/paste code to make cherry picking easier
- Improved the documentation search with a custom plugin powered by [Lunr](https://lunrjs.com/)
- Improved the `--sl-shadow-x-small` elevation
- Improved visibility of elevations and overlays in dark theme
- Reduced the size of `<sl-color-picker>` slightly to better accommodate mobile devices
- Removed `<sl-icon>` dependency from `<sl-color-picker>` and improved the copy animation

## 2.0.0-beta.50

- Added `<sl-breadcrumb>` and `<sl-breadcrumb-item>` components
- Added `--sl-letter-spacing-denser`, `--sl-letter-spacing-looser`, `--sl-line-height-denser`, and `--sl-line-height-looser` design tokens
- Fixed a bug where form controls would error out when the value was set to `undefined` [#513]

## 2.0.0-beta.49

This release changes the way focus states are applied to elements. In browsers that support [`:focus-visible`](https://developer.mozilla.org/en-US/docs/Web/CSS/:focus-visible), it will be used. In unsupportive browsers ([currently only Safari](https://caniuse.com/mdn-css_selectors_focus-visible)), `:focus` will be used instead. This means the browser will determine whether a focus ring should be shown based on how the user interacts with the page.

This release also fixes a critical bug in the color scale where `--sl-color-neutral-0` and `--sl-color-neutral-1000` were reversed.

- 🚨 BREAKING: fixed a bug where `--sl-color-neutral-0` and `--sl-color-neutral-1000` were inverted (swap them to update)
- 🚨 BREAKING: removed the `no-fieldset` property from `<sl-radio-group>` (fieldsets are now hidden by default; use `fieldset` to show them)
- 🚨 BREAKING: removed `--focus-ring` custom property from `<sl-input>`, `<sl-select>`, `<sl-tab>` for consistency with other form controls
- Added `--swatch-size` custom property to `<sl-color-picker>`
- Added `date` to `<sl-input>` as a supported `type`
- Added the `--sl-focus-ring` design token for a more convenient way to apply focus ring styles
- Adjusted elevation tokens to use neutral in light mode and black in dark mode
- Adjusted `--sl-overlay-background-color` in dark theme to be black instead of gray
- Fixed a bug in `<sl-color-picker>` where the opacity slider wasn't showing the current color
- Fixed a bug where Edge in Windows would show the native password toggle next to the custom password toggle [#508]
- Fixed a bug where pressing up/down in `<sl-tab-group>` didn't select the next/previous tab in vertical placements
- Improved size of `<sl-color-picker>`
- Improved icon contrast in `<sl-input>`
- Improved contrast of `<sl-switch>`
- Improved `:focus-visible` behavior in many components
- Removed elevation from `<sl-color-picker>` when rendered inline
- Removed custom `:focus-visible` logic in favor of a directive that outputs `:focus-visible` or `:focus` depending on browser support
- Updated to Lit 2.0.0-rc.3
- Updated to lit-html 2.0.0-rc.4

## 2.0.0-beta.48

This release improves theming by offering both light and dark themes that can be used autonomously. It also improves contrast in most components, adds a variety of new color primitives, and changes the way color tokens are consumed.

Previously, color tokens were in hexadecimal format. Now, Shoelace now uses an `R G B` format that requires you to use the `rgb()` function in your CSS.

```css
.example {
  /* rgb() is required now */
  color: var(--sl-color-neutral-500);
}
```

This is more verbose than previous versions, but it has the advantage of letting you set the alpha channel of any color token.

```css
.example-with-alpha {
  /* easily adjust opacity for any color token */
  color: rgb(var(--sl-color-neutral-500) / 50%);
}
```

This change applies to all design tokens that implement a color. Refer to the [color tokens](/tokens/color) page for more details.

- 🚨 BREAKING: all design tokens that implement colors have been converted to `R G B` and must be used with the `rgb()` function
- 🚨 BREAKING: removed `--sl-color-black|white` color tokens (use `--sl-color-neutral-0|1000` instead)
- 🚨 BREAKING: removed `--sl-color-primary|success|warning|info|danger-text` design tokens (use theme or primitive colors instead)
- 🚨 BREAKING: removed `info` variant from `<sl-alert>`, `<sl-badge>`, `<sl-button>`, and `<sl-tag>` (use `neutral` instead)
- 🚨 BREAKING: removed `--sl-color-info-*` design token (use `--sl-color-neutral-*` instead)
- 🚨 BREAKING: renamed `dist/themes/base.css` to `dist/themes/light.css`
- 🚨 BREAKING: removed `--sl-focus-ring-color-primary` tokens (use color tokens and `--sl-focus-ring-width|alpha` instead)
- 🚨 BREAKING: removed `--tabs-border-color` from `<sl-tab-group>` (use `--track-color` instead)
- 🚨 BREAKING: changed the default value for `effect` to `none` in `<sl-skeleton>` (use `sheen` to restore the original behavior)
- Added new color primitives to the base set of design tokens
- Added `--sl-color-*-950` swatches to all color palettes
- Added a console error that appears when menu items have duplicate values in `<sl-select>`
- Added CodePen link to code examples
- Added `prefix` and `suffix` slots to `<sl-select>` [#501]
- Added `--indicator-color` custom property to `<sl-tab-group>`
- Exposed base and dark stylesheets so they can be imported via JavaScript [#438]
- Fixed a bug in `<sl-menu>` where pressing [[Enter]] after using type to select would result in the wrong value
- Fixed a bug in `<sl-radio-group>` where clicking a radio button would cause the wrong control to be focused
- Fixed a bug in `<sl-button>` and `<sl-icon-button>` where an unintended `ref` attribute was present
- Fixed a bug in the focus-visible utility that failed to respond to mouseup events
- Fixed a bug where clicking on a menu item would persist its hover/focus state
- Fixed a bug in `<sl-select>` where it would erroneously intercept important keyboard shortcuts [#504]
- Improved contrast throughout all components [#128]
- Refactored thumb position logic in `<sl-switch>` [#490]
- Reworked the dark theme to use an inverted + shifted design token approach instead of component-specific selectors

## 2.0.0-beta.47

This release improves how component dependencies are imported. If you've been cherry picking, you no longer need to import component dependencies manually. This significantly improves developer experience, making Shoelace even easier to use. For transparency, component dependencies will continue to be listed in the docs.

- Added "Reflects" column to the properties table
- Dependencies are now automatically imported for all components
- Fixed a bug where tabbing into `<sl-radio-group>` would not always focus the checked radio
- Fixed a bug in component styles that prevented the box sizing reset from being applied
- Fixed a regression in `<sl-color-picker>` where dragging the grid handle wasn't smooth
- Fixed a bug where slot detection could incorrectly match against slots of child elements [#481]
- Fixed a bug in `<sl-input>` where focus would move to the end of the input when typing in Safari [#480]
- Improved base path utility logic

## 2.0.0-beta.46

This release improves the developer experience of `<sl-animation>`. Previously, an animation was assumed to be playing unless the `pause` attribute was set. This behavior has been reversed and `pause` has been removed. Now, animations will not play until the new `play` attribute is applied.

This is a lot more intuitive and makes it easier to activate animations imperatively. In addition, the `play` attribute is automatically removed automatically when the animation finishes or cancels, making it easier to restart finite animations. Lastly, the animation's timing is now accessible through the new `currentTime` property instead of `getCurrentTime()` and `setCurrentTime()`.

In addition, Shoelace no longer uses Sass. Component styles now use Lit's template literal styles and theme files use pure CSS.

- 🚨 BREAKING: removed the `pause` attribute from `<sl-animation>` (use `play` to start and stop the animation instead)
- 🚨 BREAKING: removed `getCurrentTime()` and `setCurrentTime()` from `<sl-animation>` (use the `currentTime` property instead)
- 🚨 BREAKING: removed the `close-on-select` attribute from `<sl-dropdown>` (use `stay-open-on-select` instead)
- Added the `currentTime` property to `<sl-animation>` to control the current time without methods
- Fixed a bug in `<sl-range>` where the tooltip wasn't showing in Safari [#477]
- Fixed a bug in `<sl-menu>` where pressing [[Enter]] in a menu didn't work with click handlers
- Reworked `<sl-menu>` and `<sl-menu-item>` to use a roving tab index and improve keyboard accessibility
- Reworked tabbable logic to be more performant [#466]
- Switched component stylesheets from Sass to Lit's template literal styles
- Switched theme stylesheets from Sass to CSS

## 2.0.0-beta.45

This release changes the way component metadata is generated. Previously, the project used TypeDoc to analyze components and generate a very large file with type data. The data was then parsed and converted to an easier-to-consume file called `metadata.json`. Alas, TypeDoc is expensive to run and the metadata format wasn't standard.

Thanks to an amazing effort by [Pascal Schilp](https://twitter.com/passle_), the world has a simpler, faster way to gather metadata using the [Custom Elements Manifest Analyzer](https://github.com/open-wc/custom-elements-manifest). Not only is this tool faster, but the data follows the evolving `custom-elements.json` format. This is exciting because a standard format for custom elements opens the door for many potential uses, including documentation generation, framework adapters, IDE integrations, third-party uses, and more. [Check out Pascal's great article](https://dev.to/open-wc/introducing-custom-elements-manifest-gkk) for more info about `custom-elements.json` and the new analyzer.

The docs have been updated to use the new `custom-elements.json` file. If you're relying on the old `metadata.json` file for any purpose, this will be a breaking change for you.

- 🚨 BREAKING: removed the `sl-overlay-click` event from `<sl-dialog>` and `<sl-drawer>` (use `sl-request-close` instead) [#471]
- 🚨 BREAKING: removed `metadata.json` (use `custom-elements.json` instead)
- Added `custom-elements.json` for component metadata
- Added `sl-request-close` event to `<sl-dialog>` and `<sl-drawer>`
- Added `dialog.denyClose` and `drawer.denyClose` animations
- Fixed a bug in `<sl-color-picker>` where setting `value` immediately wouldn't trigger an update
- Fixed a bug in `<sl-dialog>` and `<sl-drawer>` where setting `open` initially didn't set a focus trap
- Fixed a bug that resulted in form controls having incorrect validity when `disabled` was initially set [#473]
- Fixed a bug in the docs that caused the metadata file to be requested twice
- Fixed a bug where tabbing out of a modal would cause the browser to lag [#466]
- Updated the docs to use the new `custom-elements.json` for component metadata

## 2.0.0-beta.44

- 🚨 BREAKING: all `invalid` props on form controls now reflect validity before interaction [#455]
- Allow `null` to be passed to disable animations in `setDefaultAnimation()` and `setAnimation()`
- Converted build scripts to ESM
- Fixed a bug in `<sl-checkbox>` where `invalid` did not update properly
- Fixed a bug in `<sl-dropdown>` where a `keydown` listener wasn't cleaned up properly
- Fixed a bug in `<sl-select>` where `sl-blur` was emitted prematurely [#456]
- Fixed a bug in `<sl-select>` where no selection with `multiple` resulted in an incorrect value [#457]
- Fixed a bug in `<sl-select>` where `sl-change` was emitted immediately after connecting to the DOM [#458]
- Fixed a bug in `<sl-select>` where non-printable keys would cause the menu to open
- Fixed a bug in `<sl-select>` where `invalid` was not always updated properly
- Reworked the `@watch` decorator to use `update` instead of `updated` resulting in better performance and flexibility

## 2.0.0-beta.43

- Added `?` to optional arguments in methods tables in the docs
- Added the `scrollPosition()` method to `<sl-textarea>` to get/set scroll position
- Added initial tests for `<sl-dialog>`, `<sl-drawer>`, `<sl-dropdown>`, and `<sl-tooltip>`
- Fixed a bug in `<sl-tab-group>` where scrollable tab icons were not displaying correctly
- Fixed a bug in `<sl-dialog>` and `<sl-drawer>` where preventing clicks on the overlay no longer worked as described [#452]
- Fixed a bug in `<sl-dialog>` and `<sl-drawer>` where setting initial focus no longer worked as described [#453]
- Fixed a bug in `<sl-card>` where the `slotchange` listener wasn't attached correctly [#454]
- Fixed lifecycle bugs in a number of components [#451]
- Removed `fill: both` from internal animate utility so styles won't "stick" by default [#450]

## 2.0.0-beta.42

This release addresses an issue with the `open` attribute no longer working in a number of components, as a result of the changes in beta.41. It also removes a small but controversial feature that complicated show/hide logic and led to a poor experience for developers and end users.

There are two ways to show/hide affected components: by calling `show() | hide()` and by toggling the `open` prop. Previously, it was possible to call `event.preventDefault()` in an `sl-show | sl-hide ` handler to stop the component from showing/hiding. The problem becomes obvious when you set `el.open = false`, the event gets canceled, and in the next cycle `el.open` has reverted to `true`. Not only is this unexpected, but it also doesn't play nicely with frameworks. Additionally, this made it impossible to await `show() | hide()` since there was a chance they'd never resolve.

Technical reasons aside, canceling these events seldom led to a good user experience, so the decision was made to no longer allow `sl-show | sl-hide` to be cancelable.

- 🚨 BREAKING: `sl-show` and `sl-hide` events are no longer cancelable
- Added Iconoir example to the icon docs
- Added Web Test Runner
- Added initial tests for `<sl-alert>` and `<sl-details>`
- Changed the `cancelable` default to `false` for the internal `@event` decorator
- Fixed a bug where toggling `open` stopped working in `<sl-alert>`, `<sl-dialog>`, `<sl-drawer>`, `<sl-dropdown>`, and `<sl-tooltip>`
- Fixed a bug in `<sl-range>` where setting a value outside the default `min` or `max` would clamp the value [#448]
- Fixed a bug in `<sl-dropdown>` where placement wouldn't adjust properly when shown [#447]
- Fixed a bug in the internal `shimKeyframesHeightAuto` utility that caused `<sl-details>` to measure heights incorrectly [#445]
- Fixed a number of imports that should have been type imports
- Updated Lit to 2.0.0-rc.2
- Updated esbuild to 0.12.4

## 2.0.0-beta.41

This release changes how components animate. In previous versions, CSS transitions were used for most show/hide animations. Transitions are problematic due to the way `transitionend` works. This event fires once _per transition_, and it's impossible to know which transition to look for when users can customize any possible CSS property. Because of this, components previously required the `opacity` property to transition. If a user were to prevent `opacity` from transitioning, the component wouldn't hide properly and the `sl-after-show|hide` events would never emit.

CSS animations, on the other hand, have a more reliable `animationend` event. Alas, `@keyframes` don't cascade and can't be injected into a shadow DOM via CSS, so there would be no good way to customize them.

The most elegant solution I found was to use the [Web Animations API](https://developer.mozilla.org/en-US/docs/Web/API/Web_Animations_API), which offers more control over animations at the expense of customizations being done in JavaScript. Fortunately, through the [Animation Registry](/getting-started/customizing#animations), you can customize animations globally and/or per component with a minimal amount of code.

- 🚨 BREAKING: changed `left` and `right` placements to `start` and `end` in `<sl-drawer>`
- 🚨 BREAKING: changed `left` and `right` placements to `start` and `end` in `<sl-tab-group>`
- 🚨 BREAKING: removed `--hide-duration`, `--hide-timing-function`, `--show-duration`, and `--show-timing-function` custom properties from `<sl-tooltip>` (use the Animation Registry instead)
- Added the Animation Registry
- Fixed a bug where removing `<sl-dropdown>` from the DOM and adding it back destroyed the popover reference [#443]
- Updated animations for `<sl-alert>`, `<sl-dialog>`, `<sl-drawer>`, `<sl-dropdown>`, and `<sl-tooltip>` to use the Animation Registry instead of CSS transitions
- Improved a11y by respecting `prefers-reduced-motion` for all show/hide animations
- Improved `--show-delay` and `--hide-delay` behavior in `<sl-tooltip>` so they only apply on hover
- Removed the internal popover utility

## 2.0.0-beta.40

- 🚨 BREAKING: renamed `<sl-responsive-embed>` to `<sl-responsive-media>` and added support for images and videos [#436]
- Fixed a bug where setting properties before an element was defined would render incorrectly [#425]
- Fixed a bug that caused all modules to be imported when cherry picking certain components [#439]
- Fixed a bug where the scrollbar would reposition `<sl-dialog>` on hide causing it to jump [#424]
- Fixed a bug that prevented the project from being built in a Windows environment
- Improved a11y in `<sl-progress-ring>`
- Removed `src/utilities/index.ts` to prevent tree-shaking confusion (please import utilities directly from their respective modules)
- Removed global `[hidden]` styles so they don't affect anything outside of components
- Updated to Bootstrap Icons 1.5.0
- Updated React docs to use [`@shoelace-style/react`](https://github.com/shoelace-style/react)
- Updated NextJS docs [#434]
- Updated TypeScript to 4.2.4

## 2.0.0-beta.39

- Added experimental `<sl-qr-code>` component
- Added `system` icon library and updated all components to use this instead of the default icon library [#420]
- Updated to esbuild 0.8.57
- Updated to Lit 2.0.0-rc.1 and lit-html 2.0.0-rc.2

## 2.0.0-beta.38

- 🚨 BREAKING: `<sl-radio>` components must be located inside an `<sl-radio-group>` for proper accessibility [#218]
- Added `<sl-radio-group>` component [#218]
- Added `--header-spacing`, `--body-spacing`, and `--footer-spacing` custom properties to `<sl-drawer>` and `<sl-dialog>` [#409]
- Fixed a bug where `<sl-menu-item>` prefix and suffix slots wouldn't always receive the correct spacing
- Fixed a bug where `<sl-badge>` used `--sl-color-white` instead of the correct design tokens [#407]
- Fixed a bug in `<sl-dialog>` and `<sl-drawer>` where the escape key would cause parent components to close
- Fixed a race condition bug in `<sl-icon>` [#410]
- Improved focus trap behavior in `<sl-dialog>` and `<sl-drawer>`
- Improved a11y in `<sl-dialog>` and `<sl-drawer>` by restoring focus to trigger on close
- Improved a11y in `<sl-radio>` with Windows high contrast mode [#215]
- Improved a11y in `<sl-select>` by preventing the chevron icon from being announced
- Internal: removed the `options` argument from the modal utility as focus trapping is now handled internally

## 2.0.0-beta.37

- Added `click()` method to `<sl-checkbox>`, `<sl-radio>`, and `<sl-switch>`
- Added the `activation` attribute to `<sl-tab-group>` to allow for automatic and manual tab activation
- Added `npm run create <tag>` script to scaffold new components faster
- Fixed a bug in `<sl-tooltip>` where events weren't properly cleaned up on disconnect
- Fixed a bug in `<sl-tooltip>` where they wouldn't display after toggling `disabled` off and on again [#391]
- Fixed a bug in `<sl-details>` where `show()` and `hide()` would toggle the control when disabled
- Fixed a bug in `<sl-color-picker>` where setting `value` wouldn't update the control
- Fixed a bug in `<sl-tab-group>` where tabs that are initially disabled wouldn't receive the indicator on activation [#403]
- Fixed incorrect event names for `sl-after-show` and `sl-after-hide` in `<sl-details>`
- Improved a11y for disabled buttons that are rendered as links
- Improved a11y for `<sl-button-group>` by adding the correct `role` attribute
- Improved a11y for `<sl-input>`, `<sl-range>`, `<sl-select>`, and `<sl-textarea>` so labels and helper text are read properly by screen readers
- Removed `sl-show`, `sl-hide`, `sl-after-show`, `sl-after-hide` events from `<sl-color-picker>` (the color picker's visibility cannot be controlled programmatically so these shouldn't have been exposed; the dropdown events now bubble up so you can listen for those instead)
- Reworked `<sl-button-group>` so it doesn't require light DOM styles

## 2.0.0-beta.36

- 🚨 BREAKING: renamed `setFocus()` to `focus()` in button, checkbox, input, menu item, radio, range, rating, select, switch, and tab
- 🚨 BREAKING: renamed `removeFocus()` to `blur()` in button, checkbox, input, menu item, radio, range, rating, select, switch, and tab
- Added `click()` method to `<sl-button>`
- Fixed a bug where toggling `open` on `<sl-drawer>` would skip the transition
- Fixed a bug where `<sl-color-picker>` could be opened when disabled
- Fixed a bug in `<sl-color-picker>` that caused erratic slider behaviors [#388]
- Fixed a bug where `<sl-details>` wouldn't always render the correct height when open initially [#357]
- Renamed `components.json` to `metadata.json`
- Updated to the prerelease versions of LitElement and lit-html
- Updated to Bootstrap Icons 1.4.1

## 2.0.0-beta.35

- Fixed a bug in `<sl-animation>` where `sl-cancel` and `sl-finish` events would never fire
- Fixed a bug where `<sl-alert>` wouldn't always transition properly
- Fixed a bug where using `<sl-menu>` inside a shadow root would break keyboard selections [#382]
- Fixed a bug where toggling `multiple` in `<sl-select>` would lead to a stale display label
- Fixed a bug in `<sl-tab-group>` where changing `placement` could result in the active tab indicator being drawn a few pixels off
- Fixed a bug in `<sl-button>` where link buttons threw an error on focus, blur, and click
- Improved `@watch` decorator to run after update instead of during
- Updated `<sl-menu-item>` checked icon to `check` instead of `check2`
- Upgraded the status of `<sl-resize-observer>` from experimental to stable

## 2.0.0-beta.34

This release changes the way components are registered if you're [cherry picking](/getting-started/installation#cherry-picking) or [using a bundler](/getting-started/installation#bundling). This recommendation came from the LitElement team and simplifies Shoelace's dependency graph. It also eliminates the need to call a `register()` function before using each component.

From now on, importing a component will register it automatically. The caveat is that bundlers may not tree shake the library properly if you import from `@shoelace-style/shoelace`, so the recommendation is to import components and utilities from their corresponding files instead.

- 🚨 BREAKING: removed `all.shoelace.js` (use `shoelace.js` instead)
- 🚨 BREAKING: component modules now have a side effect, so bundlers may not tree shake properly when importing from `@shoelace-style/shoelace` (see the [installation page](/getting-started/installation#bundling) for more details and how to update)
- Added `sl-clear` event to `<sl-select>`
- Fixed a bug where dynamically changing menu items in `<sl-select>` would cause the display label to be blank [#374]
- Fixed a bug where setting the `value` attribute or property on `<sl-input>` and `<sl-textarea>` would trigger validation too soon
- Fixed the margin in `<sl-menu-label>` to align with menu items
- Fixed `autofocus` attributes in `<sl-input>` and `<sl-textarea>`
- Improved types for `autocapitalize` in `<sl-input>` and `<sl-textarea>`
- Reverted the custom `@tag` decorator in favor of `@customElement` to enable auto-registration

## 2.0.0-beta.33

- Fixed a bug where link buttons could have incorrect `target`, `download`, and `rel` props
- Fixed `aria-label` and `aria-labelledby` props in `<sl-dialog>` and `<sl-drawer>`
- Fixed `tabindex` attribute in `<sl-menu>`
- Fixed a bug in `<sl-select>` where tags would always render as pills
- Fixed a bug in `<sl-button>` where calling `setFocus()` would throw an error

## 2.0.0-beta.32

- Added tag name maps so TypeScript can identify Shoelace elements [#371]
- Fixed a bug where the active tab indicator wouldn't render properly on tabs styled with `flex-end` [#355]
- Fixed a bug where `sl-change` wasn't emitted by `<sl-checkbox>` or `<sl-switch>` [#370]
- Fixed a bug where some props weren't being watched correctly in `<sl-alert>` and `<sl-color-picker>`
- Improved `@watch` decorator so watch handlers don't run before the first render
- Removed guards that were added due to previous watch handler behavior

## 2.0.0-beta.31

- Add touch support to `<sl-rating>` [#362]
- Fixed a bug where the `open` attribute on `<sl-details>` would prevent it from opening [#357]
- Fixed event detail type parsing so component class names are shown instead of `default`

## 2.0.0-beta.30

- Fix default exports for all components so cherry picking works again [#365]
- Revert FOUC base style because it interferes with some framework and custom element use cases

## 2.0.0-beta.29

**This release migrates component implementations from Shoemaker to LitElement.** Due to feedback from the community, Shoelace will rely on a more heavily tested library for component implementations. This gives you a more solid foundation and reduces my maintenance burden. Thank you for all your comments, concerns, and encouragement! Aside from that, everything else from beta.28 still applies plus the following.

- 🚨 BREAKING: removed the `symbol` property from `<sl-rating>` and reverted to `getSymbol` for optimal flexibility
- Added `vscode.html-custom-data.json` to the build to support IntelliSense (see [the usage section](/getting-started/usage#code-completion) for details)
- Added a base style to prevent FOUC before components are defined
- Fixed bug where TypeScript types weren't being generated [#364]
- Improved vertical padding in `<sl-tooltip>`
- Moved chunk files into a separate folder
- Reverted menu item active styles
- Updated esbuild to 0.8.54

## 2.0.0-beta.28

**This release includes a major under the hood overhaul of the library and how it's distributed.** Until now, Shoelace was developed with Stencil. This release moves to a lightweight tool called Shoemaker, a homegrown utility that provides declarative templating and data binding while reducing the boilerplate required for said features.

This change in tooling addresses a number of longstanding bugs and limitations. It also gives us more control over the library and build process while streamlining development and maintenance. Instead of two different distributions, Shoelace now offers a single, standards-compliant collection of ES modules. This may affect how you install and use the library, so please refer to the [installation page](/getting-started/installation) for details.

:::warning
Due to the large number of internal changes, I would consider this update to be less stable than previous ones. If you're using Shoelace in a production app, consider holding off until the next beta to allow for more exhaustive testing from the community. Please report any bugs you find on the [issue tracker](https://github.com/shoelace-style/shoelace/issues).
:::

The component API remains the same except for the changes noted below. Thanks for your patience as I work diligently to make Shoelace more stable and future-proof. 🙌

- 🚨 BREAKING: removed the custom elements bundle (you can import ES modules directly)
- 🚨 BREAKING: removed `getAnimationNames()` and `getEasingNames()` methods from `<sl-animation>` (you can import them from `utilities/animation.js` instead)
- 🚨 BREAKING: removed the `<sl-icon-library>` component since it required imperative initialization (you can import the `registerIconLibrary()` function from `utilities/icon-library.js` instead)
- 🚨 BREAKING: removed the experimental `<sl-theme>` component due to technical limitations (you should set the `sl-theme-{name}` class on the `<body>` instead)
- 🚨 BREAKING: moved the base stylesheet from `dist/shoelace.css` to `dist/themes/base.css`
- 🚨 BREAKING: moved `icons` into `assets/icons` to make future assets easier to colocate
- 🚨 BREAKING: changed `getSymbol` property in `<sl-rating>` to `symbol` (it now accepts a string or a function that returns an icon name)
- 🚨 BREAKING: renamed `setAssetPath()` to `setBasePath()` and added the ability to set the library's base path with a `data-shoelace` attribute (`setBasePath()` is exported from `utilities/base-path.js`)
- Fixed `min` and `max` types in `<sl-input>` to allow numbers and strings [#330]
- Fixed a bug where `<sl-checkbox>`, `<sl-radio>`, and `<sl-switch>` controls would shrink with long labels [#325]
- Fixed a bug in `<sl-select>` where the dropdown menu wouldn't reposition when the box resized [#340]
- Fixed a bug where ignoring clicks and clicking the overlay would prevent the escape key from closing the dialog/drawer [#344]
- Removed the lazy loading dist (importing `shoelace.js` will load and register all components now)
- Switched from Stencil to Shoemaker
- Switched to a custom build powered by [esbuild](https://esbuild.github.io/)
- Updated to Bootstrap Icons 1.4.0

## 2.0.0-beta.27

- Added `handle-icon` slot to `<sl-image-comparer>` [#311]
- Added `label` and `helpText` props and slots to `<sl-range>` [#318]
- Added "Integrating with NextJS" tutorial to the docs, courtesy of [crutchcorn](https://github.com/crutchcorn)
- Added `content` slot to `<sl-tooltip>` [#322]
- Fixed a bug in `<sl-select>` where removing a tag would toggle the dropdown
- Fixed a bug in `<sl-input>` and `<sl-textarea>` where the input might not exist when the value watcher is called [#313]
- Fixed a bug in `<sl-details>` where hidden elements would receive focus when tabbing [#323]
- Fixed a bug in `<sl-icon>` where `sl-error` would only be emitted for network failures [#326]
- Reduced the default line-height for `<sl-tooltip>`
- Updated `<sl-menu-item>` focus styles
- Updated `<sl-select>` so tags will wrap when `multiple` is true
- Updated to Stencil 2.4.0

## 2.0.0-beta.26

- 🚨 BREAKING: Fixed animations bloat
  - Removed ~400 baked-in Animista animations because they were causing ~200KB of bloat (they can still be used with custom keyframes)
  - Reworked animations into a separate module ([`@shoelace-style/animations`](https://github.com/shoelace-style/animations)) so it's more maintainable and animations are sync with the latest version of animate.css
  - Animation and easing names are now camelCase (e.g. `easeInOut` instead of `ease-in-out`)
- Added initial E2E tests [#169]
- Added the `FocusOptions` argument to all components that have a `setFocus()` method
- Added `sl-initial-focus` event to `<sl-dialog>` and `<sl-drawer>` so focus can be customized to a specific element
- Added `close-button` part to `<sl-tab>` so the close button can be customized
- Added `scroll-button` part to `<sl-tab-group>` so the scroll buttons can be customized
- Fixed a bug where `sl-hide` would be emitted twice when closing an alert with `hide()`
- Fixed a bug in `<sl-color-picker>` where the toggle button was smaller than the preview button in Safari
- Fixed a bug in `<sl-tab-group>` where activating a nested tab group didn't work properly [#299]
- Fixed a bug in `<sl-tab-group>` where removing tabs would throw an error
- Fixed a bug in `<sl-alert>`, `<sl-dialog>`, `<sl-drawer>`, `<sl-select>`, and `<sl-tag>` where the close button's base wasn't exported so it couldn't be styled
- Removed `text` type from `<sl-badge>` as it was erroneously copied and never had styles
- Updated `<sl-tab-group>` so the `active` property is reflected to its attribute
- Updated the docs to show dependencies instead of dependents which is much more useful when working with the custom elements bundle
- Updated to Bootstrap Icons 1.3.0

## 2.0.0-beta.25

- 🚨 BREAKING: Reworked color tokens
  - Theme colors are now inspired by Tailwind's professionally-designed color palette
  - Color token variations now range from 50, 100, 200, 300, 400, 500, 600, 700, 800, 900, 950
  - Color token variations were inverted, e.g. 50 is lightest and 950 is darkest
  - All component styles were adapted to use the new color tokens, but visual changes are subtle
  - The dark theme was adapted use the new color tokens
  - HSL is no longer used because it is not perceptually uniform (this may be revisited when all browsers support [LCH colors](https://lea.verou.me/2020/04/lch-colors-in-css-what-why-and-how/))
- 🚨 BREAKING: Refactored `<sl-select>` to improve accessibility [#216]
  - Removed the internal `<sl-input>` because it was causing problems with a11y and virtual keyboards
  - Removed `input`, `prefix` and `suffix` parts
- 🚨 BREAKING: Removed `copy-button` part from `<sl-color-picker>` since copying is now done by clicking the preview
- Added `getFormattedValue()` method to `<sl-color-picker>` so you can retrieve the current value in any format
- Added visual separators between solid buttons in `<sl-button-group>`
- Added `help-text` attribute to `<sl-input>`, `<sl-textarea>`, and `<sl-select>`
- Fixed a bug where moving the mouse while `<sl-dropdown>` is closing would remove focus from the trigger
- Fixed a bug where `<sl-menu-item>` didn't set a default color in the dark theme
- Fixed a bug where `<sl-color-picker>` preview wouldn't update in Safari
- Fixed a bug where removing an icon's `name` or `src` wouldn't remove the previously rendered SVG [#285]
- Fixed a bug where disabled link buttons didn't appear disabled
- Improved button spacings and added split button example
- Improved elevation tokens in dark theme
- Improved accessibility in `<sl-tooltip>` by allowing escape to dismiss it [#219]
- Improved slot detection in `<sl-card>`, `<sl-dialog>`, and `<sl-drawer>`
- Made `@types/resize-observer-browser` a dependency so users don't have to install it manually
- Refactored internal label + help text logic into a functional component used by `<sl-input>`, `<sl-textarea>`, and `<sl-select>`
- Removed `sl-blur` and `sl-focus` events from `<sl-menu>` since menus can't have focus as of 2.0.0-beta.22
- Updated `<sl-spinner>` so the indicator is more obvious
- Updated to Bootstrap Icons 1.2.2

## 2.0.0-beta.24

- Added `<sl-format-date>` component
- Added `indeterminate` state to `<sl-progress-bar>` [#274]
- Added `--track-color`, `--indicator-color`, and `--label-color` to `<sl-progress-bar>` [#276]
- Added `allow-scripts` attribute to `<sl-include>` [#280]
- Fixed a bug where `<sl-menu-item>` color variable was incorrect [#272]
- Fixed a bug where `<sl-dialog>` and `<sl-drawer>` would emit the `sl-hide` event twice [#275]
- Fixed a bug where calling `event.preventDefault()` on certain form elements wouldn't prevent `<sl-form>` from submitting [#277]
- Fixed drag handle orientation in `<sl-image-comparer>`
- Restyled `<sl-spinner>` so the track is visible and the indicator is smaller.
- Removed `resize-observer-polyfill` in favor of `@types/resize-observer-browser` since all target browsers support `ResizeObserver`
- Upgraded the status of `<sl-form>`, `<sl-image-comparer>`, and `<sl-include>` from experimental to stable

## 2.0.0-beta.23

- Added `<sl-format-number>` component
- Added `<sl-relative-time>` component
- Added `closable` attribute to `<sl-tab>`
- Added experimental `<sl-resize-observer>` utility
- Added experimental `<sl-theme>` utility and updated theming documentation
- Fixed a bug where `<sl-menu-item>` wouldn't render properly in the dark theme
- Fixed a bug where `<sl-select>` would show an autocomplete menu
- Improved placeholder contrast in dark theme
- Updated to Bootstrap Icons 1.1.0
- Updated to Stencil 2.3.0

## 2.0.0-beta.22

- 🚨 BREAKING: Refactored `<sl-menu>` and `<sl-menu-item>` to improve accessibility by using proper focus states [#217]
  - Moved `tabindex` from `<sl-menu>` to `<sl-menu-item>`
  - Removed the `active` attribute from `<sl-menu-item>` because synthetic focus states are bad for accessibility
  - Removed the `sl-activate` and `sl-deactivate` events from `<sl-menu-item>` (listen for `focus` and `blur` instead)
  - Updated `<sl-select>` so keyboard navigation still works
- Added `no-scroll-controls` attribute to `<sl-tab-group>` [#253]
- Fixed a bug where setting `open` initially wouldn't show `<sl-dialog>` or `<sl-drawer>` [#255]
- Fixed a bug where `disabled` could be set when buttons are rendered as links
- Fixed a bug where hoisted dropdowns would render in the wrong position when placed inside `<sl-dialog>` [#252]
- Fixed a bug where boolean aria attributes didn't explicitly set `true|false` string values in the DOM
- Fixed a bug where `aria-describedby` was never set on tooltip targets in `<sl-tooltip>`
- Fixed a bug where setting `position` on `<sl-image-comparer>` wouldn't update the divider's position
- Fixed a bug where the check icon was announced to screen readers in `<sl-menu-item>`
- Improved `<sl-icon-button>` accessibility by encouraging proper use of `label` and hiding the internal icon from screen readers [#220]
- Improved `<sl-dropdown>` accessibility by attaching `aria-haspopup` and `aria-expanded` to the slotted trigger
- Refactored position logic to remove an unnecessary state variable in `<sl-image-comparer>`
- Refactored design tokens to use `rem` instead of `px` for input height and spacing [#221]
- Removed `console.log` from modal utility
- Updated to Stencil 2.2.0

## 2.0.0-beta.21

- Added `label` slot to `<sl-input>`, `<sl-select>`, and `<sl-textarea>` [#248]
- Added `label` slot to `<sl-dialog>` and `<sl-drawer>`
- Added experimental `<sl-include>` component
- Added status code to the `sl-error` event in `<sl-icon>`
- Fixed a bug where initial transitions didn't show in `<sl-dialog>` and `<sl-drawer>` [#247]
- Fixed a bug where indeterminate checkboxes would maintain the indeterminate state when toggled
- Fixed a bug where concurrent active modals (i.e. dialog, drawer) would try to steal focus from each other
- Improved `<sl-color-picker>` grid and slider handles [#246]
- Refactored `<sl-icon>` request logic and removed unused cache map
- Reworked show/hide logic in `<sl-alert>`, `<sl-dialog>`, and `<sl-drawer>` to not use reflow hacks and the `hidden` attribute
- Reworked slot logic in `<sl-card>`, `<sl-dialog>`, and `<sl-drawer>`
- Updated to Popper 2.5.3 to address a fixed position bug in Firefox

## 2.0.0-beta.20

- 🚨 BREAKING: Transformed all Shoelace events to lowercase ([details](#why-did-event-names-change))
- Added support for dropdowns and non-icon elements to `<sl-input>`
- Added `spellcheck` attribute to `<sl-input>`
- Added `<sl-icon-library>` to allow custom icon library registration
- Added `library` attribute to `<sl-icon>` and `<sl-icon-button>`
- Added "Integrating with Rails" tutorial to the docs, courtesy of [ParamagicDev](https://github.com/ParamagicDev)
- Fixed a bug where `<sl-progress-ring>` rendered incorrectly when zoomed in Safari [#227]
- Fixed a bug where tabbing into slotted elements closes `<sl-dropdown>` when used in a shadow root [#223]
- Fixed a bug where scroll anchoring caused undesirable scrolling when `<sl-details>` are grouped

Shoelace events were updated to use a lowercase, kebab-style naming convention. Instead of event names such as `slChange` and `slAfterShow`, you'll need to use `sl-change` and `sl-after-show` now.

This change was necessary to address a critical issue in frameworks that use DOM templates with declarative event bindings such as `<sl-button @slChange="handler">`. Due to HTML's case-insensitivity, browsers translate attribute names to lowercase, turning `@slChange` into `@slchange`, making it impossible to listen to `slChange`.

While declarative event binding is a non-standard feature, not supporting it would make Shoelace much harder to use in popular frameworks. To accommodate those users and provide a better developer experience, we decided to change the naming convention while Shoelace is still in beta.

The following pages demonstrate why this change was necessary.

- [This Polymer FAQ from Custom Elements Everywhere](https://custom-elements-everywhere.com/#faq-polymer)
- [Vue's Event Names documentation](https://vuejs.org/v2/guide/components-custom-events.html#Event-Names)

## 2.0.0-beta.19

- Added `input`, `label`, `prefix`, `clear-button`, `suffix`, `help-text` exported parts to `<sl-select>` to make the input customizable
- Added toast notifications through the `toast()` method on `<sl-alert>`
- Fixed a bug where mouse events would bubble up when `<sl-button>` was disabled, causing tooltips to erroneously appear
- Fixed a bug where pressing space would open and immediately close `<sl-dropdown>` panels in Firefox
- Fixed a bug where `<sl-tooltip>` would throw an error on init
- Fixed a bug in custom keyframes animation example
- Refactored clear logic in `<sl-input>`

## 2.0.0-beta.18

- Added `name` and `invalid` attribute to `<sl-color-picker>`
- Added support for form submission and validation to `<sl-color-picker>`
- Added touch support to demo resizers in the docs
- Added `<sl-responsive-embed>` component
- Fixed a bug where swapping an animated element wouldn't restart the animation in `<sl-animation>`
- Fixed a bug where the cursor was incorrect when `<sl-select>` was disabled
- Fixed a bug where `slblur` and `slfocus` were emitted twice in `<sl-select>`
- Fixed a bug where clicking on `<sl-menu>` wouldn't focus it
- Fixed a bug in the popover utility where `onAfterShow` would fire too soon
- Fixed a bug where `bottom` and `right` placements didn't render properly in `<sl-tab-group>`
- Improved keyboard logic in `<sl-dropdown>`, `<sl-menu>`, and `<sl-select>`
- Updated `<sl-animation>` to stable
- Updated to Stencil 2.0 (you may need to purge `node_modules` and run `npm install` after pulling)
- Updated entry points in `package.json` to reflect new filenames generated by Stencil 2

## 2.0.0-beta.17

- Added `minlength` and `spellcheck` attributes to `<sl-textarea>`
- Fixed a bug where clicking a tag in `<sl-select>` wouldn't toggle the menu
- Fixed a bug where options where `<sl-select>` options weren't always visible or scrollable
- Fixed a bug where setting `null` on `<sl-input>`, `<sl-textarea>`, or `<sl-select>` would throw an error
- Fixed a bug where `role` was on the wrong element and aria attribute weren't explicit in `<sl-checkbox>`, `<sl-switch>`, and `<sl-radio>`
- Fixed a bug where dynamically adding/removing a slot wouldn't work as expected in `<sl-card>`, `<sl-dialog>`, and `<sl-drawer>`
- Fixed a bug where the value wasn't updated and events weren't emitted when using `setRangeText` in `<sl-input>` and `<sl-textarea>`
- Optimized `hasSlot` utility by using a simpler selector
- Updated Bootstrap Icons to 1.0.0 with many icons redrawn and improved
- Updated contribution guidelines

**Form validation has been reworked and is much more powerful now!**

- The `invalid` attribute now reflects the control's validity as determined by the browser's constraint validation API
- Added `required` to `<sl-checkbox>`, `<sl-select>`, and `<sl-switch>`
- Added `reportValidity()` and `setCustomValidity()` methods to all form controls
- Added validation checking for custom and native form controls to `<sl-form>`
- Added `novalidate` attribute to `<sl-form>` to disable validation
- Removed the `valid` attribute from all form controls
- Removed valid and invalid design tokens and related styles (you can use your own custom styles to achieve this)

## 2.0.0-beta.16

- Added `hoist` attribute to `<sl-color-picker>`, `<sl-dropdown>`, and `<sl-select>` to work around panel clipping
- Added `<sl-format-bytes>` utility component
- Added `clearable` and `required` props to `<sl-select>`
- Added `slclear` event to `<sl-input>`
- Added keyboard support to the preview resizer in the docs
- Fixed a bug where the `aria-selected` state was incorrect in `<sl-menu-item>`
- Fixed a bug where custom properties applied to `<sl-tooltip>` didn't affect show/hide transitions
- Fixed a bug where `--sl-input-color-*` custom properties had no effect on `<sl-input>` and `<sl-textarea>`
- Refactored `<sl-dropdown>` and `<sl-tooltip>` to use positioner elements so panels/tooltips can be customized easier

## 2.0.0-beta.15

- Added `image-comparer` component
- Added `--width`, `--height`, and `--thumb-size` custom props to `<sl-switch>`
- Fixed an `aria-labelledby` attribute typo in a number of components
- Fixed a bug where the `change` event wasn't updating the value in `<sl-input>`
- Fixed a bug where `<sl-color-picker>` had the wrong border color in the dark theme
- Fixed a bug where `<sl-menu-item>` had the wrong color in dark mode when disabled
- Fixed a bug where WebKit's autocomplete styles made inputs looks broken
- Fixed a bug where aria labels were wrong in `<sl-select>`
- Fixed a bug where clicking the label wouldn't focus the control in `<sl-select>`

## 2.0.0-beta.14

- Added dark theme
- Added `--sl-panel-background-color` and `--sl-panel-border-color` tokens
- Added `--tabs-border-color` custom property to `<sl-tab-group>`
- Added `--track-color` custom property to `<sl-range>`
- Added `tag` part to `<sl-select>`
- Updated `package.json` so custom elements imports can be consumed from the root
- Fixed a bug where scrolling dialogs didn't resize properly in Safari
- Fixed a bug where `slshow` and `slhide` would be emitted twice in some components
- Fixed a bug where `custom-elements/index.d.ts` was broken due to an unclosed comment (fixed in Stencil 1.17.3)
- Fixed bug where inputs were not using border radius tokens
- Fixed a bug where the text color was being erroneously set in `<sl-progress-ring>`
- Fixed a bug where `<sl-progress-bar>` used the wrong part name internally for `indicator`
- Removed background color from `<sl-menu>`
- Updated to Stencil 1.17.3

## 2.0.0-beta.13

- Added `slactivate` and `sldeactivate` events to `<sl-menu-item>`
- Added experimental `<sl-animation>` component
- Added shields to documentation
- Fixed a bug where link buttons would have `type="button"`
- Fixed a bug where button groups with tooltips experienced an odd spacing issue in Safari
- Fixed a bug where scrolling in dropdowns/selects didn't work properly on Windows (special thanks to [Trendy](http://github.com/trendy) for helping troubleshoot!)
- Fixed a bug where selecting a menu item in a dropdown would cause Safari to scroll
- Fixed a bug where type to select wouldn't accept symbols
- Moved scrolling logic from `<sl-menu>` to `<sl-dropdown>`

## 2.0.0-beta.12

- Added support for `href`, `target`, and `download` to buttons
- Fixed a bug where buttons would have horizontal spacing in Safari
- Fixed a bug that caused an import resolution error when using Shoelace in a Stencil app

## 2.0.0-beta.11

- Added button group component
- Fixed icon button alignment
- Fixed a bug where focus visible observer wasn't removed from `<sl-details>`
- Replaced the deprecated `componentDidUnload` lifecycle method with `disconnectedCallback` to prevent issues with frameworks

## 2.0.0-beta.10

- Added community page to the docs
- Fixed a bug where many components would erroneously receive an `id` when using the custom elements bundle
- Fixed a bug where tab groups weren't scrollable with the mouse

## 2.0.0-beta.9

- Added the icon button component
- Added the skeleton component
- Added the `typeToSelect` method to menu so type-to-select behavior can be controlled externally
- Added the `pulse` attribute to badge
- Fixed a bug where hovering over select showed the wrong cursor
- Fixed a bug where tabbing into a select control would highlight the label
- Fixed a bug where tabbing out of a select control wouldn't close it
- Fixed a bug where closing dropdowns wouldn't give focus back to the trigger
- Fixed a bug where type-to-select wasn't working after the first letter
- Fixed a bug where clicking on menu items and dividers would steal focus from the menu
- Fixed a bug where the color picker wouldn't parse uppercase values
- Removed the `no-footer` attribute from dialog and drawer (slot detection is automatic, so the attribute is not required)
- Removed `close-icon` slot from alert
- Replaced make-shift icon buttons with `<sl-icon-button>` in alert, dialog, drawer, and tag
- Updated Stencil to 1.17.1
- Switched to jsDelivr for better CDN performance

## 2.0.0-beta.8

- Added the card component
- Added `--focus-ring` custom property to tab
- Fixed a bug where range tooltips didn't appear on iOS
- Fixed constructor bindings so they don't break the custom elements bundle
- Fixed tag color contrast to be AA compliant
- Fixed a bug that made it difficult to vertically align rating
- Fixed a bug where dropdowns would always close on mousedown when inside a shadow root
- Made tag text colors AA compliant
- Promoted badge to stable
- Refactored `:host` variables and moved non-display props to base elements
- Refactored event handler bindings to occur in `connectedCallback` instead of the constructor
- Refactored scroll locking logic to use `Set` instead of an array
- Updated the custom elements bundle documentation and added bundler examples
- Upgraded Stencil to 1.17.0-0 (next) to fix custom elements bundle

## 2.0.0-beta.7

- Added links to version 1 resources to the docs
- Added rating component
- Fixed a bug where some build files were missing
- Fixed clearable tags demo
- Fixed touch icon size in docs

## 2.0.0-beta.6

- Enabled the `dist-custom-elements-bundle` output target
- Fixed a bug where nested form controls were ignored in `<sl-form>`

## 2.0.0-beta.5

- Fixed bug where `npm install` would fail due to postinstall script
- Removed unused dependency

## 2.0.0-beta.4

- Added `pill` variation to badges
- Fixed a bug where all badges had `pointer-events: none`
- Fixed `@since` props to show 2.0 instead of 1.0
- Fixed giant cursors in inputs in Safari
- Fixed color picker input width in Safari
- Fixed initial transitions for drawer, dialog, and popover consumers
- Fixed a bug where dialog, dropdown, and drawer would sometimes not transition in on the first open
- Fixed various documentation typos

## 2.0.0-beta.3

- Fix version in docs
- Remove custom elements bundle

## 2.0.0-beta.2

- Fix quick start and installation URLs
- Switch Docsify theme
- Update line heights tokens

## 2.0.0-beta.1

- Initial release<|MERGE_RESOLUTION|>--- conflicted
+++ resolved
@@ -11,6 +11,11 @@
 Components with the <sl-badge variant="warning" pill>Experimental</sl-badge> badge should not be used in production. They are made available as release candidates for development and testing purposes. As such, changes to experimental components will not be subject to semantic versioning.
 
 New versions of Shoelace are released as-needed and generally occur when a critical mass of changes have accumulated. At any time, you can see what's coming in the next release by visiting [next.shoelace.style](https://next.shoelace.style).
+
+## Next
+
+- Fixed a bug in `<sl-select>` that made the suffix slot collide with the clear button [#2145]
+
 
 ## 2.17.0
 
@@ -21,12 +26,8 @@
 - Fixed a bug that caused errors to show in the console when components disconnect before before `firstUpdated()` executes [#2127]
 - Fixed a bug that made pagination work incorrectly in `<sl-carousel>` [#2155]
 - Fixed a bug in `<sl-tab-group>` that caused the active tab indicator to be the wrong size when the tab's content changes [#2164]
-<<<<<<< HEAD
-- Fixed a bug in `<sl-select>` that made the suffix slot collide with the clear button [#2145]
-=======
 - Fixed a bug in `<sl-select>` that caused the prefix icon to have incorrect spacing [#2167]
 - Fixed a bug in `<sl-button>` that prevented link buttons from being disabled [#2151]
->>>>>>> 68641480
 
 ## 2.16.0
 
