--- conflicted
+++ resolved
@@ -131,12 +131,8 @@
   disconnectedCallback() {
     super.disconnectedCallback();
     this.hide();
-<<<<<<< HEAD
-    if(this.popover) {
-=======
 
     if (this.popover) {
->>>>>>> 302f3b57
       this.popover.destroy();
     }
   }
