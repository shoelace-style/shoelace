--- conflicted
+++ resolved
@@ -236,20 +236,7 @@
     const menu = this.getMenu();
 
     if (menu) {
-<<<<<<< HEAD
-      const menuItems = menu.defaultSlot.assignedElements({ flatten: true }).filter((el: HTMLElement) => {
-        const isMenuItem =
-          el.tagName.toLowerCase() === 'sl-menu-item' ||
-          ['menuitem', 'menuitemcheckbox', 'menuitemradio'].includes(el.getAttribute('role') ?? '');
-        if (el.inert || !isMenuItem) {
-          return false;
-        }
-
-        return true;
-      }) as SlMenuItem[];
-=======
       const menuItems = menu.getAllItems();
->>>>>>> 400f9b76
       const firstMenuItem = menuItems[0];
       const lastMenuItem = menuItems[menuItems.length - 1];
 
