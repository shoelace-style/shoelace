--- conflicted
+++ resolved
@@ -147,15 +147,14 @@
     this.hoverValue = this.getValueFromMousePosition(event);
   }
 
-<<<<<<< HEAD
   handleTouchMove(event: TouchEvent) {
     this.isHovering = true;
     this.hoverValue = this.getValueFromTouchPosition(event);
-=======
+  }
+
   @watch('value')
   handleValueChange() {
     this.slChange.emit();
->>>>>>> cc24f7ad
   }
 
   roundToPrecision(numberToRound: number, precision = 0.5) {
@@ -187,22 +186,14 @@
         aria-valuemin=${0}
         aria-valuemax=${this.max}
         tabindex=${this.disabled ? '-1' : '0'}
-<<<<<<< HEAD
-        onclick=${this.handleClick.bind(this)}
-        onkeydown=${this.handleKeyDown.bind(this)}
-        onmouseenter=${this.handleMouseEnter.bind(this)}
-        ontouchstart=${this.handleTouchStart.bind(this)}
-        onmouseleave=${this.handleMouseLeave.bind(this)}
-        ontouchend=${this.handleTouchEnd.bind(this)}
-        onmousemove=${this.handleMouseMove.bind(this)}
-        ontouchmove=${this.handleTouchMove.bind(this)}
-=======
         @click=${this.handleClick}
         @keydown=${this.handleKeyDown}
         @mouseenter=${this.handleMouseEnter}
+        @touchstart=${this.handleTouchStart}
         @mouseleave=${this.handleMouseLeave}
+        @touchend=${this.handleTouchEnd}
         @mousemove=${this.handleMouseMove}
->>>>>>> cc24f7ad
+        @touchmove=${this.handleTouchMove}
       >
         <span class="rating__symbols rating__symbols--inactive">
           ${counter.map(index => {
