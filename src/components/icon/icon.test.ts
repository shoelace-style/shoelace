--- conflicted
+++ resolved
@@ -1,10 +1,4 @@
-<<<<<<< HEAD
-/* eslint-disable no-restricted-imports */
 import { elementUpdated, expect, fixture, html, oneEvent } from '@open-wc/testing';
-/* @ts-expect-error - TODO - switch to path aliases when Web Test Runner's esbuild plugin allows it */
-=======
-import { elementUpdated, expect, fixture, html, oneEvent } from '@open-wc/testing';
->>>>>>> 8a8fd7f5
 import { registerIconLibrary } from '../../../dist/shoelace.js';
 import type SlIcon from './icon';
 
