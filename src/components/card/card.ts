--- conflicted
+++ resolved
@@ -45,28 +45,10 @@
           'card--has-header': this.hasSlotController.test('header')
         })}
       >
-<<<<<<< HEAD
-        <div part="image" class="card__image">
-          <slot name="photo"></slot>
-        </div>
-
-        <div part="header" class="card__header">
-          <slot name="header"></slot>
-        </div>
-
-        <div part="body" class="card__body">
-          <slot></slot>
-        </div>
-
-        <div part="footer" class="card__footer">
-          <slot name="footer"></slot>
-        </div>
-=======
         <slot name="image" part="image" class="card__image"></slot>
         <slot name="header" part="header" class="card__header"></slot>
         <slot part="body" class="card__body"></slot>
         <slot name="footer" part="footer" class="card__footer"></slot>
->>>>>>> 59cd70ae
       </div>
     `;
   }
