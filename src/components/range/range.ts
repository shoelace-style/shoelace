import { html } from 'lit';
import { customElement, property, query, state } from 'lit/decorators.js';
import { classMap } from 'lit/directives/class-map.js';
import { ifDefined } from 'lit/directives/if-defined.js';
import { live } from 'lit/directives/live.js';
import { defaultValue } from '../../internal/default-value';
import { FormSubmitController } from '../../internal/form';
import ShoelaceElement from '../../internal/shoelace-element';
import { HasSlotController } from '../../internal/slot';
import { watch } from '../../internal/watch';
import { LocalizeController } from '../../utilities/localize';
import styles from './range.styles';
import type { ShoelaceFormControl } from '../../internal/shoelace-element';
import type { CSSResultGroup } from 'lit';

/**
 * @summary Ranges allow the user to select a single value within a given range using a slider.
 *
 * @since 2.0
 * @status stable
 *
 * @slot label - The input's label. Alternatively, you can use the `label` attribute.
 * @slot help-text - Help text that describes how to use the input. Alternatively, you can use the `help-text` attribute.
 *
 * @event sl-change - Emitted when the control's value changes.
 * @event sl-blur - Emitted when the control loses focus.
 * @event sl-focus - Emitted when the control gains focus.
 *
 * @csspart form-control - The form control that wraps the label, input, and help-text.
 * @csspart form-control-label - The label's wrapper.
 * @csspart form-control-input - The range's wrapper.
 * @csspart form-control-help-text - The help text's wrapper.
 * @csspart base - The component's internal wrapper.
 * @csspart input - The native range input.
 * @csspart tooltip - The range tooltip.
 *
 * @cssproperty --thumb-size - The size of the thumb.
 * @cssproperty --tooltip-offset - The vertical distance the tooltip is offset from the track.
 * @cssproperty --track-color-active - The color of the portion of the track that represents the current value.
 * @cssproperty --track-color-inactive - The of the portion of the track that represents the remaining value.
 * @cssproperty --track-height - The height of the track.
 * @cssproperty --track-active-offset - The point of origin of the active track.
 */
@customElement('sl-range')
export default class SlRange extends ShoelaceElement implements ShoelaceFormControl {
  static styles: CSSResultGroup = styles;

  @query('.range__control') input: HTMLInputElement;
  @query('.range__tooltip') output: HTMLOutputElement | null;

  // @ts-expect-error -- Controller is currently unused
  private readonly formSubmitController = new FormSubmitController(this);
  private readonly hasSlotController = new HasSlotController(this, 'help-text', 'label');
  private readonly localize = new LocalizeController(this);
  private resizeObserver: ResizeObserver;

  @state() private hasFocus = false;
  @state() private hasTooltip = false;
  @state() invalid = false;

  /** The input's name attribute. */
  @property() name = '';

  /** The input's value attribute. */
  @property({ type: Number }) value = 0;

  /** The range's label. If you need to display HTML, you can use the `label` slot instead. */
  @property() label = '';

  /** The range's help text. If you need to display HTML, you can use the help-text slot instead. */
  @property({ attribute: 'help-text' }) helpText = '';

  /** Disables the range. */
  @property({ type: Boolean, reflect: true }) disabled = false;

  /** The input's min attribute. */
  @property({ type: Number }) min = 0;

  /** The input's max attribute. */
  @property({ type: Number }) max = 100;

  /** The input's step attribute. */
  @property({ type: Number }) step = 1;

  /** The preferred placement of the tooltip. */
  @property() tooltip: 'top' | 'bottom' | 'none' = 'top';

  /** A function used to format the tooltip's value. */
  @property({ attribute: false }) tooltipFormatter: (value: number) => string = (value: number) => value.toString();

  /** Gets or sets the default value used to reset this element. The initial value corresponds to the one originally specified in the HTML that created this element. */
  @defaultValue() defaultValue = 0;

  connectedCallback() {
    super.connectedCallback();
    this.resizeObserver = new ResizeObserver(() => this.syncRange());

    if (this.value < this.min) {
      this.value = this.min;
    }
    if (this.value > this.max) {
      this.value = this.max;
    }

    this.updateComplete.then(() => {
      this.syncRange();
      this.resizeObserver.observe(this.input);
    });
  }

  disconnectedCallback() {
    super.disconnectedCallback();
    this.resizeObserver.unobserve(this.input);
  }

  /** Sets focus on the input. */
  focus(options?: FocusOptions) {
    this.input.focus(options);
  }

  /** Removes focus from the input. */
  blur() {
    this.input.blur();
  }

<<<<<<< HEAD
  /** Increments the value of the input by the value of the step attribute. */
  stepUp() {
    this.input.stepUp();
    if (this.value !== Number(this.input.value)) {
      this.value = Number(this.input.value);
      this.emit('sl-change');
    }
  }

  /** Decrements the value of the input by the value of the step attribute. */
  stepDown() {
    this.input.stepDown();
    if (this.value !== Number(this.input.value)) {
      this.value = Number(this.input.value);
      this.emit('sl-change');
    }
=======
  /** Checks for validity but does not show the browser's validation message. */
  checkValidity() {
    return this.input.checkValidity();
  }

  /** Checks for validity and shows the browser's validation message if the control is invalid. */
  reportValidity() {
    return this.input.reportValidity();
>>>>>>> bc6a813c
  }

  /** Sets a custom validation message. If `message` is not empty, the field will be considered invalid. */
  setCustomValidity(message: string) {
    this.input.setCustomValidity(message);
    this.invalid = !this.input.checkValidity();
  }

  handleInput() {
    this.value = parseFloat(this.input.value);
    this.emit('sl-change');

    this.syncRange();
  }

  handleBlur() {
    this.hasFocus = false;
    this.hasTooltip = false;
    this.emit('sl-blur');
  }

  @watch('value', { waitUntilFirstUpdate: true })
  handleValueChange() {
    this.invalid = !this.input.checkValidity();

    // The value may have constraints, so we set the native control's value and sync it back to ensure it adhere's to
    // min, max, and step properly
    this.input.value = this.value.toString();
    this.value = parseFloat(this.input.value);

    this.syncRange();
  }

  @watch('disabled', { waitUntilFirstUpdate: true })
  handleDisabledChange() {
    // Disabled form controls are always valid, so we need to recheck validity when the state changes
    this.input.disabled = this.disabled;
    this.invalid = !this.input.checkValidity();
  }

  handleFocus() {
    this.hasFocus = true;
    this.hasTooltip = true;
    this.emit('sl-focus');
  }

  handleThumbDragStart() {
    this.hasTooltip = true;
  }

  handleThumbDragEnd() {
    this.hasTooltip = false;
  }

  @watch('hasTooltip', { waitUntilFirstUpdate: true })
  syncRange() {
    const percent = Math.max(0, (this.value - this.min) / (this.max - this.min));

    this.syncProgress(percent);

    if (this.tooltip !== 'none') {
      this.syncTooltip(percent);
    }
  }

  syncProgress(percent: number) {
    this.input.style.setProperty('--percent', `${percent * 100}%`);
  }

  syncTooltip(percent: number) {
    if (this.output !== null) {
      const inputWidth = this.input.offsetWidth;
      const tooltipWidth = this.output.offsetWidth;
      const thumbSize = getComputedStyle(this.input).getPropertyValue('--thumb-size');
      const isRtl = this.localize.dir() === 'rtl';
      const percentAsWidth = inputWidth * percent;

      // The calculations are used to "guess" where the thumb is located. Since we're using the native range control
      // under the hood, we don't have access to the thumb's true coordinates. These measurements can be a pixel or two
      // off depending on the size of the control, thumb, and tooltip dimensions.
      if (isRtl) {
        const x = `${inputWidth - percentAsWidth}px + ${percent} * ${thumbSize}`;
        this.output.style.transform = `translateX(calc((${x} - ${tooltipWidth / 2}px - ${thumbSize} / 2)))`;
      } else {
        const x = `${percentAsWidth}px - ${percent} * ${thumbSize}`;
        this.output.style.transform = `translateX(calc(${x} - ${tooltipWidth / 2}px + ${thumbSize} / 2))`;
      }
    }
  }

  render() {
    const hasLabelSlot = this.hasSlotController.test('label');
    const hasHelpTextSlot = this.hasSlotController.test('help-text');
    const hasLabel = this.label ? true : !!hasLabelSlot;
    const hasHelpText = this.helpText ? true : !!hasHelpTextSlot;

    // NOTE - always bind value after min/max, otherwise it will be clamped
    return html`
      <div
        part="form-control"
        class=${classMap({
          'form-control': true,
          'form-control--medium': true, // range only has one size
          'form-control--has-label': hasLabel,
          'form-control--has-help-text': hasHelpText
        })}
      >
        <label
          part="form-control-label"
          class="form-control__label"
          for="input"
          aria-hidden=${hasLabel ? 'false' : 'true'}
        >
          <slot name="label">${this.label}</slot>
        </label>

        <div part="form-control-input" class="form-control-input">
          <div
            part="base"
            class=${classMap({
              range: true,
              'range--disabled': this.disabled,
              'range--focused': this.hasFocus,
              'range--rtl': this.localize.dir() === 'rtl',
              'range--tooltip-visible': this.hasTooltip,
              'range--tooltip-top': this.tooltip === 'top',
              'range--tooltip-bottom': this.tooltip === 'bottom'
            })}
            @mousedown=${this.handleThumbDragStart}
            @mouseup=${this.handleThumbDragEnd}
            @touchstart=${this.handleThumbDragStart}
            @touchend=${this.handleThumbDragEnd}
          >
            <input
              part="input"
              id="input"
              type="range"
              class="range__control"
              name=${ifDefined(this.name)}
              ?disabled=${this.disabled}
              min=${ifDefined(this.min)}
              max=${ifDefined(this.max)}
              step=${ifDefined(this.step)}
              .value=${live(this.value.toString())}
              aria-describedby="help-text"
              @input=${this.handleInput}
              @focus=${this.handleFocus}
              @blur=${this.handleBlur}
            />
            ${this.tooltip !== 'none' && !this.disabled
              ? html`
                  <output part="tooltip" class="range__tooltip">
                    ${typeof this.tooltipFormatter === 'function' ? this.tooltipFormatter(this.value) : this.value}
                  </output>
                `
              : ''}
          </div>
        </div>

        <div
          part="form-control-help-text"
          id="help-text"
          class="form-control__help-text"
          aria-hidden=${hasHelpText ? 'false' : 'true'}
        >
          <slot name="help-text">${this.helpText}</slot>
        </div>
      </div>
    `;
  }
}

declare global {
  interface HTMLElementTagNameMap {
    'sl-range': SlRange;
  }
}<|MERGE_RESOLUTION|>--- conflicted
+++ resolved
@@ -123,7 +123,6 @@
     this.input.blur();
   }
 
-<<<<<<< HEAD
   /** Increments the value of the input by the value of the step attribute. */
   stepUp() {
     this.input.stepUp();
@@ -140,7 +139,8 @@
       this.value = Number(this.input.value);
       this.emit('sl-change');
     }
-=======
+  }
+
   /** Checks for validity but does not show the browser's validation message. */
   checkValidity() {
     return this.input.checkValidity();
@@ -149,7 +149,6 @@
   /** Checks for validity and shows the browser's validation message if the control is invalid. */
   reportValidity() {
     return this.input.reportValidity();
->>>>>>> bc6a813c
   }
 
   /** Sets a custom validation message. If `message` is not empty, the field will be considered invalid. */
