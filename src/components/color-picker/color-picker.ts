import '../button-group/button-group';
import '../button/button';
import '../dropdown/dropdown';
import '../icon/icon';
import '../input/input';
import '../visually-hidden/visually-hidden';
import { clamp } from '../../internal/math';
import { classMap } from 'lit/directives/class-map.js';
import { customElement, property, query, state } from 'lit/decorators.js';
import { defaultValue } from '../../internal/default-value';
import { drag } from '../../internal/drag';
import { FormControlController } from '../../internal/form';
import { html } from 'lit';
import { ifDefined } from 'lit/directives/if-defined.js';
import { LocalizeController } from '../../utilities/localize';
import { styleMap } from 'lit/directives/style-map.js';
import { TinyColor } from '@ctrl/tinycolor';
import { watch } from '../../internal/watch';
import ShoelaceElement from '../../internal/shoelace-element';
import styles from './color-picker.styles';
import type { CSSResultGroup } from 'lit';
import type { ShoelaceFormControl } from '../../internal/shoelace-element';
import type SlChangeEvent from '../../events/sl-change';
import type SlDropdown from '../dropdown/dropdown';
import type SlInput from '../input/input';
import type SlInputEvent from '../../events/sl-input';

const hasEyeDropper = 'EyeDropper' in window;

interface EyeDropperConstructor {
  new (): EyeDropperInterface;
}

interface EyeDropperInterface {
  open: () => Promise<{ sRGBHex: string }>;
}

declare const EyeDropper: EyeDropperConstructor;

/**
 * @summary Color pickers allow the user to select a color.
 * @documentation https://shoelace.style/components/color-picker
 * @status stable
 * @since 2.0
 *
 * @dependency sl-button
 * @dependency sl-button-group
 * @dependency sl-dropdown
 * @dependency sl-input
 * @dependency sl-visually-hidden
 *
 * @slot label - The color picker's form label. Alternatively, you can use the `label` attribute.
 *
 * @event sl-blur Emitted when the color picker loses focus.
 * @event sl-change Emitted when the color picker's value changes.
 * @event sl-focus Emitted when the color picker receives focus.
 * @event sl-input Emitted when the color picker receives input.
 *
 * @csspart base - The component's base wrapper.
 * @csspart trigger - The color picker's dropdown trigger.
 * @csspart swatches - The container that holds the swatches.
 * @csspart swatch - Each individual swatch.
 * @csspart grid - The color grid.
 * @csspart grid-handle - The color grid's handle.
 * @csspart slider - Hue and opacity sliders.
 * @csspart slider-handle - Hue and opacity slider handles.
 * @csspart hue-slider - The hue slider.
 * @csspart hue-slider-handle - The hue slider's handle.
 * @csspart opacity-slider - The opacity slider.
 * @csspart opacity-slider-handle - The opacity slider's handle.
 * @csspart preview - The preview color.
 * @csspart input - The text input.
 * @csspart eye-dropper-button - The eye dropper button.
 * @csspart eye-dropper-button__base - The eye dropper button's exported `button` part.
 * @csspart eye-dropper-button__prefix - The eye dropper button's exported `prefix` part.
 * @csspart eye-dropper-button__label - The eye dropper button's exported `label` part.
 * @csspart eye-dropper-button__suffix - The eye dropper button's exported `suffix` part.
 * @csspart eye-dropper-button__caret - The eye dropper button's exported `caret` part.
 * @csspart format-button - The format button.
 * @csspart format-button__base - The format button's exported `button` part.
 * @csspart format-button__prefix - The format button's exported `prefix` part.
 * @csspart format-button__label - The format button's exported `label` part.
 * @csspart format-button__suffix - The format button's exported `suffix` part.
 * @csspart format-button__caret - The format button's exported `caret` part.
 *
 * @cssproperty --grid-width - The width of the color grid.
 * @cssproperty --grid-height - The height of the color grid.
 * @cssproperty --grid-handle-size - The size of the color grid's handle.
 * @cssproperty --slider-height - The height of the hue and alpha sliders.
 * @cssproperty --slider-handle-size - The diameter of the slider's handle.
 * @cssproperty --swatch-size - The size of each predefined color swatch.
 */
@customElement('sl-color-picker')
export default class SlColorPicker extends ShoelaceElement implements ShoelaceFormControl {
  static styles: CSSResultGroup = styles;

  private readonly formControlController = new FormControlController(this);
  private isSafeValue = false;
  private readonly localize = new LocalizeController(this);

  @query('[part~="base"]') base: HTMLElement;
  @query('[part~="input"]') input: SlInput;
  @query('.color-dropdown') dropdown: SlDropdown;
  @query('[part~="preview"]') previewButton: HTMLButtonElement;
  @query('[part~="trigger"]') trigger: HTMLButtonElement;

  @state() private hasFocus = false;
  @state() private isDraggingGridHandle = false;
  @state() private isEmpty = false;
  @state() private inputValue = '';
  @state() private hue = 0;
  @state() private saturation = 100;
  @state() private brightness = 100;
  @state() private alpha = 100;

  /**
   * The current value of the color picker. The value's format will vary based the `format` attribute. To get the value
   * in a specific format, use the `getFormattedValue()` method. The value is submitted as a name/value pair with form
   * data.
   */
  @property() value = '';

  /** The default value of the form control. Primarily used for resetting the form control. */
  @defaultValue() defaultValue = '';

  /**
   * The color picker's label. This will not be displayed, but it will be announced by assistive devices. If you need to
   * display HTML, you can use the `label` slot` instead.
   */
  @property() label = '';

  /**
   * The format to use. If opacity is enabled, these will translate to HEXA, RGBA, HSLA, and HSVA respectively. The color
   * picker will accept user input in any format (including CSS color names) and convert it to the desired format.
   */
  @property() format: 'hex' | 'rgb' | 'hsl' | 'hsv' = 'hex';

  /** Renders the color picker inline rather than in a dropdown. */
  @property({ type: Boolean, reflect: true }) inline = false;

  /** Determines the size of the color picker's trigger. This has no effect on inline color pickers. */
  @property() size: 'small' | 'medium' | 'large' = 'medium';

  /** Removes the button that lets users toggle between format.   */
  @property({ attribute: 'no-format-toggle', type: Boolean }) noFormatToggle = false;

  /** The name of the form control, submitted as a name/value pair with form data. */
  @property() name = '';

  /** Disables the color picker. */
  @property({ type: Boolean, reflect: true }) disabled = false;

  /**
   * Enable this option to prevent the panel from being clipped when the component is placed inside a container with
   * `overflow: auto|scroll`. Hoisting uses a fixed positioning strategy that works in many, but not all, scenarios.
   */
  @property({ type: Boolean }) hoist = false;

  /** Shows the opacity slider. Enabling this will cause the formatted value to be HEXA, RGBA, or HSLA. */
  @property({ type: Boolean }) opacity = false;

  /** By default, values are lowercase. With this attribute, values will be uppercase instead. */
  @property({ type: Boolean }) uppercase = false;

  /**
   * One or more predefined color swatches to display as presets in the color picker. Can include any format the color
   * picker can parse, including HEX(A), RGB(A), HSL(A), HSV(A), and CSS color names. Each color must be separated by a
   * semicolon (`;`). Alternatively, you can pass an array of color values to this property using JavaScript.
   */
  @property() swatches: string | string[] = '';

  /**
   * By default, form controls are associated with the nearest containing `<form>` element. This attribute allows you
   * to place the form control outside of a form and associate it with the form that has this `id`. The form must be in
   * the same document or shadow root for this to work.
   */
  @property({ reflect: true }) form = '';

  connectedCallback() {
    super.connectedCallback();
    this.handleFocusIn = this.handleFocusIn.bind(this);
    this.handleFocusOut = this.handleFocusOut.bind(this);
    this.addEventListener('focusin', this.handleFocusIn);
    this.addEventListener('focusout', this.handleFocusOut);
  }

  disconnectedCallback() {
    super.disconnectedCallback();
    this.removeEventListener('focusin', this.handleFocusIn);
    this.removeEventListener('focusout', this.handleFocusOut);
  }

  private handleCopy() {
    this.input.select();
    document.execCommand('copy');
    this.previewButton.focus();

    // Show copied animation
    this.previewButton.classList.add('color-picker__preview-color--copied');
    this.previewButton.addEventListener('animationend', () => {
      this.previewButton.classList.remove('color-picker__preview-color--copied');
    });
  }

  private handleFocusIn() {
    this.hasFocus = true;
    this.emit('sl-focus');
  }

  private handleFocusOut() {
    this.hasFocus = false;
    this.emit('sl-blur');
  }

  private handleFormatToggle() {
    const formats = ['hex', 'rgb', 'hsl', 'hsv'];
    const nextIndex = (formats.indexOf(this.format) + 1) % formats.length;
    this.format = formats[nextIndex] as 'hex' | 'rgb' | 'hsl' | 'hsv';
    this.setColor(this.value);
    this.emit('sl-change');
    this.emit('sl-input');
  }

  private handleAlphaDrag(event: PointerEvent) {
    const container = this.shadowRoot!.querySelector<HTMLElement>('.color-picker__slider.color-picker__alpha')!;
    const handle = container.querySelector<HTMLElement>('.color-picker__slider-handle')!;
    const { width } = container.getBoundingClientRect();
    let oldValue = this.value;

    handle.focus();
    event.preventDefault();

    drag(container, {
      onMove: x => {
        this.alpha = clamp((x / width) * 100, 0, 100);
        this.syncValues();

        if (this.value !== oldValue) {
          oldValue = this.value;
          this.emit('sl-change');
          this.emit('sl-input');
        }
      },
      initialEvent: event
    });
  }

  private handleHueDrag(event: PointerEvent) {
    const container = this.shadowRoot!.querySelector<HTMLElement>('.color-picker__slider.color-picker__hue')!;
    const handle = container.querySelector<HTMLElement>('.color-picker__slider-handle')!;
    const { width } = container.getBoundingClientRect();
    let oldValue = this.value;

    handle.focus();
    event.preventDefault();

    drag(container, {
      onMove: x => {
        this.hue = clamp((x / width) * 360, 0, 360);
        this.syncValues();

        if (this.value !== oldValue) {
          oldValue = this.value;
          this.emit('sl-change');
          this.emit('sl-input');
        }
      },
      initialEvent: event
    });
  }

  private handleGridDrag(event: PointerEvent) {
    const grid = this.shadowRoot!.querySelector<HTMLElement>('.color-picker__grid')!;
    const handle = grid.querySelector<HTMLElement>('.color-picker__grid-handle')!;
    const { width, height } = grid.getBoundingClientRect();
    let oldValue = this.value;

    handle.focus();
    event.preventDefault();

    this.isDraggingGridHandle = true;

    drag(grid, {
      onMove: (x, y) => {
        this.saturation = clamp((x / width) * 100, 0, 100);
        this.brightness = clamp(100 - (y / height) * 100, 0, 100);
        this.syncValues();

        if (this.value !== oldValue) {
          oldValue = this.value;
          this.emit('sl-change');
          this.emit('sl-input');
        }
      },
      onStop: () => (this.isDraggingGridHandle = false),
      initialEvent: event
    });
  }

  private handleAlphaKeyDown(event: KeyboardEvent) {
    const increment = event.shiftKey ? 10 : 1;
    const oldValue = this.value;

    if (event.key === 'ArrowLeft') {
      event.preventDefault();
      this.alpha = clamp(this.alpha - increment, 0, 100);
      this.syncValues();
    }

    if (event.key === 'ArrowRight') {
      event.preventDefault();
      this.alpha = clamp(this.alpha + increment, 0, 100);
      this.syncValues();
    }

    if (event.key === 'Home') {
      event.preventDefault();
      this.alpha = 0;
      this.syncValues();
    }

    if (event.key === 'End') {
      event.preventDefault();
      this.alpha = 100;
      this.syncValues();
    }

    if (this.value !== oldValue) {
      this.emit('sl-change');
      this.emit('sl-input');
    }
  }

  private handleHueKeyDown(event: KeyboardEvent) {
    const increment = event.shiftKey ? 10 : 1;
    const oldValue = this.value;

    if (event.key === 'ArrowLeft') {
      event.preventDefault();
      this.hue = clamp(this.hue - increment, 0, 360);
      this.syncValues();
    }

    if (event.key === 'ArrowRight') {
      event.preventDefault();
      this.hue = clamp(this.hue + increment, 0, 360);
      this.syncValues();
    }

    if (event.key === 'Home') {
      event.preventDefault();
      this.hue = 0;
      this.syncValues();
    }

    if (event.key === 'End') {
      event.preventDefault();
      this.hue = 360;
      this.syncValues();
    }

    if (this.value !== oldValue) {
      this.emit('sl-change');
      this.emit('sl-input');
    }
  }

  private handleGridKeyDown(event: KeyboardEvent) {
    const increment = event.shiftKey ? 10 : 1;
    const oldValue = this.value;

    if (event.key === 'ArrowLeft') {
      event.preventDefault();
      this.saturation = clamp(this.saturation - increment, 0, 100);
      this.syncValues();
    }

    if (event.key === 'ArrowRight') {
      event.preventDefault();
      this.saturation = clamp(this.saturation + increment, 0, 100);
      this.syncValues();
    }

    if (event.key === 'ArrowUp') {
      event.preventDefault();
      this.brightness = clamp(this.brightness + increment, 0, 100);
      this.syncValues();
    }

    if (event.key === 'ArrowDown') {
      event.preventDefault();
      this.brightness = clamp(this.brightness - increment, 0, 100);
      this.syncValues();
    }

    if (this.value !== oldValue) {
      this.emit('sl-change');
      this.emit('sl-input');
    }
  }

  private handleInputChange(event: SlChangeEvent) {
    const target = event.target as HTMLInputElement;
    const oldValue = this.value;

    // Prevent the <sl-input>'s sl-change event from bubbling up
    event.stopPropagation();

    if (this.input.value) {
      this.setColor(target.value);
      target.value = this.value;
    } else {
      this.value = '';
    }

    if (this.value !== oldValue) {
      this.emit('sl-change');
      this.emit('sl-input');
    }
  }

<<<<<<< HEAD
  private handleInputInput(event: SlInputEvent) {
=======
  private handleInputInput(event: CustomEvent) {
    this.formControlController.updateValidity();

>>>>>>> b260a4dc
    // Prevent the <sl-input>'s sl-input event from bubbling up
    event.stopPropagation();
  }

  private handleInputKeyDown(event: KeyboardEvent) {
    if (event.key === 'Enter') {
      const oldValue = this.value;

      if (this.input.value) {
        this.setColor(this.input.value);
        this.input.value = this.value;

        if (this.value !== oldValue) {
          this.emit('sl-change');
          this.emit('sl-input');
        }

        setTimeout(() => this.input.select());
      } else {
        this.hue = 0;
      }
    }
  }

  private handleTouchMove(event: TouchEvent) {
    event.preventDefault();
  }

  private parseColor(colorString: string) {
    const color = new TinyColor(colorString);
    if (!color.isValid) {
      return null;
    }

    const hslColor = color.toHsl();
    // Adjust saturation and lightness from 0-1 to 0-100
    const hsl = {
      h: hslColor.h,
      s: hslColor.s * 100,
      l: hslColor.l * 100,
      a: hslColor.a
    };

    const rgb = color.toRgb();

    const hex = color.toHexString();
    const hexa = color.toHex8String();

    const hsvColor = color.toHsv();
    // Adjust saturation and value from 0-1 to 0-100
    const hsv = {
      h: hsvColor.h,
      s: hsvColor.s * 100,
      v: hsvColor.v * 100,
      a: hsvColor.a
    };

    return {
      hsl: {
        h: hsl.h,
        s: hsl.s,
        l: hsl.l,
        string: this.setLetterCase(`hsl(${Math.round(hsl.h)}, ${Math.round(hsl.s)}%, ${Math.round(hsl.l)}%)`)
      },
      hsla: {
        h: hsl.h,
        s: hsl.s,
        l: hsl.l,
        a: hsl.a,
        string: this.setLetterCase(
          `hsla(${Math.round(hsl.h)}, ${Math.round(hsl.s)}%, ${Math.round(hsl.l)}%, ${hsl.a.toFixed(2).toString()})`
        )
      },
      hsv: {
        h: hsv.h,
        s: hsv.s,
        v: hsv.v,
        string: this.setLetterCase(`hsv(${Math.round(hsv.h)}, ${Math.round(hsv.s)}%, ${Math.round(hsv.v)}%)`)
      },
      hsva: {
        h: hsv.h,
        s: hsv.s,
        v: hsv.v,
        a: hsv.a,
        string: this.setLetterCase(
          `hsva(${Math.round(hsv.h)}, ${Math.round(hsv.s)}%, ${Math.round(hsv.v)}%, ${hsv.a.toFixed(2).toString()})`
        )
      },
      rgb: {
        r: rgb.r,
        g: rgb.g,
        b: rgb.b,
        string: this.setLetterCase(`rgb(${Math.round(rgb.r)}, ${Math.round(rgb.g)}, ${Math.round(rgb.b)})`)
      },
      rgba: {
        r: rgb.r,
        g: rgb.g,
        b: rgb.b,
        a: rgb.a,
        string: this.setLetterCase(
          `rgba(${Math.round(rgb.r)}, ${Math.round(rgb.g)}, ${Math.round(rgb.b)}, ${rgb.a.toFixed(2).toString()})`
        )
      },
      hex: this.setLetterCase(hex),
      hexa: this.setLetterCase(hexa)
    };
  }

  private setColor(colorString: string) {
    const newColor = this.parseColor(colorString);

    if (newColor === null) {
      return false;
    }

    this.hue = newColor.hsva.h;
    this.saturation = newColor.hsva.s;
    this.brightness = newColor.hsva.v;
    this.alpha = this.opacity ? newColor.hsva.a * 100 : 100;

    this.syncValues();

    return true;
  }

  private setLetterCase(string: string) {
    if (typeof string !== 'string') {
      return '';
    }
    return this.uppercase ? string.toUpperCase() : string.toLowerCase();
  }

  private async syncValues() {
    const currentColor = this.parseColor(
      `hsva(${this.hue}, ${this.saturation}%, ${this.brightness}%, ${this.alpha / 100})`
    );

    if (currentColor === null) {
      return;
    }

    // Update the value
    if (this.format === 'hsl') {
      this.inputValue = this.opacity ? currentColor.hsla.string : currentColor.hsl.string;
    } else if (this.format === 'rgb') {
      this.inputValue = this.opacity ? currentColor.rgba.string : currentColor.rgb.string;
    } else if (this.format === 'hsv') {
      this.inputValue = this.opacity ? currentColor.hsva.string : currentColor.hsv.string;
    } else {
      this.inputValue = this.opacity ? currentColor.hexa : currentColor.hex;
    }

    // Setting this.value will trigger the watcher which parses the new value. We want to bypass that behavior because
    // we've already parsed the color here and conversion/rounding can lead to values changing slightly. When this
    // happens, dragging the grid handle becomes jumpy. After the next update, the usual behavior is restored.
    this.isSafeValue = true;
    this.value = this.inputValue;
    await this.updateComplete;
    this.isSafeValue = false;
  }

  private handleAfterHide() {
    this.previewButton.classList.remove('color-picker__preview-color--copied');
  }

  private handleEyeDropper() {
    if (!hasEyeDropper) {
      return;
    }

    const eyeDropper = new EyeDropper();

    eyeDropper
      .open()
      .then(colorSelectionResult => {
        const oldValue = this.value;

        this.setColor(colorSelectionResult.sRGBHex);

        if (this.value !== oldValue) {
          this.emit('sl-change');
          this.emit('sl-input');
        }
      })
      .catch(() => {
        // The user canceled, do nothing
      });
  }

  private selectSwatch(color: string) {
    const oldValue = this.value;

    if (!this.disabled) {
      this.setColor(color);

      if (this.value !== oldValue) {
        this.emit('sl-change');
        this.emit('sl-input');
      }
    }
  }

  /** Generates a hex string from HSV values. Hue must be 0-360. All other arguments must be 0-100. */
  private getHexString(hue: number, saturation: number, brightness: number, alpha = 100) {
    const color = new TinyColor(`hsva(${hue}, ${saturation}, ${brightness}, ${alpha / 100})`);
    if (!color.isValid) {
      return '';
    }

    return color.toHex8String();
  }

  // Prevents nested components from leaking events
  private stopNestedEventPropagation(event: CustomEvent) {
    event.stopImmediatePropagation();
  }

  @watch('format', { waitUntilFirstUpdate: true })
  handleFormatChange() {
    this.syncValues();
  }

  @watch('opacity', { waitUntilFirstUpdate: true })
  handleOpacityChange() {
    this.alpha = 100;
  }

  @watch('value')
  handleValueChange(oldValue: string | undefined, newValue: string) {
    this.isEmpty = !newValue;

    if (!newValue) {
      this.hue = 0;
      this.saturation = 0;
      this.brightness = 100;
      this.alpha = 100;
    }

    if (!this.isSafeValue) {
      const newColor = this.parseColor(newValue);

      if (newColor !== null) {
        this.inputValue = this.value;
        this.hue = newColor.hsva.h;
        this.saturation = newColor.hsva.s;
        this.brightness = newColor.hsva.v;
        this.alpha = newColor.hsva.a * 100;
        this.syncValues();
      } else {
        this.inputValue = oldValue ?? '';
      }
    }
  }

  /** Sets focus on the color picker. */
  focus(options?: FocusOptions) {
    if (this.inline) {
      this.base.focus(options);
    } else {
      this.trigger.focus(options);
    }
  }

  /** Removes focus from the color picker. */
  blur() {
    const elementToBlur = this.inline ? this.base : this.trigger;

    if (this.hasFocus) {
      // We don't know which element in the color picker has focus, so we'll move it to the trigger or base (inline) and
      // blur that instead. This results in document.activeElement becoming the <body>. This doesn't cause another focus
      // event because we're using focusin and something inside the color picker already has focus.
      elementToBlur.focus({ preventScroll: true });
      elementToBlur.blur();
    }

    if (this.dropdown?.open) {
      this.dropdown.hide();
    }
  }

  /** Returns the current value as a string in the specified format. */
  getFormattedValue(format: 'hex' | 'hexa' | 'rgb' | 'rgba' | 'hsl' | 'hsla' | 'hsv' | 'hsva' = 'hex') {
    const currentColor = this.parseColor(
      `hsva(${this.hue}, ${this.saturation}%, ${this.brightness}%, ${this.alpha / 100})`
    );

    if (currentColor === null) {
      return '';
    }

    switch (format) {
      case 'hex':
        return currentColor.hex;
      case 'hexa':
        return currentColor.hexa;
      case 'rgb':
        return currentColor.rgb.string;
      case 'rgba':
        return currentColor.rgba.string;
      case 'hsl':
        return currentColor.hsl.string;
      case 'hsla':
        return currentColor.hsla.string;
      case 'hsv':
        return currentColor.hsv.string;
      case 'hsva':
        return currentColor.hsva.string;
      default:
        return '';
    }
  }

  /** Checks for validity but does not show the browser's validation message. */
  checkValidity() {
    return this.input.checkValidity();
  }

  /** Checks for validity and shows the browser's validation message if the control is invalid. */
  reportValidity() {
    if (!this.inline && !this.checkValidity()) {
      // If the input is inline and invalid, show the dropdown so the browser can focus on it
      this.dropdown.show();
      this.addEventListener('sl-after-show', () => this.input.reportValidity(), { once: true });
      return this.checkValidity();
    }

    return this.input.reportValidity();
  }

  /** Sets a custom validation message. Pass an empty string to restore validity. */
  setCustomValidity(message: string) {
    this.input.setCustomValidity(message);
    this.formControlController.updateValidity();
  }

  render() {
    const gridHandleX = this.saturation;
    const gridHandleY = 100 - this.brightness;
    const swatches = Array.isArray(this.swatches)
      ? this.swatches // allow arrays for legacy purposes
      : this.swatches.split(';').filter(color => color.trim() !== '');

    const colorPicker = html`
      <div
        part="base"
        class=${classMap({
          'color-picker': true,
          'color-picker--inline': this.inline,
          'color-picker--disabled': this.disabled,
          'color-picker--focused': this.hasFocus
        })}
        aria-disabled=${this.disabled ? 'true' : 'false'}
        aria-labelledby="label"
        tabindex=${this.inline ? '0' : '-1'}
      >
        ${this.inline
          ? html`
              <sl-visually-hidden id="label">
                <slot name="label">${this.label}</slot>
              </sl-visually-hidden>
            `
          : null}

        <div
          part="grid"
          class="color-picker__grid"
          style=${styleMap({ backgroundColor: this.getHexString(this.hue, 100, 100) })}
          @pointerdown=${this.handleGridDrag}
          @touchmove=${this.handleTouchMove}
        >
          <span
            part="grid-handle"
            class=${classMap({
              'color-picker__grid-handle': true,
              'color-picker__grid-handle--dragging': this.isDraggingGridHandle
            })}
            style=${styleMap({
              top: `${gridHandleY}%`,
              left: `${gridHandleX}%`,
              backgroundColor: this.getHexString(this.hue, this.saturation, this.brightness, this.alpha)
            })}
            role="application"
            aria-label="HSV"
            tabindex=${ifDefined(this.disabled ? undefined : '0')}
            @keydown=${this.handleGridKeyDown}
          ></span>
        </div>

        <div class="color-picker__controls">
          <div class="color-picker__sliders">
            <div
              part="slider hue-slider"
              class="color-picker__hue color-picker__slider"
              @pointerdown=${this.handleHueDrag}
              @touchmove=${this.handleTouchMove}
            >
              <span
                part="slider-handle hue-slider-handle"
                class="color-picker__slider-handle"
                style=${styleMap({
                  left: `${this.hue === 0 ? 0 : 100 / (360 / this.hue)}%`
                })}
                role="slider"
                aria-label="hue"
                aria-orientation="horizontal"
                aria-valuemin="0"
                aria-valuemax="360"
                aria-valuenow=${`${Math.round(this.hue)}`}
                tabindex=${ifDefined(this.disabled ? undefined : '0')}
                @keydown=${this.handleHueKeyDown}
              ></span>
            </div>

            ${this.opacity
              ? html`
                  <div
                    part="slider opacity-slider"
                    class="color-picker__alpha color-picker__slider color-picker__transparent-bg"
                    @pointerdown="${this.handleAlphaDrag}"
                    @touchmove=${this.handleTouchMove}
                  >
                    <div
                      class="color-picker__alpha-gradient"
                      style=${styleMap({
                        backgroundImage: `linear-gradient(
                          to right,
                          ${this.getHexString(this.hue, this.saturation, this.brightness, 0)} 0%
                          ${this.getHexString(this.hue, this.saturation, this.brightness, 100)} 100%
                        )`
                      })}
                    ></div>
                    <span
                      part="slider-handle opacity-slider-handle"
                      class="color-picker__slider-handle"
                      style=${styleMap({
                        left: `${this.alpha}%`
                      })}
                      role="slider"
                      aria-label="alpha"
                      aria-orientation="horizontal"
                      aria-valuemin="0"
                      aria-valuemax="100"
                      aria-valuenow=${Math.round(this.alpha)}
                      tabindex=${ifDefined(this.disabled ? undefined : '0')}
                      @keydown=${this.handleAlphaKeyDown}
                    ></span>
                  </div>
                `
              : ''}
          </div>

          <button
            type="button"
            part="preview"
            class="color-picker__preview color-picker__transparent-bg"
            aria-label=${this.localize.term('copy')}
            style=${styleMap({
              '--preview-color': this.getHexString(this.hue, this.saturation, this.brightness, this.alpha)
            })}
            @click=${this.handleCopy}
          ></button>
        </div>

        <div class="color-picker__user-input" aria-live="polite">
          <sl-input
            part="input"
            type="text"
            name=${this.name}
            autocomplete="off"
            autocorrect="off"
            autocapitalize="off"
            spellcheck="false"
            value=${this.isEmpty ? '' : this.inputValue}
            ?disabled=${this.disabled}
            aria-label=${this.localize.term('currentValue')}
            @keydown=${this.handleInputKeyDown}
            @sl-change=${this.handleInputChange}
            @sl-input=${this.handleInputInput}
            @sl-blur=${this.stopNestedEventPropagation}
            @sl-focus=${this.stopNestedEventPropagation}
          ></sl-input>

          <sl-button-group>
            ${!this.noFormatToggle
              ? html`
                  <sl-button
                    part="format-button"
                    aria-label=${this.localize.term('toggleColorFormat')}
                    exportparts="
                      base:format-button__base,
                      prefix:format-button__prefix,
                      label:format-button__label,
                      suffix:format-button__suffix,
                      caret:format-button__caret
                    "
                    @click=${this.handleFormatToggle}
                    @sl-blur=${this.stopNestedEventPropagation}
                    @sl-focus=${this.stopNestedEventPropagation}
                  >
                    ${this.setLetterCase(this.format)}
                  </sl-button>
                `
              : ''}
            ${hasEyeDropper
              ? html`
                  <sl-button
                    part="eye-dropper-button"
                    exportparts="
                      base:eye-dropper-button__base,
                      prefix:eye-dropper-button__prefix,
                      label:eye-dropper-button__label,
                      suffix:eye-dropper-button__suffix,
                      caret:eye-dropper-button__caret
                    "
                    @click=${this.handleEyeDropper}
                    @sl-blur=${this.stopNestedEventPropagation}
                    @sl-focus=${this.stopNestedEventPropagation}
                  >
                    <sl-icon
                      library="system"
                      name="eyedropper"
                      label=${this.localize.term('selectAColorFromTheScreen')}
                    ></sl-icon>
                  </sl-button>
                `
              : ''}
          </sl-button-group>
        </div>

        ${swatches.length > 0
          ? html`
              <div part="swatches" class="color-picker__swatches">
                ${swatches.map(swatch => {
                  const parsedColor = this.parseColor(swatch);

                  // If we can't parse it, skip it
                  if (!parsedColor) {
                    console.error(`Unable to parse swatch color: "${swatch}"`, this);
                    return '';
                  }

                  return html`
                    <div
                      part="swatch"
                      class="color-picker__swatch color-picker__transparent-bg"
                      tabindex=${ifDefined(this.disabled ? undefined : '0')}
                      role="button"
                      aria-label=${swatch}
                      @click=${() => this.selectSwatch(swatch)}
                      @keydown=${(event: KeyboardEvent) =>
                        !this.disabled && event.key === 'Enter' && this.setColor(parsedColor.hexa)}
                    >
                      <div
                        class="color-picker__swatch-color"
                        style=${styleMap({ backgroundColor: parsedColor.hexa })}
                      ></div>
                    </div>
                  `;
                })}
              </div>
            `
          : ''}
      </div>
    `;

    // Render inline
    if (this.inline) {
      return colorPicker;
    }

    // Render as a dropdown
    return html`
      <sl-dropdown
        class="color-dropdown"
        aria-disabled=${this.disabled ? 'true' : 'false'}
        .containing-element=${this}
        ?disabled=${this.disabled}
        ?hoist=${this.hoist}
        @sl-after-hide=${this.handleAfterHide}
      >
        <button
          part="trigger"
          slot="trigger"
          class=${classMap({
            'color-dropdown__trigger': true,
            'color-dropdown__trigger--disabled': this.disabled,
            'color-dropdown__trigger--small': this.size === 'small',
            'color-dropdown__trigger--medium': this.size === 'medium',
            'color-dropdown__trigger--large': this.size === 'large',
            'color-dropdown__trigger--empty': this.isEmpty,
            'color-dropdown__trigger--focused': this.hasFocus,
            'color-picker__transparent-bg': true
          })}
          style=${styleMap({
            color: this.getHexString(this.hue, this.saturation, this.brightness, this.alpha)
          })}
          type="button"
        >
          <sl-visually-hidden>
            <slot name="label">${this.label}</slot>
          </sl-visually-hidden>
        </button>
        ${colorPicker}
      </sl-dropdown>
    `;
  }
}

declare global {
  interface HTMLElementTagNameMap {
    'sl-color-picker': SlColorPicker;
  }
}<|MERGE_RESOLUTION|>--- conflicted
+++ resolved
@@ -419,13 +419,9 @@
     }
   }
 
-<<<<<<< HEAD
   private handleInputInput(event: SlInputEvent) {
-=======
-  private handleInputInput(event: CustomEvent) {
     this.formControlController.updateValidity();
 
->>>>>>> b260a4dc
     // Prevent the <sl-input>'s sl-input event from bubbling up
     event.stopPropagation();
   }
