import { html } from 'lit';
import { customElement, property, query } from 'lit/decorators.js';
import { classMap } from 'lit/directives/class-map.js';
import { styleMap } from 'lit/directives/style-map.js';
import { drag } from '../../internal/drag';
import { clamp } from '../../internal/math';
import ShoelaceElement from '../../internal/shoelace-element';
import { watch } from '../../internal/watch';
import { LocalizeController } from '../../utilities/localize';
import '../icon/icon';
import styles from './image-comparer.styles';
import type { CSSResultGroup } from 'lit';

/**
 * @summary Compare visual differences between similar photos with a sliding panel.
 *
 * @since 2.0
 * @status stable
 *
 * @dependency sl-icon
 *
 * @slot before - The before image, an `<img>` or `<svg>` element.
 * @slot after - The after image, an `<img>` or `<svg>` element.
 * @slot handle - The icon used inside the handle.
 *
 * @event sl-change - Emitted when the position changes.
 *
 * @csspart base - The component's base wrapper.
 * @csspart before - The container that wraps the before image.
 * @csspart after - The container that wraps the after image.
 * @csspart divider - The divider that separates the images.
 * @csspart handle - The handle that the user drags to expose the after image.
 *
 * @cssproperty --divider-width - The width of the dividing line.
 * @cssproperty --handle-size - The size of the compare handle.
 */
@customElement('sl-image-comparer')
export default class SlImageComparer extends ShoelaceElement {
  static styles: CSSResultGroup = styles;

  @query('.image-comparer') base: HTMLElement;
  @query('.image-comparer__handle') handle: HTMLElement;

  private readonly localize = new LocalizeController(this);

  /** The position of the divider as a percentage. */
  @property({ type: Number, reflect: true }) position = 50;

  handleDrag(event: PointerEvent) {
    const { width } = this.base.getBoundingClientRect();
    const isRtl = this.localize.dir() === 'rtl';

    event.preventDefault();

    drag(this.base, {
      onMove: x => {
        this.position = parseFloat(clamp((x / width) * 100, 0, 100).toFixed(2));
        if (isRtl) this.position = 100 - this.position;
      },
      initialEvent: event
    });
  }

  handleKeyDown(event: KeyboardEvent) {
    const isLtr = this.localize.dir() === 'ltr';
    const isRtl = this.localize.dir() === 'rtl';

    if (['ArrowLeft', 'ArrowRight', 'Home', 'End'].includes(event.key)) {
      const incr = event.shiftKey ? 10 : 1;
      let newPosition = this.position;

      event.preventDefault();

      if ((isLtr && event.key === 'ArrowLeft') || (isRtl && event.key === 'ArrowRight')) {
        newPosition -= incr;
      }
      if ((isLtr && event.key === 'ArrowRight') || (isRtl && event.key === 'ArrowLeft')) {
        newPosition += incr;
      }
      if (event.key === 'Home') {
        newPosition = 0;
      }
      if (event.key === 'End') {
        newPosition = 100;
      }
      newPosition = clamp(newPosition, 0, 100);

      this.position = newPosition;
    }
  }

  @watch('position', { waitUntilFirstUpdate: true })
  handlePositionChange() {
    this.emit('sl-change');
  }

  render() {
    const isRtl = this.localize.dir() === 'rtl';

    return html`
      <div
        part="base"
        id="image-comparer"
        class=${classMap({
          'image-comparer': true,
          'image-comparer--rtl': isRtl
        })}
        @keydown=${this.handleKeyDown}
      >
        <div class="image-comparer__image">
          <slot name="before" part="before" class="image-comparer__before"></slot>

          <slot
            name="after"
            part="after"
            class="image-comparer__after"
            style=${styleMap({
              clipPath: isRtl ? `inset(0 0 0 ${100 - this.position}%)` : `inset(0 ${100 - this.position}% 0 0)`
            })}
          ></slot>
        </div>

        <div
          part="divider"
          class="image-comparer__divider"
          style=${styleMap({
            left: isRtl ? `${100 - this.position}%` : `${this.position}%`
          })}
          @mousedown=${this.handleDrag}
          @touchstart=${this.handleDrag}
        >
          <slot
            name="handle"
            part="handle"
            class="image-comparer__handle"
            role="scrollbar"
            aria-valuenow=${this.position}
            aria-valuemin="0"
            aria-valuemax="100"
            aria-controls="image-comparer"
            tabindex="0"
          >
<<<<<<< HEAD
            <slot name="handle-icon">
              <sl-icon part="handle-icon" library="system" name="grip-vertical" library="bootstrap"></sl-icon>
            </slot>
          </div>
=======
            <sl-icon library="system" name="grip-vertical"></sl-icon>
          </slot>
>>>>>>> 59cd70ae
        </div>
      </div>
    `;
  }
}

declare global {
  interface HTMLElementTagNameMap {
    'sl-image-comparer': SlImageComparer;
  }
}<|MERGE_RESOLUTION|>--- conflicted
+++ resolved
@@ -140,15 +140,8 @@
             aria-controls="image-comparer"
             tabindex="0"
           >
-<<<<<<< HEAD
-            <slot name="handle-icon">
-              <sl-icon part="handle-icon" library="system" name="grip-vertical" library="bootstrap"></sl-icon>
-            </slot>
-          </div>
-=======
             <sl-icon library="system" name="grip-vertical"></sl-icon>
           </slot>
->>>>>>> 59cd70ae
         </div>
       </div>
     `;
