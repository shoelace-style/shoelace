--- conflicted
+++ resolved
@@ -141,24 +141,6 @@
   /** Used to override the form owner's `target` attribute. */
   @property({ attribute: 'formtarget' }) formTarget: '_self' | '_blank' | '_parent' | '_top' | string;
 
-<<<<<<< HEAD
-  /** Gets the validity state object */
-  get validity() {
-    if (this.isButton()) {
-      return (this.button as HTMLButtonElement).validity;
-    }
-
-    return validValidityState;
-  }
-
-  /** Gets the validation message */
-  get validationMessage() {
-    if (this.isButton()) {
-      return (this.button as HTMLButtonElement).validationMessage;
-    }
-
-    return '';
-=======
   connectedCallback() {
     super.connectedCallback();
     this.handleHostClick = this.handleHostClick.bind(this);
@@ -168,7 +150,6 @@
   disconnectedCallback() {
     super.disconnectedCallback();
     this.removeEventListener('click', this.handleHostClick);
->>>>>>> b260a4dc
   }
 
   firstUpdated() {
