import { registerTranslation } from '../utilities/localize';
import type { Translation } from '../utilities/localize';

const translation: Translation = {
  $code: 'da',
  $name: 'Dansk',
  $dir: 'ltr',

  clearEntry: 'Ryd indtastning',
  close: 'Luk',
  copy: 'Kopier',
<<<<<<< HEAD
  numOptionsSelected: num => {
    if (num === 0) return 'Geen opties geselecteerd';
    if (num === 1) return '1 optie geselecteerd';
    return `${num} opties geselecteerd`;
=======
  numOptionsSelected: (num: number) => {
    if (num === 0) return 'Ingen valgt';
    if (num === 1) return '1 valgt';
    return `${num} valgt`;
>>>>>>> 60324885
  },
  currentValue: 'Nuværende værdi',
  hidePassword: 'Skjul adgangskode',
  loading: 'Indlæser',
  progress: 'Status',
  remove: 'Fjern',
  resize: 'Tilpas størrelse',
  scrollToEnd: 'Scroll til slut',
  scrollToStart: 'Scroll til start',
  selectAColorFromTheScreen: 'Vælg en farve fra skærmen',
  showPassword: 'Vis adgangskode',
  toggleColorFormat: 'Skift farveformat'
};

registerTranslation(translation);

export default translation;<|MERGE_RESOLUTION|>--- conflicted
+++ resolved
@@ -9,17 +9,10 @@
   clearEntry: 'Ryd indtastning',
   close: 'Luk',
   copy: 'Kopier',
-<<<<<<< HEAD
-  numOptionsSelected: num => {
-    if (num === 0) return 'Geen opties geselecteerd';
-    if (num === 1) return '1 optie geselecteerd';
-    return `${num} opties geselecteerd`;
-=======
   numOptionsSelected: (num: number) => {
     if (num === 0) return 'Ingen valgt';
     if (num === 1) return '1 valgt';
     return `${num} valgt`;
->>>>>>> 60324885
   },
   currentValue: 'Nuværende værdi',
   hidePassword: 'Skjul adgangskode',
